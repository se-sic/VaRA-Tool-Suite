--- conflicted
+++ resolved
@@ -26,10 +26,7 @@
               'vara-gen-commitmap = varats.driver:main_gen_commitmap',
           ],
           "console_scripts": [
-<<<<<<< HEAD
               'vara-gen-graph = varats.driver:main_gen_graph',
-=======
               'vara-gen-bbconfig = varats.driver:main_gen_benchbuild_config',
->>>>>>> d2f68305
           ]
       })