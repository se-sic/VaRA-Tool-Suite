# Configuration file for the Sphinx documentation builder.
#
# This file only contains a selection of the most common options. For a full
# list see the documentation:
# https://www.sphinx-doc.org/en/master/usage/configuration.html

# -- Path setup --------------------------------------------------------------

import logging
# If extensions (or modules to document with autodoc) are in another directory,
# add these directories to sys.path here. If the directory is relative to the
# documentation root, use os.path.abspath to make it absolute, like shown here.
#
import os
import sys

import benchbuild.utils
# -- Project information -----------------------------------------------------
from pkg_resources import DistributionNotFound, get_distribution

sys.path.insert(0, os.path.abspath('../../'))

# pylint: skip-file

try:
    __version__ = get_distribution("varats").version
except DistributionNotFound:
    pass

project = 'VaRA'
copyright = '2020, Florian Sattler'
author = 'Florian Sattler'

# The full version, including alpha/beta/rc tags
release = __version__

# -- General configuration ---------------------------------------------------

# Add any Sphinx extension module names here, as strings. They can be
# extensions coming with Sphinx (named 'sphinx.ext.*') or your custom
# ones.
extensions = [
    'sphinx.ext.napoleon',
    'sphinx.ext.autodoc',
    'sphinx.ext.todo',
    'sphinx.ext.viewcode',
    'sphinx.ext.autosectionlabel',
    'sphinxcontrib.programoutput',
    'sphinx_autodoc_typehints',
]

# Add any paths that contain templates here, relative to this directory.
# templates_path = ['_templates']

# List of patterns, relative to source directory, that match files and
# directories to ignore when looking for source files.
# This pattern also affects html_static_path and html_extra_path.
exclude_patterns = []

# -- Options for HTML output -------------------------------------------------

# The theme to use for HTML and HTML Help pages.  See the documentation for
# a list of builtin themes.
#
html_theme = 'haiku'

# Add any paths that contain custom static files (such as style sheets) here,
# relative to this directory. They are copied after the builtin static files,
# so a file named "default.css" will overwrite the builtin "default.css".
# html_static_path = ['_static']

# -- Extension configuration -------------------------------------------------

pygments_style = 'sphinx'

autodoc_member_order = "bysource"
add_function_parentheses = True
add_module_names = True

# Import pandas without the type checking flag to avoid import errors.
# The exact reason for these errors is unknown but might be related to
# incompatible cython versions (https://github.com/cython/cython/issues/1953)
import pandas  # isort:skip

# The autodocs typehints plugin does not resolve circular imports caused by type
# annotations, so we have to manually break the circles.
import rich.console  # isort:skip
<<<<<<< HEAD
=======
import cryptography.hazmat.backends  # isort:skip
>>>>>>> c2a2a5df
import click  # isort:skip
import git  # isort:skip

import typing as tp  # isort:skip
tp.TYPE_CHECKING = True
import varats.mapping.commit_map  # isort:skip
import varats.plot.plot  # isort:skip
tp.TYPE_CHECKING = False

# set the type checking flag so all types can be resolved in the docs
set_type_checking_flag = True

# -- Prevent import warnings -------------------------------------------------

benchbuild.utils.LOG.setLevel(logging.ERROR)<|MERGE_RESOLUTION|>--- conflicted
+++ resolved
@@ -85,10 +85,7 @@
 # The autodocs typehints plugin does not resolve circular imports caused by type
 # annotations, so we have to manually break the circles.
 import rich.console  # isort:skip
-<<<<<<< HEAD
-=======
 import cryptography.hazmat.backends  # isort:skip
->>>>>>> c2a2a5df
 import click  # isort:skip
 import git  # isort:skip
 
