--- conflicted
+++ resolved
@@ -52,22 +52,6 @@
 $COVERAGE $(which vara-cs) status EmptyReport
 check_err
 
-<<<<<<< HEAD
-# already a unit test but needed for succeeding tests to make sense
-$COVERAGE $(which vara-plot) --save-artefact overview --plot-dir overview_plots pc-overview-plot --report-type EmptyReport
-check_err
-
-$COVERAGE $(which vara-art) generate --only overview
-check_err
-
-$COVERAGE $(which vara-art) list
-check_err
-
-$COVERAGE $(which vara-art) show overview
-check_err
-
-=======
->>>>>>> c2a2a5df
 # Tests that we can add extra refs from other branches if a refspec is specified
 $COVERAGE $(which vara-pc) create test_extra_refs
 check_err
