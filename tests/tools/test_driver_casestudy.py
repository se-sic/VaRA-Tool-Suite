"""Test varats casestudy tool."""

import unittest
from pathlib import Path

from click.testing import CliRunner

from tests.test_utils import (
    run_in_test_environment,
    TEST_INPUTS_DIR,
    UnitTestInputs,
)
from varats.paper.case_study import load_case_study_from_file
from varats.paper_mgmt.paper_config import load_paper_config
from varats.tools import driver_casestudy
from varats.utils.git_util import FullCommitHash
from varats.utils.settings import vara_cfg, save_config


class TestDriverCaseStudy(unittest.TestCase):
    """Tests for the driver_casestudy module."""

    @run_in_test_environment()
    def test_vara_cs_gen_sample(self):
        """Test for vara-cs gen select_sample."""
        runner = CliRunner()
        Path(vara_cfg()["paper_config"]["folder"].value + "/" +
             "test_gen").mkdir()
<<<<<<< HEAD
        vara_cfg()["paper_config"]["current_config"] = "test_gen"
        runner.invoke(
=======
        result = runner.invoke(
>>>>>>> bc5efd7d
            driver_casestudy.main, [
                'gen', '-p', 'gravity', 'select_sample',
                'HalfNormalSamplingMethod'
            ]
        )
<<<<<<< HEAD
        case_study_path = Path(
=======
        self.assertEqual(0, result.exit_code, result.exception)
        case_study = Path(
>>>>>>> bc5efd7d
            vara_cfg()["paper_config"]["folder"].value +
            "/test_gen/gravity_0.case_study"
        )
        self.assertTrue(case_study_path.exists())
        case_study = load_case_study_from_file(case_study_path)
        self.assertEqual(len(case_study.revisions), 10)

    @run_in_test_environment()
    def test_vara_cs_gen_latest(self):
        """Test for vara-cs gen select_latest."""
        runner = CliRunner()
        Path(vara_cfg()["paper_config"]["folder"].value + "/" +
             "test_gen").mkdir()
        vara_cfg()["paper_config"]["current_config"] = "test_gen"
        runner.invoke(
            driver_casestudy.main, ['gen', '-p', 'gravity', 'select_latest']
        )
        case_study_path = Path(
            vara_cfg()["paper_config"]["folder"].value +
            "/test_gen/gravity_0.case_study"
        )
        self.assertTrue(case_study_path.exists())
        case_study = load_case_study_from_file(case_study_path)
        self.assertEqual(len(case_study.revisions), 1)

    @run_in_test_environment()
    def test_vara_cs_gen_specific(self):
        """Test for vara-cs gen select_specific."""
        runner = CliRunner()
        Path(vara_cfg()["paper_config"]["folder"].value + "/" +
             "test_gen").mkdir()
        vara_cfg()["paper_config"]["current_config"] = "test_gen"
        runner.invoke(
            driver_casestudy.main, [
                'gen', '-p', 'gravity', 'select_specific',
                '8820d0e08d1b389fc1e4ac2a17ad9f5418b21dfc',
                'f9e95a41c18ed995f2c7cee7498c1a2313427c08'
            ]
        )
        case_study_path = Path(
            vara_cfg()["paper_config"]["folder"].value +
            "/test_gen/gravity_0.case_study"
        )
        self.assertTrue(case_study_path.exists())
        case_study = load_case_study_from_file(case_study_path)
        self.assertTrue(
            case_study.revisions.__contains__(
                FullCommitHash('8820d0e08d1b389fc1e4ac2a17ad9f5418b21dfc')
            )
        )
        self.assertTrue(
            case_study.revisions.__contains__(
                FullCommitHash('f9e95a41c18ed995f2c7cee7498c1a2313427c08')
            )
        )

    @run_in_test_environment(
        UnitTestInputs.create_test_input(
            TEST_INPUTS_DIR / "paper_configs/test_casestudy_status",
            Path("paper_configs/test_status")
        )
    )
    def test_vara_cs_status(self):
        """Test for vara-cs status."""
        runner = CliRunner()
        vara_cfg()["paper_config"]["current_config"] = "test_status"
        save_config()
        load_paper_config()
        result = runner.invoke(driver_casestudy.main, ['status', 'EmptyReport'])
        self.assertEqual(0, result.exit_code, result.exception)
        self.assertEqual(
            "CS: xz_0: (  0/5) processed [0/0/0/3/2]\n"
            "    c5c7ceb08a [Missing]\n"
            "    ef364d3abc [Missing]\n"
            "    2f0bc9cd40 [Missing]\n"
            "    7521bbdc83 [Blocked]\n"
            "    10437b5b56 [Blocked]\n\n"
            "---------------------------------------------"
            "-----------------------------------\n"
            "Total: (  0/5) processed [0/0/0/3/2]\n", result.stdout
        )

    @run_in_test_environment(
        UnitTestInputs.create_test_input(
            TEST_INPUTS_DIR / "results/brotli", Path("results/brotli")
        ),
        UnitTestInputs.create_test_input(
            TEST_INPUTS_DIR / "paper_configs/test_revision_lookup",
            Path("paper_configs/test_cleanup_error")
        )
    )
    def test_vara_cs_cleanup_error(self):
        """Test vara-cs cleanup error."""
        runner = CliRunner()
        vara_cfg()["paper_config"]["current_config"] = "test_cleanup_error"
        save_config()
        load_paper_config()

        result = runner.invoke(driver_casestudy.main, ['cleanup', 'error'])
        self.assertEqual(0, result.exit_code, result.exception)
        self.assertFalse(
            Path(
                vara_cfg()["result_dir"].value +
                "/brotli/CRE-CR-brotli-all-6c47009892_5d26c7ff-6d27-478f-bcd1"
                "-99e8e8e97f16_cerror.txt"
            ).exists()
        )
        self.assertFalse(
            Path(
                vara_cfg()["result_dir"].value +
                "/brotli/CRE-CR-brotli-all-aaa4424d9b_5d26c7ff-6d27-478f-bcd1-"
                "99e8e8e97f16_failed.txt"
            ).exists()
        )
        self.assertTrue(
            Path(
                vara_cfg()["result_dir"].value +
                "/brotli/CRE-CR-brotli-brotli-21ac39f7c8_34d4d1b5-7212-4244-"
                "9adc-b19bff599cf1_success.yaml"
            ).exists()
        )

    @run_in_test_environment(
        UnitTestInputs.create_test_input(
            TEST_INPUTS_DIR / "results/brotli", Path("results/brotli")
        ),
        UnitTestInputs.create_test_input(
            TEST_INPUTS_DIR / "results/gravity", Path("results/gravity")
        ),
        UnitTestInputs.create_test_input(
            TEST_INPUTS_DIR / "paper_configs/test_revision_lookup",
            Path("paper_configs/test_cleanup_regex")
        )
    )
    def test_vara_cs_cleanup_regex(self):
        """Test vara-cs cleanup regex."""
        runner = CliRunner()
        vara_cfg()["paper_config"]["current_config"] = "test_cleanup_regex"
        save_config()
        load_paper_config()
        result = runner.invoke(
            driver_casestudy.main, ['cleanup', 'regex', '-f', '.*'], 'y'
        )
        self.assertEqual(0, result.exit_code, result.exception)
        self.assertFalse(
            Path(
                vara_cfg()["result_dir"].value +
                "/brotli/CRE-CR-brotli-all-6c47009892_5d26c7ff-6d27-478f-bcd1-"
                "99e8e8e97f16_cerror.txt"
            ).exists()
        )
        self.assertFalse(
            Path(
                vara_cfg()["result_dir"].value +
                "/brotli/CRE-CR-brotli-all-aaa4424d9b_5d26c7ff-6d27-478f-bcd1-"
                "99e8e8e97f16_failed.txt"
            ).exists()
        )
        self.assertFalse(
            Path(
                vara_cfg()["result_dir"].value +
                "/brotli/CRE-CR-brotli-brotli-21ac39f7c8_34d4d1b5-7212-4244-"
                "9adc-b19bff599cf1_success.yaml"
            ).exists()
        )
        self.assertFalse(
            Path(
                vara_cfg()["result_dir"].value +
                "/brotli/CRE-CR-brotli-brotli-21ac39f7c8_34d4d1b5-7212-4244-"
                "9adc-b19bff599142_success.yaml"
            ).exists()
        )
        self.assertTrue(
            Path(
                vara_cfg()["result_dir"].value +
                "/gravity/BVRE_NoOptTBAA-BVR_NoOpt_TBAA-gravity-gravity-"
                "b51227de55_8bc2ac4c-b6e3-43d1-aff9-c6b32126b155_success.txt"
            ).exists()
        )<|MERGE_RESOLUTION|>--- conflicted
+++ resolved
@@ -26,40 +26,14 @@
         runner = CliRunner()
         Path(vara_cfg()["paper_config"]["folder"].value + "/" +
              "test_gen").mkdir()
-<<<<<<< HEAD
         vara_cfg()["paper_config"]["current_config"] = "test_gen"
-        runner.invoke(
-=======
         result = runner.invoke(
->>>>>>> bc5efd7d
             driver_casestudy.main, [
                 'gen', '-p', 'gravity', 'select_sample',
                 'HalfNormalSamplingMethod'
             ]
         )
-<<<<<<< HEAD
-        case_study_path = Path(
-=======
         self.assertEqual(0, result.exit_code, result.exception)
-        case_study = Path(
->>>>>>> bc5efd7d
-            vara_cfg()["paper_config"]["folder"].value +
-            "/test_gen/gravity_0.case_study"
-        )
-        self.assertTrue(case_study_path.exists())
-        case_study = load_case_study_from_file(case_study_path)
-        self.assertEqual(len(case_study.revisions), 10)
-
-    @run_in_test_environment()
-    def test_vara_cs_gen_latest(self):
-        """Test for vara-cs gen select_latest."""
-        runner = CliRunner()
-        Path(vara_cfg()["paper_config"]["folder"].value + "/" +
-             "test_gen").mkdir()
-        vara_cfg()["paper_config"]["current_config"] = "test_gen"
-        runner.invoke(
-            driver_casestudy.main, ['gen', '-p', 'gravity', 'select_latest']
-        )
         case_study_path = Path(
             vara_cfg()["paper_config"]["folder"].value +
             "/test_gen/gravity_0.case_study"
@@ -98,6 +72,7 @@
                 FullCommitHash('f9e95a41c18ed995f2c7cee7498c1a2313427c08')
             )
         )
+        self.assertEqual(len(case_study.revisions), 10)
 
     @run_in_test_environment(
         UnitTestInputs.create_test_input(
