"""Test varats container tool."""
import unittest
import unittest.mock as mock
from pathlib import Path

from click.testing import CliRunner

<<<<<<< HEAD
from tests.test_utils import run_in_test_environment
=======
from tests.helper_utils import run_in_test_environment
>>>>>>> d7b66cde
from varats.containers.containers import (
    ImageBase,
    get_image_name,
    _DEV_IMAGE_STAGES,
)
from varats.tools import driver_build_setup
from varats.tools.driver_build_setup import _build_in_container
from varats.tools.research_tools.vara_manager import BuildType
from varats.tools.tool_util import get_research_tool
from varats.utils.settings import vara_cfg


class TestDriverBuildsetup(unittest.TestCase):
    """Tests for the driver_build_setup module."""

    @run_in_test_environment()
    def test_init_config(self) -> None:
        config_path = Path(vara_cfg()["config_file"].value)
        if config_path.exists():
            config_path.unlink()
        self.assertFalse(config_path.exists())
        runner = CliRunner()
        result = runner.invoke(driver_build_setup.main, ["config"])
        self.assertEqual(0, result.exit_code, result.exception)
        self.assertTrue(config_path.exists())

    @run_in_test_environment()
    @mock.patch("varats.tools.driver_build_setup.run_container")
    @mock.patch("varats.tools.driver_build_setup.create_dev_image")
    def test_build_in_container(self, mock_create, mock_run) -> None:
        config_path = Path(vara_cfg()["config_file"].value).parent
        vara_cfg()["vara"]["llvm_source_dir"] = str(config_path / "tools_src")
        vara_cfg()["vara"]["llvm_install_dir"] = str(
            config_path / "tools" / "VaRA"
        )

        research_tool = get_research_tool("vara")
        image_base = ImageBase.DEBIAN_10
        build_type = BuildType.DEV
        mock_create.return_value = \
            f"{get_image_name(image_base, _DEV_IMAGE_STAGES[-1], True)}" \
            f"_{build_type.name.lower()}"

        _build_in_container(research_tool, image_base, build_type)

        mock_create.assert_called_with(image_base, build_type)
        mock_run.assert_called_with(
            "debian_10:stage_31_config_dev_dev", "build_VaRA", None, [
                "build",
                "vara",
                "--no-update-prompt",
                "--build-type=DEV",
                "--source-location=/varats_root/tools_src",
                "--install-prefix=/varats_root/tools",
                "--build-folder-suffix=DEBIAN_10",
            ]
        )<|MERGE_RESOLUTION|>--- conflicted
+++ resolved
@@ -5,11 +5,7 @@
 
 from click.testing import CliRunner
 
-<<<<<<< HEAD
-from tests.test_utils import run_in_test_environment
-=======
 from tests.helper_utils import run_in_test_environment
->>>>>>> d7b66cde
 from varats.containers.containers import (
     ImageBase,
     get_image_name,
