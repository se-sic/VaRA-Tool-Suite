--- conflicted
+++ resolved
@@ -8,11 +8,7 @@
 from tests.test_utils import run_in_test_environment, UnitTestInputs
 from varats.data.discover_reports import initialize_reports
 from varats.paper_mgmt.artefacts import Artefact
-<<<<<<< HEAD
-from varats.paper_mgmt.paper_config import get_paper_config
-=======
 from varats.paper_mgmt.paper_config import get_paper_config, load_paper_config
->>>>>>> 8af42fad
 from varats.plots.discover_plots import initialize_plots
 from varats.table.table import Table
 from varats.tables.discover_tables import initialize_tables
@@ -61,9 +57,6 @@
     def __check_artefact_files_present(self, artefact: Artefact):
         for file_info in artefact.get_artefact_file_infos():
             self.assertTrue((artefact.output_dir / file_info.file_name).exists()
-<<<<<<< HEAD
-                           )
-=======
                            )
 
     @run_in_test_environment(UnitTestInputs.PAPER_CONFIGS)
@@ -111,5 +104,4 @@
             driver_artefacts.main, ["show", "Paper Config Overview"]
         )
         self.assertEqual(0, result.exit_code, result.exception)
-        self.assertEqual(expected, result.stdout)
->>>>>>> 8af42fad
+        self.assertEqual(expected, result.stdout)