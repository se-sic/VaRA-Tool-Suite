"""Test bug_provider and bug modules."""
import datetime
import typing as tp
import unittest
from unittest.mock import create_autospec, patch, MagicMock

import pydriller
import pygit2
from github.Issue import Issue
from github.IssueEvent import IssueEvent
from github.Label import Label
from pydriller import git as pydrepo

from varats.projects.test_projects.bug_provider_test_repos import (
    BasicBugDetectionTestRepo,
)
from varats.provider.bug.bug import (
    _has_closed_a_bug,
    _is_closing_message,
    _create_corresponding_pygit_bug,
    _filter_all_issue_pygit_bugs,
    _filter_all_commit_message_pygit_bugs,
    PygitSuspectTuple,
)
from varats.provider.bug.bug_provider import BugProvider


class DummyIssueData:
    """Dummy Issue Tracking data for Issue Bug Tests."""
    __bug_label = create_autospec(Label)
    __bug_label.name = "bug"

    __issue_firstbug = create_autospec(Issue)
    __issue_firstbug.number = 5
    __issue_firstbug.labels = [__bug_label]
    __issue_firstbug.created_at = datetime.datetime(2020, 4, 20, 13, 37)

    __issue_nobug = create_autospec(Issue)
    __issue_nobug.number = 6
    __issue_nobug.labels = []
    __issue_nobug.created_at = datetime.datetime(2020, 4, 21, 13, 40)

    __issue_secondbug = create_autospec(Issue)
    __issue_secondbug.number = 7
    __issue_secondbug.labels = [__bug_label]
    __issue_secondbug.created_at = datetime.datetime(2020, 4, 22, 7, 52)

    @staticmethod
    def issue_firstbug() -> MagicMock:
        return DummyIssueData.__issue_firstbug

    @staticmethod
    def issue_nobug() -> MagicMock:
        return DummyIssueData.__issue_nobug

    @staticmethod
    def issue_secondbug() -> MagicMock:
        return DummyIssueData.__issue_secondbug


class DummyPydrillerRepo(pydrepo.Git):
    """Dummy pydriller repo class that overrides basic functionality."""

    # pydriller history (for issue event tests)
    # no suspect, weak suspect for first bug
    __intro_secondbug_pre_report = create_autospec(pydrepo.Commit)
    __intro_secondbug_pre_report.hash = "1239i1"
    __intro_secondbug_pre_report.committer_date = datetime.datetime(
        2020, 4, 21, 13, 13
    )
    # second bug fix is also partial fix for first bug
    __fix_secondbug = create_autospec(pydrepo.Commit)
    __fix_secondbug.hash = "1239"
    __fix_secondbug.committer_date = datetime.datetime(2020, 4, 22, 16, 2)

    # hard suspect for first bug
    __intro_firstbug_post_hard = create_autospec(pydrepo.Commit)
    __intro_firstbug_post_hard.hash = "1240i1"
    __intro_firstbug_post_hard.committer_date = datetime.datetime(
        2020, 4, 20, 19, 34
    )

    # first bug fix
    __fix_firstbug = create_autospec(pydrepo.Commit)
    __fix_firstbug.hash = "1240"
    __fix_firstbug.committer_date = datetime.datetime(2020, 4, 23, 5, 23)

    __important_commits = {
        __intro_secondbug_pre_report, __intro_firstbug_post_hard,
        __fix_firstbug, __fix_secondbug
    }

    def __init__(self, _path):
        super().__init__("")

    @staticmethod
    def fix_firstbug() -> MagicMock:
        return DummyPydrillerRepo.__fix_firstbug

    @staticmethod
    def fix_secondbug() -> MagicMock:
        return DummyPydrillerRepo.__fix_secondbug

    @staticmethod
    def intro_firstbug() -> MagicMock:
        return DummyPydrillerRepo.__intro_firstbug_post_hard

    @staticmethod
    def intro_secondbug() -> MagicMock:
        return DummyPydrillerRepo.__intro_secondbug_pre_report

    def get_commit(self, commit_id: str) -> MagicMock:
        """Method that creates pydriller Commit mocks for given ID."""
        for important_commit in DummyPydrillerRepo.__important_commits:
            if commit_id == important_commit.hash:
                return important_commit

        # create new mocks for not already predetermined commits
        mock_commit = create_autospec(pydrepo.Commit)
        mock_commit.hash = commit_id
        mock_commit.committer_date = datetime.datetime.now()
        return mock_commit

    def get_commits_last_modified_lines(
        self,
        commit: pydrepo.Commit,
        modification: pydrepo.ModifiedFile = None,
        hashes_to_ignore_path: str = None
    ) -> tp.Dict[str, tp.Set[str]]:
        """Method that returns corresponding introducing ids."""
        if commit.hash == DummyPydrillerRepo.__fix_firstbug.hash:
            return {
                "important line": {
                    DummyPydrillerRepo.__fix_secondbug.hash,
                    DummyPydrillerRepo.__intro_secondbug_pre_report.hash,
                    DummyPydrillerRepo.__intro_firstbug_post_hard.hash
                }
            }
        if commit.hash == DummyPydrillerRepo.__fix_secondbug.hash:
            return {
                "important line": {
                    DummyPydrillerRepo.__intro_secondbug_pre_report.hash
                }
            }
        return {}


class TestBugDetectionStrategies(unittest.TestCase):
    """Test several parts of the bug detection strategies used by the
    BugProvider."""

    def setUp(self) -> None:
        """Set up repo dummy objects needed for multiple tests."""

<<<<<<< HEAD
        # Method that creates simple pygit2 Commit mocks for given ID
        def mock_revparse(commit_id: str):
=======
        def mock_revparse(commit_id: str):
            """Method that creates simple pygit2 Commit mocks for given ID."""
>>>>>>> 7fe994fc
            mock_commit = create_autospec(pygit2.Commit)
            mock_commit.hex = commit_id
            return mock_commit

        # pygit2 dummy repo
        self.mock_repo = create_autospec(pygit2.Repository)
        self.mock_repo.revparse_single = create_autospec(
            pygit2.Repository.revparse_single, side_effect=mock_revparse
        )

<<<<<<< HEAD
        # pydriller dummy repo
        self.mock_pydrill_repo = create_autospec(pydriller.GitRepository)
        self.mock_pydrill_repo.get_commits_last_modified_lines = create_autospec(
            pydriller.GitRepository.get_commits_last_modified_lines,
            return_value={}
        )

=======
>>>>>>> 7fe994fc
    def test_issue_events_closing_bug(self):
        """Test identifying issue events that close a bug related issue, with
        and without associated commit id."""

        # mock issue with correct labels
        bug_label = create_autospec(Label)
        bug_label.name = "bug"
        irrelevant_label = create_autospec(Label)
        irrelevant_label.name = "good first issue"

        issue = create_autospec(Issue)
        issue.number = 1
        issue.labels = [irrelevant_label, bug_label]

        # sane mock issue event
        issue_event_bug = create_autospec(IssueEvent)
        issue_event_bug.event = "closed"
        issue_event_bug.commit_id = "1234"
        issue_event_bug.issue = issue

        # mock issue event without corresponding commit
        issue_event_no_commit = create_autospec(IssueEvent)
        issue_event_no_commit.event = "closed"
        issue_event_no_commit.commit_id = None
        issue_event_no_commit.issue = issue

        # check if Issues get identified correctly
        self.assertTrue(_has_closed_a_bug(issue_event_bug))
        self.assertFalse(_has_closed_a_bug(issue_event_no_commit))

    def test_issue_events_closing_no_bug(self):
        """Test identifying issue events closing an issue that is not a bug."""

        # mock issue without labels
        issue = create_autospec(Issue)
        issue.number = 2
        issue.labels = []

        issue_event = create_autospec(IssueEvent)
        issue_event.event = "closed"
        issue_event.commit_id = "1235"
        issue_event.issue = issue

        self.assertFalse(_has_closed_a_bug(issue_event))

    def test_issue_events_not_closing(self):
        """Test identifying issue events not closing their issue."""

        # issue representing bug
        bug_label = create_autospec(Label)
        bug_label.name = "bug"

        issue = create_autospec(Issue)
        issue.number = 3
        issue.labels = [bug_label]

        issue_event_pinned = create_autospec(IssueEvent)
        issue_event_pinned.event = "pinned"
        issue_event_pinned.commit_id = None
        issue_event_pinned.issue = issue

        issue_event_assigned = create_autospec(IssueEvent)
        issue_event_assigned.event = "assigned"
        issue_event_assigned.commit_id = "1236"
        issue_event_assigned.issue = issue

        self.assertFalse(_has_closed_a_bug(issue_event_pinned))
        self.assertFalse(_has_closed_a_bug(issue_event_assigned))

    def test_pygit_bug_creation(self):
        """Test whether created pygit bug objects fit their corresponding
        issue."""

        # issue representing a bug
        bug_label = create_autospec(Label)
        bug_label.name = "bug"

        issue = create_autospec(Issue)
        issue.number = 4
        issue.labels = [bug_label]

        issue_event = create_autospec(IssueEvent)
        issue_event.event = "closed"
        issue_event.commit_id = "1237"
        issue_event.issue = issue

<<<<<<< HEAD
        with patch(
            'varats.provider.bug.bug.pydriller.GitRepository',
            self.mock_pydrill_repo
        ):
=======
        with patch('varats.provider.bug.bug.pydrepo.Git', DummyPydrillerRepo):
>>>>>>> 7fe994fc
            pybug = _create_corresponding_pygit_bug(
                issue_event.commit_id, self.mock_repo, issue_event.issue.number
            )

<<<<<<< HEAD
            self.assertEqual(pybug.fixing_commit.hex, issue_event.commit_id)
            self.assertEqual(pybug.issue_id, issue_event.issue.number)
=======
            self.assertEqual(issue_event.commit_id, pybug.fixing_commit.hex)
            self.assertEqual(issue_event.issue.number, pybug.issue_id)
>>>>>>> 7fe994fc

    def test_filter_issue_bugs(self):
        """Test on a set of IssueEvents whether the corresponding set of bugs is
        created correctly."""

        event_close_first_nocommit = create_autospec(IssueEvent)
        event_close_first_nocommit.event = "closed"
        event_close_first_nocommit.commit_id = None
        event_close_first_nocommit.issue = DummyIssueData.issue_firstbug()

        event_close_no_bug = create_autospec(IssueEvent)
        event_close_no_bug.event = "closed"
        event_close_no_bug.commit_id = "1238"
        event_close_no_bug.issue = DummyIssueData.issue_nobug()

        event_reopen_first = create_autospec(IssueEvent)
        event_reopen_first.event = "reopened"
        event_reopen_first.commit_id = None
        event_reopen_first.issue = DummyIssueData.issue_firstbug()

        event_close_second = create_autospec(IssueEvent)
        event_close_second.event = "closed"
        event_close_second.commit_id = DummyPydrillerRepo.fix_secondbug().hash
        event_close_second.issue = DummyIssueData.issue_secondbug()

        event_close_first = create_autospec(IssueEvent)
        event_close_first.event = "closed"
<<<<<<< HEAD
        event_close_first.commit_id = "1240"
        event_close_first.issue = issue_firstbug
=======
        event_close_first.commit_id = DummyPydrillerRepo.fix_firstbug().hash
        event_close_first.issue = DummyIssueData.issue_firstbug()
>>>>>>> 7fe994fc

        def mock_get_all_issue_events(_project_name: str):
            return iter([
                event_close_first_nocommit, event_close_no_bug,
                event_reopen_first, event_close_second, event_close_first
            ])

        def mock_get_repo(_project_name: str):
            return self.mock_repo

        with patch(
                'varats.provider.bug.bug._get_all_issue_events',
                mock_get_all_issue_events),\
            patch(
                'varats.provider.bug.bug.get_local_project_git',
                mock_get_repo),\
            patch(
<<<<<<< HEAD
                'varats.provider.bug.bug.pydriller.GitRepository',
                self.mock_pydrill_repo):

            # issue filter method for pygit bugs
            def accept_pybugs(event: IssueEvent):
                if _has_closed_a_bug(event) and event.commit_id:
                    return _create_corresponding_pygit_bug(
                        event.commit_id, self.mock_repo, event.issue.number
                    )
                return None

            # issue filter method for raw bugs
            def accept_rawbugs(event: IssueEvent):
                if _has_closed_a_bug(event) and event.commit_id:
                    return _create_corresponding_raw_bug(
                        event.commit_id, self.mock_repo, event.issue.number
                    )
                return None
=======
                'varats.provider.bug.bug.pydrepo.Git',
                DummyPydrillerRepo):

            # issue filter method for pygit bugs
            def accept_pybugs(sus_tuple: PygitSuspectTuple):
                return sus_tuple.create_corresponding_bug()
>>>>>>> 7fe994fc

            # create set of fixing IDs of found bugs
            pybugs = _filter_all_issue_pygit_bugs("", accept_pybugs)
            pybug_fix_ids = set(pybug.fixing_commit.hex for pybug in pybugs)
            expected_fix_ids = {"1239", "1240"}

            intro_first_bug = set()
            intro_second_bug = set()
            for pybug in pybugs:
                if pybug.fixing_commit.hex == event_close_second.commit_id:
                    intro_second_bug = {
                        intro_commit.hex
                        for intro_commit in pybug.introducing_commits
                    }
                if pybug.fixing_commit.hex == event_close_first.commit_id:
                    intro_first_bug = {
                        intro_commit.hex
                        for intro_commit in pybug.introducing_commits
                    }

            expected_first_bug_intro_ids = {"1239i1", "1239"}
            expected_second_bug_intro_ids = {"1239i1"}

            self.assertEqual(expected_fix_ids, pybug_fix_ids)
            self.assertEqual(expected_first_bug_intro_ids, intro_first_bug)
            self.assertEqual(expected_second_bug_intro_ids, intro_second_bug)

    def test_filter_commit_message_bugs(self):
        """Test on the commit history of a project whether the corresponding set
        of bugs is created correctly."""

        first_fixing_commit = create_autospec(pygit2.Commit)
        first_fixing_commit.hex = "1241"
        first_fixing_commit.message = "Fixed first issue"

        first_non_fixing_commit = create_autospec(pygit2.Commit)
        first_non_fixing_commit.hex = "1242"
        first_non_fixing_commit.message = "Added documentation\n" + \
                                          "Grammar Errors need to be fixed"

        second_non_fixing_commit = create_autospec(pygit2.Commit)
        second_non_fixing_commit.hex = "1243"
        second_non_fixing_commit.message = "Added feature X"

        second_fixing_commit = create_autospec(pygit2.Commit)
        second_fixing_commit.hex = "1244"
        second_fixing_commit.message = "fixes second problem"

        def mock_walk(_start_id: str, _sort_mode: int):
            return iter([
                first_fixing_commit, first_non_fixing_commit,
                second_non_fixing_commit, second_fixing_commit
            ])

        # customize walk method of mock repo
        self.mock_repo.walk = create_autospec(
            pygit2.Repository.walk, side_effect=mock_walk
        )

        def mock_get_repo(_project_name: str):
            return self.mock_repo

        with patch(
                'varats.provider.bug.bug.get_local_project_git',
                mock_get_repo),\
            patch(
<<<<<<< HEAD
                'varats.provider.bug.bug.pydriller.GitRepository',
                self.mock_pydrill_repo):
=======
                'varats.provider.bug.bug.pydrepo.Git',
                DummyPydrillerRepo):
>>>>>>> 7fe994fc

            # commit filter method for pygit bugs
            def accept_pybugs(commit: pygit2.Commit):
                if _is_closing_message(commit.message):
                    return _create_corresponding_pygit_bug(
                        commit.hex, self.mock_repo
                    )
                return None

<<<<<<< HEAD
            # commit filter method for raw bugs
            def accept_rawbugs(commit: pygit2.Commit):
                if _is_closing_message(commit.message):
                    return _create_corresponding_raw_bug(
                        commit.hex, self.mock_repo
                    )
                return None

=======
>>>>>>> 7fe994fc
            pybug_ids = set(
                pybug.fixing_commit.hex for pybug in
                _filter_all_commit_message_pygit_bugs("", accept_pybugs)
            )
            expected_ids = {"1241", "1244"}

            self.assertEqual(expected_ids, pybug_ids)


class TestBugProvider(unittest.TestCase):
    """Test the bug provider on test projects from vara-test-repos."""

    def setUp(self) -> None:
        """Set up expected data for respective test repos."""
        self.basic_expected_fixes = {
            "ddf0ba95408dc5508504c84e6616c49128410389",
            "d846bdbe45e4d64a34115f5285079e1b5f84007f",
            "2da78b2820370f6759e9086fad74155d6655e93b",
            "3b76c8d295385358375fefdb0cf045d97ad2d193"
        }
        self.basic_expected_msgs = {
            "Fixed function arguments\n", "Fixes answer to everything\n",
            "Fixes return type of multiply\n", "Multiplication result fix\n"
        }
        self.basic_expected_first_introduction = {
            "343bea18b421cfa2eb5945b2672f62f171abcc83"
        }
        self.basic_expected_second_introduction = {
            "ddf0ba95408dc5508504c84e6616c49128410389"
        }
        self.basic_expected_third_introduction = {
            "8fae311154a28b7928fe667b6aad09319259b1aa"
        }
        self.basic_expected_fourth_introduction = {
            "c4b7bd9a2cedf1eb67d13be3cf4e826273cfe17b"
        }

    def test_basic_repo_pygit_bugs(self):
        """Test provider on basic_bug_detection_test_repo."""
        provider = BugProvider.get_provider_for_project(
            BasicBugDetectionTestRepo
        )

        pybugs = provider.find_all_pygit_bugs()

        pybug_fix_ids = set(pybug.fixing_commit.hex for pybug in pybugs)
        pybug_fix_msgs = set(pybug.fixing_commit.message for pybug in pybugs)

        # asserting correct fixes have been found
        self.assertEqual(pybug_fix_ids, self.basic_expected_fixes)
        self.assertEqual(pybug_fix_msgs, self.basic_expected_msgs)

        # find certain pybugs searching them by their fixing hashes
        pybug_first = provider.find_pygit_bug_by_fix(
            "ddf0ba95408dc5508504c84e6616c49128410389"
        )
        pybug_first_intro_ids = set(
            intro_commit.hex
            for intro_commit in next(iter(pybug_first)).introducing_commits
        )

        pybug_second = provider.find_pygit_bug_by_fix(
            "d846bdbe45e4d64a34115f5285079e1b5f84007f"
        )
        pybug_second_intro_ids = set(
            intro_commit.hex
            for intro_commit in next(iter(pybug_second)).introducing_commits
        )

        pybug_third = provider.find_pygit_bug_by_fix(
            "2da78b2820370f6759e9086fad74155d6655e93b"
        )
        pybug_third_intro_ids = set(
            intro_commit.hex
            for intro_commit in next(iter(pybug_third)).introducing_commits
        )

        pybug_fourth = provider.find_pygit_bug_by_fix(
            "3b76c8d295385358375fefdb0cf045d97ad2d193"
        )
        pybug_fourth_intro_ids = set(
            intro_commit.hex
            for intro_commit in next(iter(pybug_fourth)).introducing_commits
        )
<<<<<<< HEAD

        self.assertEqual(
            pybug_first_intro_ids, self.basic_expected_first_introduction
        )
        self.assertEqual(
            pybug_second_intro_ids, self.basic_expected_second_introduction
        )
        self.assertEqual(
            pybug_third_intro_ids, self.basic_expected_third_introduction
        )
        self.assertEqual(
            pybug_fourth_intro_ids, self.basic_expected_fourth_introduction
        )

    def test_basic_repo_raw_bugs(self):
        """Test provider on basic_bug_detection_test_repo."""
        provider = BugProvider.get_provider_for_project(
            BasicBugDetectionTestRepo
        )

        rawbugs = provider.find_all_raw_bugs()

        rawbug_fix_ids = set(rawbug.fixing_commit for rawbug in rawbugs)

        # asserting correct fixes have been found
        self.assertEqual(rawbug_fix_ids, self.basic_expected_fixes)

        # find certain rawbugs searching them by their fixing hashes
        rawbug_first = provider.find_raw_bug_by_fix(
            "ddf0ba95408dc5508504c84e6616c49128410389"
        )
        rawbug_first_intro_ids = next(iter(rawbug_first)).introducing_commits

        rawbug_second = provider.find_raw_bug_by_fix(
            "d846bdbe45e4d64a34115f5285079e1b5f84007f"
        )
        rawbug_second_intro_ids = next(iter(rawbug_second)).introducing_commits

        rawbug_third = provider.find_raw_bug_by_fix(
            "2da78b2820370f6759e9086fad74155d6655e93b"
        )
        rawbug_third_intro_ids = next(iter(rawbug_third)).introducing_commits

=======

        self.assertEqual(
            self.basic_expected_first_introduction, pybug_first_intro_ids
        )
        self.assertEqual(
            self.basic_expected_second_introduction, pybug_second_intro_ids
        )
        self.assertEqual(
            self.basic_expected_third_introduction, pybug_third_intro_ids
        )
        self.assertEqual(
            self.basic_expected_fourth_introduction, pybug_fourth_intro_ids
        )

    def test_basic_repo_raw_bugs(self):
        """Test provider on basic_bug_detection_test_repo."""
        provider = BugProvider.get_provider_for_project(
            BasicBugDetectionTestRepo
        )

        rawbugs = provider.find_all_raw_bugs()

        rawbug_fix_ids = set(rawbug.fixing_commit for rawbug in rawbugs)

        # asserting correct fixes have been found
        self.assertEqual(rawbug_fix_ids, self.basic_expected_fixes)

        # find certain rawbugs searching them by their fixing hashes
        rawbug_first = provider.find_raw_bug_by_fix(
            "ddf0ba95408dc5508504c84e6616c49128410389"
        )
        rawbug_first_intro_ids = next(iter(rawbug_first)).introducing_commits

        rawbug_second = provider.find_raw_bug_by_fix(
            "d846bdbe45e4d64a34115f5285079e1b5f84007f"
        )
        rawbug_second_intro_ids = next(iter(rawbug_second)).introducing_commits

        rawbug_third = provider.find_raw_bug_by_fix(
            "2da78b2820370f6759e9086fad74155d6655e93b"
        )
        rawbug_third_intro_ids = next(iter(rawbug_third)).introducing_commits

>>>>>>> 7fe994fc
        rawbug_fourth = provider.find_raw_bug_by_fix(
            "3b76c8d295385358375fefdb0cf045d97ad2d193"
        )
        rawbug_fourth_intro_ids = next(iter(rawbug_fourth)).introducing_commits

        self.assertEqual(
<<<<<<< HEAD
            rawbug_first_intro_ids, self.basic_expected_first_introduction
        )
        self.assertEqual(
            rawbug_second_intro_ids, self.basic_expected_second_introduction
        )
        self.assertEqual(
            rawbug_third_intro_ids, self.basic_expected_third_introduction
        )
        self.assertEqual(
            rawbug_fourth_intro_ids, self.basic_expected_fourth_introduction
=======
            self.basic_expected_first_introduction, rawbug_first_intro_ids
        )
        self.assertEqual(
            self.basic_expected_second_introduction, rawbug_second_intro_ids
        )
        self.assertEqual(
            self.basic_expected_third_introduction, rawbug_third_intro_ids
        )
        self.assertEqual(
            self.basic_expected_fourth_introduction, rawbug_fourth_intro_ids
>>>>>>> 7fe994fc
        )<|MERGE_RESOLUTION|>--- conflicted
+++ resolved
@@ -4,7 +4,6 @@
 import unittest
 from unittest.mock import create_autospec, patch, MagicMock
 
-import pydriller
 import pygit2
 from github.Issue import Issue
 from github.IssueEvent import IssueEvent
@@ -152,13 +151,8 @@
     def setUp(self) -> None:
         """Set up repo dummy objects needed for multiple tests."""
 
-<<<<<<< HEAD
-        # Method that creates simple pygit2 Commit mocks for given ID
-        def mock_revparse(commit_id: str):
-=======
         def mock_revparse(commit_id: str):
             """Method that creates simple pygit2 Commit mocks for given ID."""
->>>>>>> 7fe994fc
             mock_commit = create_autospec(pygit2.Commit)
             mock_commit.hex = commit_id
             return mock_commit
@@ -169,16 +163,6 @@
             pygit2.Repository.revparse_single, side_effect=mock_revparse
         )
 
-<<<<<<< HEAD
-        # pydriller dummy repo
-        self.mock_pydrill_repo = create_autospec(pydriller.GitRepository)
-        self.mock_pydrill_repo.get_commits_last_modified_lines = create_autospec(
-            pydriller.GitRepository.get_commits_last_modified_lines,
-            return_value={}
-        )
-
-=======
->>>>>>> 7fe994fc
     def test_issue_events_closing_bug(self):
         """Test identifying issue events that close a bug related issue, with
         and without associated commit id."""
@@ -265,25 +249,13 @@
         issue_event.commit_id = "1237"
         issue_event.issue = issue
 
-<<<<<<< HEAD
-        with patch(
-            'varats.provider.bug.bug.pydriller.GitRepository',
-            self.mock_pydrill_repo
-        ):
-=======
         with patch('varats.provider.bug.bug.pydrepo.Git', DummyPydrillerRepo):
->>>>>>> 7fe994fc
             pybug = _create_corresponding_pygit_bug(
                 issue_event.commit_id, self.mock_repo, issue_event.issue.number
             )
 
-<<<<<<< HEAD
-            self.assertEqual(pybug.fixing_commit.hex, issue_event.commit_id)
-            self.assertEqual(pybug.issue_id, issue_event.issue.number)
-=======
             self.assertEqual(issue_event.commit_id, pybug.fixing_commit.hex)
             self.assertEqual(issue_event.issue.number, pybug.issue_id)
->>>>>>> 7fe994fc
 
     def test_filter_issue_bugs(self):
         """Test on a set of IssueEvents whether the corresponding set of bugs is
@@ -311,13 +283,8 @@
 
         event_close_first = create_autospec(IssueEvent)
         event_close_first.event = "closed"
-<<<<<<< HEAD
-        event_close_first.commit_id = "1240"
-        event_close_first.issue = issue_firstbug
-=======
         event_close_first.commit_id = DummyPydrillerRepo.fix_firstbug().hash
         event_close_first.issue = DummyIssueData.issue_firstbug()
->>>>>>> 7fe994fc
 
         def mock_get_all_issue_events(_project_name: str):
             return iter([
@@ -335,33 +302,12 @@
                 'varats.provider.bug.bug.get_local_project_git',
                 mock_get_repo),\
             patch(
-<<<<<<< HEAD
-                'varats.provider.bug.bug.pydriller.GitRepository',
-                self.mock_pydrill_repo):
-
-            # issue filter method for pygit bugs
-            def accept_pybugs(event: IssueEvent):
-                if _has_closed_a_bug(event) and event.commit_id:
-                    return _create_corresponding_pygit_bug(
-                        event.commit_id, self.mock_repo, event.issue.number
-                    )
-                return None
-
-            # issue filter method for raw bugs
-            def accept_rawbugs(event: IssueEvent):
-                if _has_closed_a_bug(event) and event.commit_id:
-                    return _create_corresponding_raw_bug(
-                        event.commit_id, self.mock_repo, event.issue.number
-                    )
-                return None
-=======
                 'varats.provider.bug.bug.pydrepo.Git',
                 DummyPydrillerRepo):
 
             # issue filter method for pygit bugs
             def accept_pybugs(sus_tuple: PygitSuspectTuple):
                 return sus_tuple.create_corresponding_bug()
->>>>>>> 7fe994fc
 
             # create set of fixing IDs of found bugs
             pybugs = _filter_all_issue_pygit_bugs("", accept_pybugs)
@@ -428,13 +374,8 @@
                 'varats.provider.bug.bug.get_local_project_git',
                 mock_get_repo),\
             patch(
-<<<<<<< HEAD
-                'varats.provider.bug.bug.pydriller.GitRepository',
-                self.mock_pydrill_repo):
-=======
                 'varats.provider.bug.bug.pydrepo.Git',
                 DummyPydrillerRepo):
->>>>>>> 7fe994fc
 
             # commit filter method for pygit bugs
             def accept_pybugs(commit: pygit2.Commit):
@@ -444,17 +385,6 @@
                     )
                 return None
 
-<<<<<<< HEAD
-            # commit filter method for raw bugs
-            def accept_rawbugs(commit: pygit2.Commit):
-                if _is_closing_message(commit.message):
-                    return _create_corresponding_raw_bug(
-                        commit.hex, self.mock_repo
-                    )
-                return None
-
-=======
->>>>>>> 7fe994fc
             pybug_ids = set(
                 pybug.fixing_commit.hex for pybug in
                 _filter_all_commit_message_pygit_bugs("", accept_pybugs)
@@ -539,19 +469,18 @@
             intro_commit.hex
             for intro_commit in next(iter(pybug_fourth)).introducing_commits
         )
-<<<<<<< HEAD
-
-        self.assertEqual(
-            pybug_first_intro_ids, self.basic_expected_first_introduction
-        )
-        self.assertEqual(
-            pybug_second_intro_ids, self.basic_expected_second_introduction
-        )
-        self.assertEqual(
-            pybug_third_intro_ids, self.basic_expected_third_introduction
-        )
-        self.assertEqual(
-            pybug_fourth_intro_ids, self.basic_expected_fourth_introduction
+
+        self.assertEqual(
+            self.basic_expected_first_introduction, pybug_first_intro_ids
+        )
+        self.assertEqual(
+            self.basic_expected_second_introduction, pybug_second_intro_ids
+        )
+        self.assertEqual(
+            self.basic_expected_third_introduction, pybug_third_intro_ids
+        )
+        self.assertEqual(
+            self.basic_expected_fourth_introduction, pybug_fourth_intro_ids
         )
 
     def test_basic_repo_raw_bugs(self):
@@ -583,69 +512,12 @@
         )
         rawbug_third_intro_ids = next(iter(rawbug_third)).introducing_commits
 
-=======
-
-        self.assertEqual(
-            self.basic_expected_first_introduction, pybug_first_intro_ids
-        )
-        self.assertEqual(
-            self.basic_expected_second_introduction, pybug_second_intro_ids
-        )
-        self.assertEqual(
-            self.basic_expected_third_introduction, pybug_third_intro_ids
-        )
-        self.assertEqual(
-            self.basic_expected_fourth_introduction, pybug_fourth_intro_ids
-        )
-
-    def test_basic_repo_raw_bugs(self):
-        """Test provider on basic_bug_detection_test_repo."""
-        provider = BugProvider.get_provider_for_project(
-            BasicBugDetectionTestRepo
-        )
-
-        rawbugs = provider.find_all_raw_bugs()
-
-        rawbug_fix_ids = set(rawbug.fixing_commit for rawbug in rawbugs)
-
-        # asserting correct fixes have been found
-        self.assertEqual(rawbug_fix_ids, self.basic_expected_fixes)
-
-        # find certain rawbugs searching them by their fixing hashes
-        rawbug_first = provider.find_raw_bug_by_fix(
-            "ddf0ba95408dc5508504c84e6616c49128410389"
-        )
-        rawbug_first_intro_ids = next(iter(rawbug_first)).introducing_commits
-
-        rawbug_second = provider.find_raw_bug_by_fix(
-            "d846bdbe45e4d64a34115f5285079e1b5f84007f"
-        )
-        rawbug_second_intro_ids = next(iter(rawbug_second)).introducing_commits
-
-        rawbug_third = provider.find_raw_bug_by_fix(
-            "2da78b2820370f6759e9086fad74155d6655e93b"
-        )
-        rawbug_third_intro_ids = next(iter(rawbug_third)).introducing_commits
-
->>>>>>> 7fe994fc
         rawbug_fourth = provider.find_raw_bug_by_fix(
             "3b76c8d295385358375fefdb0cf045d97ad2d193"
         )
         rawbug_fourth_intro_ids = next(iter(rawbug_fourth)).introducing_commits
 
         self.assertEqual(
-<<<<<<< HEAD
-            rawbug_first_intro_ids, self.basic_expected_first_introduction
-        )
-        self.assertEqual(
-            rawbug_second_intro_ids, self.basic_expected_second_introduction
-        )
-        self.assertEqual(
-            rawbug_third_intro_ids, self.basic_expected_third_introduction
-        )
-        self.assertEqual(
-            rawbug_fourth_intro_ids, self.basic_expected_fourth_introduction
-=======
             self.basic_expected_first_introduction, rawbug_first_intro_ids
         )
         self.assertEqual(
@@ -656,5 +528,4 @@
         )
         self.assertEqual(
             self.basic_expected_fourth_introduction, rawbug_fourth_intro_ids
->>>>>>> 7fe994fc
         )