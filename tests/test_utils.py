"""Module for test utility functions."""
import contextlib
import os
import shutil
import sys
import tempfile
import typing as tp
from functools import wraps
from pathlib import Path
from threading import Lock

import benchbuild.source.base as base
import benchbuild.utils.settings as bb_settings
import plumbum as pb
from benchbuild import Project
from benchbuild.source import Git
from benchbuild.utils.cmd import git

import varats.utils.settings as settings
from varats.base.configuration import ConfigurationImpl, ConfigurationOptionImpl
from varats.project.project_util import is_git_source
from varats.tools.bb_config import create_new_bb_config

if sys.version_info <= (3, 8):
    from typing_extensions import Protocol
else:
    from typing import Protocol

TEST_INPUTS_DIR = Path(os.path.dirname(__file__)) / 'TEST_INPUTS'

TestFunctionTy = tp.Callable[..., tp.Any]


class UnitTestFixture(Protocol):
    """A test fixture that can be used with a :class:`TestEnvironment`."""

    def copy_to_env(self, path: Path) -> None:
        """
        Called when entering the test environment.

        The new configs are already in place and the cwd is the tmp dir.
        """
        ...

    def cleanup(self) -> None:
        """
        Called when exiting the test environment.

        The old configs are in place again, but the cwd is still the tmp dir.
        """
        ...


class FileFixture(UnitTestFixture):
    """A file or directory that is copied into the test environment."""

    def __init__(self, src: Path, dst: Path):
        self.__src = src
        self.__dst = dst

    def copy_to_env(self, path: Path) -> None:
        dst = path / self.__dst
        if self.__src.is_dir():
            if self.__dst.exists():
                self.__dst.rmdir()
            shutil.copytree(self.__src, dst)
        else:
            shutil.copy(self.__src, dst)

    def cleanup(self) -> None:
        pass


class RepoFixture(UnitTestFixture):
    """
    A git repository that is cloned into the test environment.

    The clone uses a local reference to avoid unnecessary traffic.
    """

    def __init__(self, source: Git):
        self.__repo_name = source.local
        self.__local = source.fetch()
        self.__remote = source.remote
        self.__lock = Lock()

    def copy_to_env(self, path: Path) -> None:
        with self.__lock:
            bb_tmp = str(path / "benchbuild/tmp")
            settings.bb_cfg()["tmp_dir"] = bb_tmp
            base.CFG["tmp_dir"] = bb_tmp
            git(
                "clone", "--dissociate", "--recurse-submodules", "--reference",
                self.__local, self.__remote, f"{bb_tmp}/{self.__repo_name}"
            )

    def cleanup(self) -> None:
        bb_tmp = str(settings.bb_cfg()["tmp_dir"])
        base.CFG["tmp_dir"] = bb_tmp


class UnitTestFixtures():
    """Collection/factory for test fixtures."""
    PAPER_CONFIGS = FileFixture(
        TEST_INPUTS_DIR / "paper_configs", Path("paper_configs")
    )
    RESULT_FILES = FileFixture(TEST_INPUTS_DIR / "results", Path("results"))
    PLOTS = FileFixture(TEST_INPUTS_DIR / "plots", Path("plots"))
    TABLES = FileFixture(TEST_INPUTS_DIR / "tables", Path("tables"))
    ARTEFACTS = FileFixture(TEST_INPUTS_DIR / "artefacts", Path("artefacts"))

    # Projects available for testing:
    # BROTLI = RepoFixture.for_project(Brotli)
    TEST_PROJECTS = RepoFixture(
        Git(
            remote="https://github.com/se-sic/vara-test-repos",
            local="vara_test_repos",
            refspec="origin/HEAD",
            shallow=False,
            limit=None
        )
    )

    @staticmethod
    def create_file_fixture(src: Path, dst: Path) -> UnitTestFixture:
        """Creates a file fixture."""
        return FileFixture(src, dst)

    @staticmethod
    def create_project_repo_fixture(project: tp.Type[Project]) -> RepoFixture:
        """Creates a repo fixture for the main source of a project."""
        source = project.SOURCE[0]
        if not is_git_source(source):
            raise AssertionError(
                f"Primary source of project {project.NAME}"
                "is not a git repository."
            )
        return RepoFixture(source)


class TestEnvironment():
    """
    Test environment implementation.

    The wrapped test is run inside a temporary directory that acts as the
    varats root folder with a fresh default varats and BenchBuild config.
    The configurations can be accessed via the usual `vara_cfg()` and `bb_cfg()`
    getters.

    Args:
        required_test_inputs: test inputs to be copied into the test environment
    """

    def __init__(
        self, required_test_inputs: tp.Iterable[UnitTestFixture]
    ) -> None:

        self.__tmp_dir = tempfile.TemporaryDirectory()
        self.__tmp_path = Path(self.__tmp_dir.name)
        self.__cwd = os.getcwd()
        self.__test_inputs = required_test_inputs

        # pylint: disable=protected-access
        self.__old_config = settings.vara_cfg()
        # pylint: disable=protected-access
        self.__old_bb_config = settings.bb_cfg()

    @contextlib.contextmanager
    def _decoration_helper(self) -> tp.Any:
        self.__enter__()
        try:
            yield
        finally:
            self.__exit__(None, None, None)

    def __call__(self, func: TestFunctionTy) -> TestFunctionTy:

        @wraps(func)
        def wrapper(*args: tp.Any, **kwargs: tp.Any) -> tp.Any:
            with self._decoration_helper():
                return func(*args, **kwargs)

        return wrapper

    def __enter__(self) -> Path:
        os.chdir(self.__tmp_dir.name)
        vara_cfg = settings.create_new_varats_config()
        bb_settings.setup_config(vara_cfg)
        # pylint: disable=protected-access
        settings._CFG = vara_cfg
        settings.save_config()

<<<<<<< HEAD
        bb_cfg = create_new_bb_config(settings.vara_cfg(), True)
=======
        bb_cfg = create_new_bb_config(settings.vara_cfg())
        # make new bb_cfg point to old tmp to avoid multiple git clones
        bb_cfg["tmp_dir"] = str(self.__old_bb_config["tmp_dir"])

>>>>>>> 721e94d2
        settings.save_bb_config(bb_cfg)
        # pylint: disable=protected-access
        settings._BB_CFG = bb_cfg

        for test_input in self.__test_inputs:
            test_input.copy_to_env(self.__tmp_path)

        return self.__tmp_path

    def __exit__(self, exc_type, exc_val, exc_tb) -> None:
        # pylint: disable=protected-access
        settings._CFG = self.__old_config
        # pylint: disable=protected-access
        settings._BB_CFG = self.__old_bb_config

        for test_input in self.__test_inputs:
            test_input.cleanup()

        os.chdir(self.__cwd)
        if self.__tmp_dir:
            self.__tmp_dir.cleanup()


def run_in_test_environment(
    *required_test_inputs: UnitTestFixture
) -> TestFunctionTy:
    """
    Run a test in an isolated test environment.

    The wrapped test is run inside a temporary directory that acts as the
    varats root folder with a fresh default varats and BenchBuild config.
    The configurations can be accessed via the usual `vara_cfg()` and `bb_cfg()`
    getters.

    Args:
        required_test_inputs: test inputs to be copied into the test environment

    Returns:
        the wrapped test function
    """

    def wrapper_func(test_func: TestFunctionTy) -> TestFunctionTy:
        return TestEnvironment(required_test_inputs)(test_func)

    return wrapper_func


def test_environment(*required_test_inputs: UnitTestFixture) -> TestEnvironment:
    """
    Context manager that creates an isolated test environment.

    The wrapped test is run inside a temporary directory that acts as the
    varats root folder with a fresh default varats and BenchBuild config.
    The configurations can be accessed via the usual `vara_cfg()` and `bb_cfg()`
    getters.

    Args:
        required_test_inputs: test inputs to be copied into the test environment
    """
    return TestEnvironment(required_test_inputs)


class DummyGit(Git):
    """A dummy git source that does nothing."""

    def fetch(self) -> pb.LocalPath:
        return pb.LocalPath("/dev/null")

    def version(self, target_dir: str, version: str = 'HEAD') -> pb.LocalPath:
        return pb.LocalPath("/dev/null")

    def versions(self) -> tp.List[base.Variant]:
        return []


class ConfigurationHelper:
    """This class is a helper for various tests."""

    @staticmethod
    def create_test_config() -> 'ConfigurationImpl':
        """This method creates a test configuration."""
        test_config = ConfigurationImpl()
        test_config.add_config_option(ConfigurationOptionImpl("foo", True))
        test_config.add_config_option(ConfigurationOptionImpl("bar", False))
        test_config.add_config_option(
            ConfigurationOptionImpl("bazz", "bazz-value")
        )
        test_config.add_config_option(ConfigurationOptionImpl("buzz", "None"))
        return test_config<|MERGE_RESOLUTION|>--- conflicted
+++ resolved
@@ -190,14 +190,11 @@
         settings._CFG = vara_cfg
         settings.save_config()
 
-<<<<<<< HEAD
+
         bb_cfg = create_new_bb_config(settings.vara_cfg(), True)
-=======
-        bb_cfg = create_new_bb_config(settings.vara_cfg())
         # make new bb_cfg point to old tmp to avoid multiple git clones
         bb_cfg["tmp_dir"] = str(self.__old_bb_config["tmp_dir"])
 
->>>>>>> 721e94d2
         settings.save_bb_config(bb_cfg)
         # pylint: disable=protected-access
         settings._BB_CFG = bb_cfg
