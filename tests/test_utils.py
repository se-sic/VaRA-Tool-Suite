--- conflicted
+++ resolved
@@ -12,11 +12,7 @@
 from benchbuild.source import Git, base
 
 import varats.utils.settings as settings
-<<<<<<< HEAD
-from varats.tools.bb_config import create_new_bb_config, save_bb_config
-=======
 from varats.tools.bb_config import create_new_bb_config
->>>>>>> d2f83ff4
 
 TEST_INPUTS_DIR = Path(os.path.dirname(__file__)) / 'TEST_INPUTS'
 
@@ -96,11 +92,7 @@
         settings.save_config()
 
         bb_cfg = create_new_bb_config(settings.vara_cfg())
-<<<<<<< HEAD
-        save_bb_config(bb_cfg)
-=======
         settings.save_bb_config(bb_cfg)
->>>>>>> d2f83ff4
         # pylint: disable=protected-access
         settings._BB_CFG = bb_cfg
 
