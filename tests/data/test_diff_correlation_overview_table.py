"""Test the DiffCorrelationOverviewTable class."""
import unittest

import pytest

<<<<<<< HEAD
from tests.test_utils import run_in_test_environment, TestInputs
=======
from tests.test_utils import run_in_test_environment, UnitTestInputs
>>>>>>> d427d35b
from varats.paper_mgmt.paper_config import load_paper_config
from varats.projects.discover_projects import initialize_projects
from varats.tables import diff_correlation_overview_table
from varats.utils.settings import vara_cfg


class TestDiffCorrelationOverviewTable(unittest.TestCase):
    """Test the DiffCorrelationOverviewTable class."""

    @pytest.mark.slow
    @run_in_test_environment(
<<<<<<< HEAD
        TestInputs.PAPER_CONFIGS, TestInputs.RESULT_FILES, TestInputs.TABLES
=======
        UnitTestInputs.PAPER_CONFIGS, UnitTestInputs.RESULT_FILES,
        UnitTestInputs.TABLES
>>>>>>> d427d35b
    )
    def test_table_tex_output(self):
        """Check whether the table produces the correct tex output."""
        vara_cfg()["paper_config"]["current_config"
                                  ] = "test_diff_correlation_overview_table"
<<<<<<< HEAD
=======
        initialize_projects()
>>>>>>> d427d35b
        load_paper_config()
        table = diff_correlation_overview_table.DiffCorrelationOverviewTable(
        ).tabulate()

        with open("tables/b_diff_correlation_overview.tex") as expected:
            self.assertEqual(table, expected.read())<|MERGE_RESOLUTION|>--- conflicted
+++ resolved
@@ -3,11 +3,7 @@
 
 import pytest
 
-<<<<<<< HEAD
-from tests.test_utils import run_in_test_environment, TestInputs
-=======
 from tests.test_utils import run_in_test_environment, UnitTestInputs
->>>>>>> d427d35b
 from varats.paper_mgmt.paper_config import load_paper_config
 from varats.projects.discover_projects import initialize_projects
 from varats.tables import diff_correlation_overview_table
@@ -19,21 +15,14 @@
 
     @pytest.mark.slow
     @run_in_test_environment(
-<<<<<<< HEAD
-        TestInputs.PAPER_CONFIGS, TestInputs.RESULT_FILES, TestInputs.TABLES
-=======
         UnitTestInputs.PAPER_CONFIGS, UnitTestInputs.RESULT_FILES,
         UnitTestInputs.TABLES
->>>>>>> d427d35b
     )
     def test_table_tex_output(self):
         """Check whether the table produces the correct tex output."""
         vara_cfg()["paper_config"]["current_config"
                                   ] = "test_diff_correlation_overview_table"
-<<<<<<< HEAD
-=======
         initialize_projects()
->>>>>>> d427d35b
         load_paper_config()
         table = diff_correlation_overview_table.DiffCorrelationOverviewTable(
         ).tabulate()
