--- conflicted
+++ resolved
@@ -10,11 +10,7 @@
     lorenz_curve,
     gini_coefficient,
     normalized_gini_coefficient,
-<<<<<<< HEAD
-    ClassificationResults,
-=======
     ConfusionMatrix,
->>>>>>> ae257dab
 )
 
 
@@ -101,30 +97,6 @@
 class TestClassificationResults(unittest.TestCase):
     """Test if the classification metrics are correctly calculated."""
 
-<<<<<<< HEAD
-    all_good: ClassificationResults
-    all_bad: ClassificationResults
-    balanced_50_50: ClassificationResults
-    skewed_positiv_entries: ClassificationResults
-    skewed_negative_entries: ClassificationResults
-
-    @classmethod
-    def setUpClass(cls) -> None:
-        cls.all_good = ClassificationResults([1, 2, 3], [4, 5, 6], [1, 2, 3],
-                                             [4, 5, 6])
-
-        cls.all_bad = ClassificationResults([1, 2, 3], [4, 5, 6], [4, 5, 6],
-                                            [1, 2, 3])
-        cls.balanced_50_50 = ClassificationResults([1, 2, 3, 4], [5, 6, 7, 8],
-                                                   [1, 2, 5, 6], [3, 4, 7, 8])
-
-        cls.skewed_positiv_entries = ClassificationResults([
-            2, 3, 4, 5, 6, 7, 8, 9
-        ], [1], [3, 4, 5, 6, 7, 8, 9], [1, 2])
-        cls.skewed_negative_entries = ClassificationResults([1], [
-            2, 3, 4, 5, 6, 7, 8, 9
-        ], [1, 2], [3, 4, 5, 6, 7, 8, 9])
-=======
     all_good: ConfusionMatrix
     all_bad: ConfusionMatrix
     balanced_50_50: ConfusionMatrix
@@ -148,7 +120,6 @@
                                                       [2, 3, 4, 5, 6, 7, 8, 9],
                                                       [1, 2],
                                                       [3, 4, 5, 6, 7, 8, 9])
->>>>>>> ae257dab
 
     def test_true_positive(self) -> None:
         """Test if true positives are correctly calculated."""
@@ -182,8 +153,6 @@
         self.assertEqual(self.skewed_positiv_entries.FN, 1)
         self.assertEqual(self.skewed_negative_entries.FN, 0)
 
-<<<<<<< HEAD
-=======
     def test_true_positive_values(self) -> None:
         """Test if true positive values are correctly calculated."""
         self.assertSetEqual(self.all_good.getTPs(), {1, 2, 3})
@@ -220,7 +189,6 @@
         self.assertSetEqual(self.skewed_positiv_entries.getFNs(), {2})
         self.assertSetEqual(self.skewed_negative_entries.getFNs(), set())
 
->>>>>>> ae257dab
     def test_precision(self) -> None:
         """Test if precision are correctly calculated."""
         self.assertEqual(self.all_good.precision(), 1.0)
@@ -279,8 +247,6 @@
         )
         self.assertAlmostEqual(
             self.skewed_negative_entries.f1_score(), 0.66666666, places=7
-<<<<<<< HEAD
-=======
         )
 
     def test_no_positive_values(self) -> None:
@@ -331,5 +297,4 @@
   ├─ Accuracy:  1.0
   └─ F1_Score:  1.0
 """
->>>>>>> ae257dab
         )