--- conflicted
+++ resolved
@@ -51,13 +51,8 @@
         self.assertEqual(len(virt_stati), 2)
 
     def test_wrong_status_lookup(self):
-<<<<<<< HEAD
-        """Check we correctly handle error cases where a wrong status is looked
-        up."""
-=======
         """Check if we correctly handle error cases where a wrong status is
         looked up."""
->>>>>>> c2a2a5df
         self.assertRaises(
             ValueError, FileStatusExtension.get_file_status_from_str,
             'HansDampf'
@@ -72,19 +67,12 @@
         """Setup file and CommitReport."""
         cls.correct_UUID = "fdb09c5a-4cee-42d8-bbdc-4afe7a7864be"
         cls.raw_filename = (
-<<<<<<< HEAD
-            "CR-foo-bar-7bb9ef5f8c_"
-=======
             "CRE-CR-foo-bar-7bb9ef5f8c_"
->>>>>>> c2a2a5df
             f"{cls.correct_UUID}_"
             "success.txt"
         )
         cls.report_filename = ReportFilename(cls.raw_filename)
-<<<<<<< HEAD
-=======
         cls.broken_report_filename = ReportFilename("ThisFileIsWrong.foobar")
->>>>>>> c2a2a5df
 
     def test_filename(self):
         """Tests if filename access works."""
@@ -93,81 +81,51 @@
     def test_binary_name(self):
         """Tests if binary name access works."""
         self.assertEqual(self.report_filename.binary_name, 'bar')
-<<<<<<< HEAD
-=======
         self.assertRaises(
             ValueError, lambda: self.broken_report_filename.binary_name
         )
->>>>>>> c2a2a5df
 
     def test_status_success(self):
         """Tests if status success works."""
         self.assertTrue(self.report_filename.has_status_success())
-<<<<<<< HEAD
-=======
         self.assertFalse(self.broken_report_filename.has_status_success())
->>>>>>> c2a2a5df
 
     def test_status_failed(self):
         """Tests if status failed works."""
         self.assertFalse(self.report_filename.has_status_failed())
-<<<<<<< HEAD
-=======
         self.assertFalse(self.broken_report_filename.has_status_failed())
->>>>>>> c2a2a5df
 
     def test_status_compileerror(self):
         """Tests if status compileerror works."""
         self.assertFalse(self.report_filename.has_status_compileerror())
-<<<<<<< HEAD
-=======
         self.assertFalse(self.broken_report_filename.has_status_compileerror())
->>>>>>> c2a2a5df
 
     def test_status_missing(self):
         """Tests if status missing works."""
         self.assertFalse(self.report_filename.has_status_missing())
-<<<<<<< HEAD
-=======
         self.assertFalse(self.broken_report_filename.has_status_missing())
->>>>>>> c2a2a5df
 
     def test_status_blocked(self):
         """Tests if status blocked works."""
         self.assertFalse(self.report_filename.has_status_blocked())
-<<<<<<< HEAD
-=======
         self.assertFalse(self.broken_report_filename.has_status_blocked())
->>>>>>> c2a2a5df
 
     def test_is_result_file(self):
         """Tests if the filename was a correct result filename."""
         self.assertTrue(self.report_filename.is_result_file())
-<<<<<<< HEAD
-=======
         self.assertFalse(self.broken_report_filename.is_result_file())
->>>>>>> c2a2a5df
 
     def test_accessors(self):
         """Tests if the different accessor functions work."""
         self.assertEqual(
             self.report_filename.commit_hash, ShortCommitHash("7bb9ef5f8c")
         )
-<<<<<<< HEAD
-        self.assertEqual(self.report_filename.shorthand, "CR")
-=======
         self.assertEqual(self.report_filename.report_shorthand, "CR")
         self.assertEqual(self.report_filename.experiment_shorthand, "CRE")
->>>>>>> c2a2a5df
         self.assertEqual(
             self.report_filename.file_status, FileStatusExtension.SUCCESS
         )
 
-<<<<<<< HEAD
-    def test_get_uuid(self):
-        """Check if we can extract the UUID from a filename."""
-        self.assertEqual(self.report_filename.uuid, self.correct_UUID)
-=======
     def test_accessors_broken(self):
         """Tests if the different accessor functions work correctly even for
         broken and wrongly formatted filenames."""
@@ -188,7 +146,6 @@
         """Check if we can extract the UUID from a filename."""
         self.assertEqual(self.report_filename.uuid, self.correct_UUID)
         self.assertRaises(ValueError, lambda: self.broken_report_filename.uuid)
->>>>>>> c2a2a5df
 
 
 class TestBaseReport(unittest.TestCase):
@@ -243,34 +200,6 @@
             None
         )
 
-<<<<<<< HEAD
-    def test_is_result_file(self):
-        """Check if the result file matcher works."""
-        self.assertTrue(ReportFilename(self.success_filename).is_result_file())
-        self.assertTrue(ReportFilename(self.fail_filename).is_result_file())
-        self.assertFalse(
-            ReportFilename(self.success_filename.replace("_",
-                                                         "")).is_result_file()
-        )
-        self.assertFalse(
-            ReportFilename(self.fail_filename.replace("-", "")).is_result_file()
-        )
-
-    def test_file_status(self):
-        """Check if the correct file status is returned for BaseReport names."""
-        self.assertTrue(
-            ReportFilename(self.success_filename).has_status_success()
-        )
-        self.assertFalse(
-            ReportFilename(self.fail_filename).has_status_success()
-        )
-
-        self.assertTrue(ReportFilename(self.fail_filename).has_status_failed())
-        self.assertFalse(
-            ReportFilename(self.success_filename).has_status_failed()
-        )
-
-=======
     def test_shorthand(self):
         """Check if we can access the report shorthand."""
         self.assertEqual(EmptyReport.shorthand(), "EMPTY")
@@ -328,7 +257,6 @@
             ReportFilename(self.success_filename).has_status_failed()
         )
 
->>>>>>> c2a2a5df
     def test_get_commit(self):
         """Check if the correct commit hash is returned."""
         self.assertEqual(
@@ -343,53 +271,29 @@
     def test_file_name_creation(self):
         """Check if file names are created correctly."""
         self.assertEqual(
-<<<<<<< HEAD
-            EmptyReport.get_file_name(
-                "foo", "foo", "7bb9ef5f8c",
-                "fdb09c5a-4cee-42d8-bbdc-4afe7a7864be",
-                FileStatusExtension.SUCCESS
-=======
             str(
                 EmptyReport.get_file_name(
                     "JC", "foo", "foo", "7bb9ef5f8c",
                     "fdb09c5a-4cee-42d8-bbdc-4afe7a7864be",
                     FileStatusExtension.SUCCESS
                 )
->>>>>>> c2a2a5df
             ), self.success_filename
         )
 
         self.assertEqual(
-<<<<<<< HEAD
-            EmptyReport.get_file_name(
-                "foo", "foo", "7bb9ef5f8c",
-                "fdb09c5a-4cee-42d8-bbdc-4afe7a7864be",
-                FileStatusExtension.FAILED
-=======
             str(
                 EmptyReport.get_file_name(
                     "JC", "foo", "foo", "7bb9ef5f8c",
                     "fdb09c5a-4cee-42d8-bbdc-4afe7a7864be",
                     FileStatusExtension.FAILED
                 )
->>>>>>> c2a2a5df
             ), self.fail_filename
         )
 
 
-<<<<<<< HEAD
-class TestRepoprtSpecification(unittest.TestCase):
-    """Test basic ReportSpecification functionality."""
-
-    def test_wrong_spec_setup(self):
-        """Check if we correctly reject empty specs."""
-        self.assertRaises(AssertionError, ReportSpecification)
-
-=======
 class TestReportSpecification(unittest.TestCase):
     """Test basic ReportSpecification functionality."""
 
->>>>>>> c2a2a5df
     def test_spec_properties(self):
         """Check if the basic properties work."""
         spec = ReportSpecification(CR, BR)
@@ -409,9 +313,6 @@
 
         self.assertTrue(CR in spec)
         self.assertTrue(BR in spec)
-<<<<<<< HEAD
-        self.assertFalse(TR in spec)
-=======
         self.assertFalse(TR in spec)
 
     def test_report_type_lookup(self):
@@ -425,5 +326,4 @@
         """Check if we fail in cases where a non present report is looked up."""
         spec = ReportSpecification(CR, BR)
 
-        self.assertRaises(LookupError, spec.get_report_type, "EMPTY")
->>>>>>> c2a2a5df
+        self.assertRaises(LookupError, spec.get_report_type, "EMPTY")