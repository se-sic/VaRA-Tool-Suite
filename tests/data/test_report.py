"""
Test VaRA report.
"""

import unittest

from varats.data.report import FileStatusExtension, MetaReport
from varats.data.reports.empty_report import EmptyReport
from varats.data.reports.commit_report import CommitReport as CR


class TestMetaReport(unittest.TestCase):
    """
    Test basic CommitReport functionality.
    """

    @classmethod
    def setUpClass(cls):
        """
        Setup file and CommitReport
        """
        cls.success_filename = ("EMPTY-foo-foo-7bb9ef5f8c_"
                                "fdb09c5a-4cee-42d8-bbdc-4afe7a7864be_"
                                "success.txt")
        cls.fail_filename = ("EMPTY-foo-foo-7bb9ef5f8c_"
<<<<<<< HEAD
                             "fdb09c5a-4cee-42d8-bbdc-4afe7a7864be_failed")
        cls.supplementary_filename = ("CR-SUPPL-foo-foo-7bb9ef5f8c_"
                                "fdb09c5a-4cee-42d8-bbdc-4afe7a7864be_test.txt")
=======
                             "fdb09c5a-4cee-42d8-bbdc-4afe7a7864be_"
                             "failed.txt")
>>>>>>> d5917065

    def test_is_result_file(self):
        """Check if the result file matcher works"""
        self.assertTrue(MetaReport.is_result_file(self.success_filename))
        self.assertTrue(MetaReport.is_result_file(self.fail_filename))
        self.assertFalse(
            MetaReport.is_result_file(self.success_filename.replace("_", "")))
        self.assertFalse(
            MetaReport.is_result_file(self.fail_filename.replace("-", "")))

    def test_is_supplementary_result_file(self):
        """Check if the supplementary result file matcher works"""
        self.assertTrue(
            MetaReport.is_result_file_supplementary(
                self.supplementary_filename))
        self.assertFalse(
            MetaReport.is_result_file_supplementary(
                self.supplementary_filename.replace("_", "")))
        self.assertFalse(MetaReport.is_result_file(
            self.supplementary_filename))

    def test_file_status(self):
        """
        Check if the correct file status is returned for MetaReport names.
        """
        self.assertTrue(
            MetaReport.is_result_file_success(self.success_filename))
        self.assertFalse(MetaReport.is_result_file_success(self.fail_filename))

        self.assertTrue(MetaReport.is_result_file_failed(self.fail_filename))
        self.assertFalse(
            MetaReport.is_result_file_failed(self.success_filename))

    def test_get_commit(self):
        """
        Check if the correct commit hash is returned.
        """
        self.assertEqual(
            MetaReport.get_commit_hash_from_result_file(self.success_filename),
            "7bb9ef5f8c")
        self.assertEqual(
            MetaReport.get_commit_hash_from_result_file(self.fail_filename),
            "7bb9ef5f8c")

    def test_get_commit_supplementary(self):
        """
        Check if the correct commit hash is returned.
        """
        self.assertEqual(
            MetaReport.get_commit_hash_from_supplementary_result_file(
                self.supplementary_filename), "7bb9ef5f8c")

    def test_get_info_type_supplementary(self):
        """
        Check if the correct info_type is returned.
        """
        self.assertEqual(
            MetaReport.get_info_type_from_supplementary_result_file(
                self.supplementary_filename), "test")

    def test_file_name_creation(self):
        """
         Check if file names are created correctly.
        """
        self.assertEqual(
            EmptyReport.get_file_name("foo", "foo", "7bb9ef5f8c",
                                      "fdb09c5a-4cee-42d8-bbdc-4afe7a7864be",
                                      FileStatusExtension.Success),
            self.success_filename)

        self.assertEqual(
            EmptyReport.get_file_name("foo", "foo", "7bb9ef5f8c",
                                      "fdb09c5a-4cee-42d8-bbdc-4afe7a7864be",
                                      FileStatusExtension.Failed),
            self.fail_filename)

    def test_supplementary_file_name_creation(self):
        """
         Check if file names are created correctly.
        """
        self.assertEqual(
            CR.get_supplementary_file_name(
                "foo", "foo", "7bb9ef5f8c",
                "fdb09c5a-4cee-42d8-bbdc-4afe7a7864be", "test", "txt"),
            self.supplementary_filename)<|MERGE_RESOLUTION|>--- conflicted
+++ resolved
@@ -6,7 +6,6 @@
 
 from varats.data.report import FileStatusExtension, MetaReport
 from varats.data.reports.empty_report import EmptyReport
-from varats.data.reports.commit_report import CommitReport as CR
 
 
 class TestMetaReport(unittest.TestCase):
@@ -23,14 +22,9 @@
                                 "fdb09c5a-4cee-42d8-bbdc-4afe7a7864be_"
                                 "success.txt")
         cls.fail_filename = ("EMPTY-foo-foo-7bb9ef5f8c_"
-<<<<<<< HEAD
-                             "fdb09c5a-4cee-42d8-bbdc-4afe7a7864be_failed")
+                             "fdb09c5a-4cee-42d8-bbdc-4afe7a7864be_failed.txt")
         cls.supplementary_filename = ("CR-SUPPL-foo-foo-7bb9ef5f8c_"
                                 "fdb09c5a-4cee-42d8-bbdc-4afe7a7864be_test.txt")
-=======
-                             "fdb09c5a-4cee-42d8-bbdc-4afe7a7864be_"
-                             "failed.txt")
->>>>>>> d5917065
 
     def test_is_result_file(self):
         """Check if the result file matcher works"""
