"""
Test VaRA blame reports.
"""

import unittest
import unittest.mock as mock
from pathlib import Path

import yaml

from varats.data.reports.blame_report import (BlameReport, BlameReportDiff,
                                              BlameResultFunctionEntry,
                                              BlameInstInteractions,
                                              generate_degree_tuples)

FAKE_REPORT_PATH = (
    "BR-xz-xz-fdbc0cfa71_63959faf-66d9-41e0-8dbb-abeee2c255eb_success.yaml")

YAML_DOC_HEADER = """---
DocType:         BlameReport
Version:         1
...
"""

YAML_DOC_BR_1 = """---
result-map:
  adjust_assignment_expression:
    demangled-name:  adjust_assignment_expression
    insts:           []
  bool_exec:
    demangled-name:  bool_exec
    insts:
      - base-hash:       48f8ed5347aeb9d54e7ea041b1f8d67ffe74db33
        interacting-hashes:
          - a387695a1a2e52dcb1c5b21e73d2fd5a6aadbaf9
        amount:          22
      - base-hash:       48f8ed5347aeb9d54e7ea041b1f8d67ffe74db33
        interacting-hashes:
          - a387695a1a2e52dcb1c5b21e73d2fd5a6aadbaf9
          - e8999a84efbd9c3e739bff7af39500d14e61bfbc
        amount:          5
  _Z7doStuffii:
    demangled-name:  'doStuff(int, int)'
    insts:           []
...
"""

YAML_DOC_BR_2 = """---
result-map:
  adjust_assignment_expression:
    demangled-name:  adjust_assignment_expression
    insts:           []
  bool_exec:
    demangled-name:  bool_exec
    insts:
      - base-hash:       48f8ed5347aeb9d54e7ea041b1f8d67ffe74db33
        interacting-hashes:
          - a387695a1a2e52dcb1c5b21e73d2fd5a6aadbaf9
        amount:          19
      - base-hash:       48f8ed5347aeb9d54e7ea041b1f8d67ffe74db33
        interacting-hashes:
          - a387695a1a2e52dcb1c5b21e73d2fd5a6aadbaf9
          - e8999a84efbd9c3e739bff7af39500d14e61bfbc
        amount:          7
  _Z7doStuffii:
    demangled-name:  'doStuff(int, int)'
    insts:
      - base-hash:       48f8ed5347aeb9d54e7ea041b1f8d67ffe74db33
        interacting-hashes:
          - a387695a1a2e52dcb1c5b21e73d2fd5a6aadbaf9
        amount:          3
  _Z7doStuffdd:
    demangled-name:  'doStuff(double, double)'
    insts:
      - base-hash:       48f8ed5347aeb9d54e7ea041b1f8d67ffe74db33
        interacting-hashes:
          - a387695a1a2e52dcb1c5b21e73d2fd5a6aadbaf9
        amount:          2
...
"""

YAML_DOC_BR_3 = """---
result-map:
  adjust_assignment_expression:
    demangled-name:  adjust_assignment_expression
    insts:           []
  _Z7doStuffii:
    demangled-name:  'doStuff(int, int)'
    insts:           []
...
"""

YAML_DOC_BR_4 = """---
result-map:
  adjust_assignment_expression:
    demangled-name:  adjust_assignment_expression
    insts:           []
  bool_exec:
    demangled-name:  bool_exec
    insts:
      - base-hash:       48f8ed5347aeb9d54e7ea041b1f8d67ffe74db33
        interacting-hashes:
          - a387695a1a2e52dcb1c5b21e73d2fd5a6aadbaf9
          - e8999a84efbd9c3e739bff7af39500d14e61bfbc
        amount:          5
  _Z7doStuffii:
    demangled-name:  'doStuff(int, int)'
    insts:           []
...
"""


class TestBlameInstInteractions(unittest.TestCase):
    """
    Test if a blame inst interactions are correctly reconstruction from yaml.
    """

    @classmethod
    def setUpClass(cls):
        """
        Load and parse function infos from yaml file.
        """
        with mock.patch("builtins.open",
                        new=mock.mock_open(read_data=YAML_DOC_BR_1)):
            with open("fake_file_path") as yaml_file:
                yaml_doc = yaml.safe_load(yaml_file)
                insts_iter = iter(yaml_doc['result-map']['bool_exec']['insts'])
                cls.blame_interaction_1 = (
                    BlameInstInteractions.create_blame_inst_interactions(
                        next(insts_iter)))
                cls.blame_interaction_2 = (
                    BlameInstInteractions.create_blame_inst_interactions(
                        next(insts_iter)))

    def test_base_hash(self):
        """
        Test if base_hash is loaded correctly.
        """
        self.assertEqual(self.blame_interaction_1.base_commit,
                         '48f8ed5347aeb9d54e7ea041b1f8d67ffe74db33')

        self.assertEqual(self.blame_interaction_2.base_commit,
                         '48f8ed5347aeb9d54e7ea041b1f8d67ffe74db33')

    def test_interactions(self):
        """
        Test if interactions are loaded correctly.
        """
        self.assertEqual(self.blame_interaction_1.interacting_commits[0],
                         'a387695a1a2e52dcb1c5b21e73d2fd5a6aadbaf9')

        self.assertEqual(self.blame_interaction_2.interacting_commits[0],
                         'a387695a1a2e52dcb1c5b21e73d2fd5a6aadbaf9')
        self.assertEqual(self.blame_interaction_2.interacting_commits[1],
                         'e8999a84efbd9c3e739bff7af39500d14e61bfbc')

    def test_amount(self):
        """
        Test if amount is loaded correctly.
        """
        self.assertEqual(self.blame_interaction_1.amount, 22)
        self.assertEqual(self.blame_interaction_2.amount, 5)


class TestResultFunctionEntry(unittest.TestCase):
    """
    Test if a result function entry is correctly reconstruction from yaml.
    """

    @classmethod
    def setUpClass(cls):
        """
        Load and parse function infos from yaml file.
        """
        with mock.patch("builtins.open",
                        new=mock.mock_open(read_data=YAML_DOC_BR_1)):
            with open("fake_file_path") as yaml_file:
                yaml_doc = yaml.safe_load(yaml_file)
                cls.func_entry_c = (
                    BlameResultFunctionEntry.create_blame_result_function_entry(
                        'bool_exec', yaml_doc['result-map']['bool_exec']))

                cls.func_entry_cxx = (
                    BlameResultFunctionEntry.create_blame_result_function_entry(
                        '_Z7doStuffii', yaml_doc['result-map']['_Z7doStuffii']))

    def test_name(self):
        """
        Test if name is saved correctly
        """
        self.assertEqual(self.func_entry_c.name, "bool_exec")
        self.assertEqual(self.func_entry_cxx.name, "_Z7doStuffii")

    def test_demangled_name(self):
        """
        Test if demangled_name is saved correctly
        """
        self.assertEqual(self.func_entry_c.demangled_name, 'bool_exec')
        self.assertEqual(self.func_entry_cxx.demangled_name,
                         'doStuff(int, int)')

    def test_found_interactions(self):
        """
        Test if all interactions where found.
        """
        c_interaction_list = self.func_entry_c.interactions
        self.assertEqual(len(c_interaction_list), 2)
        self.assertEqual(c_interaction_list[0].base_commit,
                         '48f8ed5347aeb9d54e7ea041b1f8d67ffe74db33')
        self.assertEqual(c_interaction_list[0].amount, 22)
        self.assertEqual(c_interaction_list[1].base_commit,
                         '48f8ed5347aeb9d54e7ea041b1f8d67ffe74db33')
        self.assertEqual(c_interaction_list[1].amount, 5)

        cxx_interaction_list = self.func_entry_cxx.interactions
        self.assertEqual(cxx_interaction_list, [])


class TestBlameReport(unittest.TestCase):
    """
    Test if a blame report is correctly reconstructed from yaml.
    """

    @classmethod
    def setUpClass(cls):
        """
        Load and parse function infos from yaml file.
        """
        with mock.patch("builtins.open",
                        new=mock.mock_open(read_data=YAML_DOC_HEADER +
                                           YAML_DOC_BR_1)):
            loaded_report = BlameReport(Path('fake_file_path'))
            cls.report = loaded_report

    def test_path(self):
        """
        Test if the path is saved correctly.
        """
        self.assertEqual(self.report.path, Path("fake_file_path"))

    def test_get_function_entry(self):
        """
        Test if we get the correct function entry.
        """
        func_entry_1 = self.report.get_blame_result_function_entry(
            'adjust_assignment_expression')
        self.assertEqual(func_entry_1.name, 'adjust_assignment_expression')
        self.assertEqual(func_entry_1.demangled_name,
                         'adjust_assignment_expression')
        self.assertNotEqual(func_entry_1.name, 'bool_exec')

        func_entry_2 = self.report.get_blame_result_function_entry(
            '_Z7doStuffii')
        self.assertEqual(func_entry_2.name, '_Z7doStuffii')
        self.assertEqual(func_entry_2.demangled_name, 'doStuff(int, int)')
        self.assertNotEqual(func_entry_2.name, 'bool_exec')

    def test_iter_function_entries(self):
        """
        Test if we can iterate over all function entries.
        """
        func_entry_iter = iter(self.report.function_entries)
        self.assertEqual(
            next(func_entry_iter).name, 'adjust_assignment_expression')
        self.assertEqual(next(func_entry_iter).name, 'bool_exec')
        self.assertEqual(next(func_entry_iter).name, '_Z7doStuffii')


class TestBlameReportDiff(unittest.TestCase):
    """
    Test if diffs between BlameReports are correctly computed.
    """

    @classmethod
    def setUpClass(cls):
        """
        Load different blame_reports.
        """
        cls.reports = []
        for report_yaml in [
                YAML_DOC_BR_1, YAML_DOC_BR_2, YAML_DOC_BR_3, YAML_DOC_BR_4
        ]:
            with mock.patch("builtins.open",
                            new=mock.mock_open(read_data=YAML_DOC_HEADER +
                                               report_yaml)):
                cls.reports.append(BlameReport(Path(FAKE_REPORT_PATH)))

    def test_add_function_between_reports(self):
        """
        Checks if the diff containts functions that where added between
        reports.
        """
        diff = BlameReportDiff(self.reports[1], self.reports[0])
        new_func = diff.get_blame_result_function_entry('_Z7doStuffdd')

        # Check if new function is correctly added to diff
        self.assertEqual(new_func.name, '_Z7doStuffdd')
        self.assertEqual(new_func.demangled_name, 'doStuff(double, double)')
        self.assertEqual(len(new_func.interactions), 1)
        self.assertEqual(new_func.interactions[0].base_commit,
                         '48f8ed5347aeb9d54e7ea041b1f8d67ffe74db33')
        self.assertEqual(len(new_func.interactions[0].interacting_commits), 1)
        self.assertEqual(new_func.interactions[0].interacting_commits[0],
                         'a387695a1a2e52dcb1c5b21e73d2fd5a6aadbaf9')
        self.assertEqual(new_func.interactions[0].amount, 2)

    def test_remove_function_between_reports(self):
        """
        Checks if the diff containts functions that where removed between
        reports.
        """
        diff = BlameReportDiff(self.reports[2], self.reports[0])
        del_func = diff.get_blame_result_function_entry('bool_exec')

        # Check if deleted function is correctly added to diff
        self.assertEqual(del_func.name, 'bool_exec')
        self.assertEqual(del_func.demangled_name, 'bool_exec')
        self.assertEqual(len(del_func.interactions), 2)
        # Check first interaction
        self.assertEqual(del_func.interactions[0].base_commit,
                         '48f8ed5347aeb9d54e7ea041b1f8d67ffe74db33')
        self.assertEqual(len(del_func.interactions[0].interacting_commits), 1)
        self.assertEqual(del_func.interactions[0].interacting_commits[0],
                         'a387695a1a2e52dcb1c5b21e73d2fd5a6aadbaf9')
        self.assertEqual(del_func.interactions[0].amount, 22)

        # Check second interaction
        self.assertEqual(del_func.interactions[1].base_commit,
                         '48f8ed5347aeb9d54e7ea041b1f8d67ffe74db33')
        self.assertEqual(len(del_func.interactions[1].interacting_commits), 2)
        self.assertEqual(del_func.interactions[1].interacting_commits[0],
                         'a387695a1a2e52dcb1c5b21e73d2fd5a6aadbaf9')
        self.assertEqual(del_func.interactions[1].interacting_commits[1],
                         'e8999a84efbd9c3e739bff7af39500d14e61bfbc')
        self.assertEqual(del_func.interactions[1].amount, 5)

    def test_add_interaction(self):
        """
        Checks if the diff containts interactions that where added between
        reports.
        """
        diff = BlameReportDiff(self.reports[1], self.reports[0])
        changed_func = diff.get_blame_result_function_entry('_Z7doStuffii')

        # Check if changed function is correctly added to diff
        self.assertEqual(changed_func.name, '_Z7doStuffii')
        self.assertEqual(changed_func.demangled_name, 'doStuff(int, int)')
        self.assertEqual(len(changed_func.interactions), 1)
        # Check first interaction
        self.assertEqual(changed_func.interactions[0].base_commit,
                         '48f8ed5347aeb9d54e7ea041b1f8d67ffe74db33')
        self.assertEqual(len(changed_func.interactions[0].interacting_commits),
                         1)
        self.assertEqual(changed_func.interactions[0].interacting_commits[0],
                         'a387695a1a2e52dcb1c5b21e73d2fd5a6aadbaf9')
        self.assertEqual(changed_func.interactions[0].amount, 3)

    def test_remove_interaction(self):
        """
        Checkfs if the diff contains interactions that where removed between
        reports.
        """
        diff = BlameReportDiff(self.reports[3], self.reports[0])
        del_func = diff.get_blame_result_function_entry('bool_exec')

        # Check if deleted function is correctly added to diff
        self.assertEqual(del_func.name, 'bool_exec')
        self.assertEqual(del_func.demangled_name, 'bool_exec')
        self.assertEqual(len(del_func.interactions), 1)
        # Check first interaction
        self.assertEqual(del_func.interactions[0].base_commit,
                         '48f8ed5347aeb9d54e7ea041b1f8d67ffe74db33')
        self.assertEqual(len(del_func.interactions[0].interacting_commits), 1)
        self.assertEqual(del_func.interactions[0].interacting_commits[0],
                         'a387695a1a2e52dcb1c5b21e73d2fd5a6aadbaf9')
        self.assertEqual(del_func.interactions[0].amount, 22)

    def test_increase_interaction_amount(self):
        """
        Checks if interactions where the amount increased between reports are
        shown.
        """
        diff = BlameReportDiff(self.reports[1], self.reports[0])
        changed_func = diff.get_blame_result_function_entry('bool_exec')

        # Check if deleted function is correctly added to diff
        self.assertEqual(changed_func.name, 'bool_exec')
        self.assertEqual(changed_func.demangled_name, 'bool_exec')
        self.assertEqual(len(changed_func.interactions), 2)

        # Check second interaction, that was increased
        self.assertEqual(changed_func.interactions[1].base_commit,
                         '48f8ed5347aeb9d54e7ea041b1f8d67ffe74db33')
        self.assertEqual(len(changed_func.interactions[1].interacting_commits),
                         2)
        self.assertEqual(changed_func.interactions[1].interacting_commits[0],
                         'a387695a1a2e52dcb1c5b21e73d2fd5a6aadbaf9')
        self.assertEqual(changed_func.interactions[1].interacting_commits[1],
                         'e8999a84efbd9c3e739bff7af39500d14e61bfbc')
        self.assertEqual(changed_func.interactions[1].amount, 2)

    def test_decreased_interaction_amount(self):
        """
        Checks if interactions where the amount decreased between reports are
        shown.
        """
        diff = BlameReportDiff(self.reports[1], self.reports[0])
        changed_func = diff.get_blame_result_function_entry('bool_exec')

        # Check if deleted function is correctly added to diff
        self.assertEqual(changed_func.name, 'bool_exec')
        self.assertEqual(changed_func.demangled_name, 'bool_exec')
        self.assertEqual(len(changed_func.interactions), 2)

        # Check first interaction, that was decreased
        self.assertEqual(changed_func.interactions[0].base_commit,
                         '48f8ed5347aeb9d54e7ea041b1f8d67ffe74db33')
        self.assertEqual(len(changed_func.interactions[0].interacting_commits),
                         1)
        self.assertEqual(changed_func.interactions[0].interacting_commits[0],
                         'a387695a1a2e52dcb1c5b21e73d2fd5a6aadbaf9')
<<<<<<< HEAD
        self.assertEqual(changed_func.interactions[0].amount, 3)
=======
        self.assertEqual(changed_func.interactions[0].amount, -3)
>>>>>>> 77fb241f

    def test_function_not_in_diff(self):
        """
        Checks that only functions that changed are in the diff.
        """
        # Report 2
        diff = BlameReportDiff(self.reports[1], self.reports[0])
        self.assertTrue(diff.has_function('bool_exec'))
        self.assertTrue(diff.has_function('_Z7doStuffii'))
        self.assertTrue(diff.has_function('_Z7doStuffdd'))
        self.assertFalse(diff.has_function('adjust_assignment_expression'))

        # Report 3
        diff_2 = BlameReportDiff(self.reports[2], self.reports[0])
        self.assertTrue(diff_2.has_function('bool_exec'))
        self.assertFalse(diff_2.has_function('adjust_assignment_expression'))
        self.assertFalse(diff_2.has_function('_Z7doStuffii'))

        # Report 4
        diff_3 = BlameReportDiff(self.reports[3], self.reports[0])
        self.assertTrue(diff_3.has_function('bool_exec'))
        self.assertFalse(diff_3.has_function('adjust_assignment_expression'))
        self.assertFalse(diff_3.has_function('_Z7doStuffii'))


class TestBlameReportHelperFunctions(unittest.TestCase):
    """
    Test if a blame report is correctly reconstruction from yaml.
    """

    @classmethod
    def setUpClass(cls):
        """
        Load and parse function infos from yaml file.
        """
        with mock.patch("builtins.open",
                        new=mock.mock_open(read_data=YAML_DOC_HEADER +
                                           YAML_DOC_BR_1)):
            loaded_report = BlameReport(Path('fake_file_path'))
            cls.report = loaded_report

    def test_generate_degree_tuple(self):
        """
        Test if degree tuple generation works.
        """
        degree_tuples = generate_degree_tuples(self.report)
        self.assertEqual(degree_tuples[0], (1, 22))
        self.assertEqual(degree_tuples[1], (2, 5))<|MERGE_RESOLUTION|>--- conflicted
+++ resolved
@@ -419,11 +419,7 @@
                          1)
         self.assertEqual(changed_func.interactions[0].interacting_commits[0],
                          'a387695a1a2e52dcb1c5b21e73d2fd5a6aadbaf9')
-<<<<<<< HEAD
-        self.assertEqual(changed_func.interactions[0].amount, 3)
-=======
         self.assertEqual(changed_func.interactions[0].amount, -3)
->>>>>>> 77fb241f
 
     def test_function_not_in_diff(self):
         """
