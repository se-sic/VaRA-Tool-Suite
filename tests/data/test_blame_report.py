--- conflicted
+++ resolved
@@ -6,19 +6,10 @@
 
 import yaml
 
-<<<<<<< HEAD
-from varats.data.reports.blame_report import (
-    BlameInstInteractions,
-    BlameReport,
-    BlameResultFunctionEntry,
-    generate_degree_tuples,
-)
-=======
 from varats.data.reports.blame_report import (BlameReport, BlameReportDiff,
                                               BlameResultFunctionEntry,
                                               BlameInstInteractions,
                                               generate_degree_tuples)
->>>>>>> 77fb241f
 
 FAKE_REPORT_PATH = (
     "BR-xz-xz-fdbc0cfa71_63959faf-66d9-41e0-8dbb-abeee2c255eb_success.yaml")
@@ -118,26 +109,6 @@
 
 
 class TestBlameInstInteractions(unittest.TestCase):
-<<<<<<< HEAD
-    """Test if a blame inst interactions are correctly reconstruction from
-    yaml."""
-
-    @classmethod
-    def setUpClass(cls):
-        """Load and parse function infos from yaml file."""
-        with mock.patch(
-            "builtins.open", new=mock.mock_open(read_data=YAML_DOC_2)
-        ):
-            with open("fake_file_path") as yaml_file:
-                yaml_doc = yaml.safe_load(yaml_file)
-                insts_iter = iter(yaml_doc['result-map']['bool_exec']['insts'])
-                cls.blame_interaction_1 = BlameInstInteractions(
-                    next(insts_iter)
-                )
-                cls.blame_interaction_2 = BlameInstInteractions(
-                    next(insts_iter)
-                )
-=======
     """
     Test if a blame inst interactions are correctly reconstruction from yaml.
     """
@@ -158,7 +129,6 @@
                 cls.blame_interaction_2 = (
                     BlameInstInteractions.create_blame_inst_interactions(
                         next(insts_iter)))
->>>>>>> 77fb241f
 
     def test_base_hash(self):
         """Test if base_hash is loaded correctly."""
@@ -195,25 +165,6 @@
 
 
 class TestResultFunctionEntry(unittest.TestCase):
-<<<<<<< HEAD
-    """Test if a result function entry is correctly reconstruction from yaml."""
-
-    @classmethod
-    def setUpClass(cls):
-        """Load and parse function infos from yaml file."""
-        with mock.patch(
-            "builtins.open", new=mock.mock_open(read_data=YAML_DOC_2)
-        ):
-            with open("fake_file_path") as yaml_file:
-                yaml_doc = yaml.safe_load(yaml_file)
-                cls.func_entry_c = BlameResultFunctionEntry(
-                    'bool_exec', yaml_doc['result-map']['bool_exec']
-                )
-
-                cls.func_entry_cxx = BlameResultFunctionEntry(
-                    '_Z7doStuffii', yaml_doc['result-map']['_Z7doStuffii']
-                )
-=======
     """
     Test if a result function entry is correctly reconstruction from yaml.
     """
@@ -234,7 +185,6 @@
                 cls.func_entry_cxx = (
                     BlameResultFunctionEntry.create_blame_result_function_entry(
                         '_Z7doStuffii', yaml_doc['result-map']['_Z7doStuffii']))
->>>>>>> 77fb241f
 
     def test_name(self):
         """Test if name is saved correctly."""
@@ -268,17 +218,6 @@
 
 
 class TestBlameReport(unittest.TestCase):
-<<<<<<< HEAD
-    """Test if a blame report is correctly reconstructed from yaml."""
-
-    @classmethod
-    def setUpClass(cls):
-        """Load and parse function infos from yaml file."""
-        with mock.patch(
-            "builtins.open",
-            new=mock.mock_open(read_data=YAML_DOC_1 + YAML_DOC_2)
-        ):
-=======
     """
     Test if a blame report is correctly reconstructed from yaml.
     """
@@ -291,7 +230,6 @@
         with mock.patch("builtins.open",
                         new=mock.mock_open(read_data=YAML_DOC_HEADER +
                                            YAML_DOC_BR_1)):
->>>>>>> 77fb241f
             loaded_report = BlameReport(Path('fake_file_path'))
             cls.report = loaded_report
 
@@ -507,17 +445,6 @@
 
 
 class TestBlameReportHelperFunctions(unittest.TestCase):
-<<<<<<< HEAD
-    """Test if a blame report is correctly reconstruction from yaml."""
-
-    @classmethod
-    def setUpClass(cls):
-        """Load and parse function infos from yaml file."""
-        with mock.patch(
-            "builtins.open",
-            new=mock.mock_open(read_data=YAML_DOC_1 + YAML_DOC_2)
-        ):
-=======
     """
     Test if a blame report is correctly reconstruction from yaml.
     """
@@ -530,7 +457,6 @@
         with mock.patch("builtins.open",
                         new=mock.mock_open(read_data=YAML_DOC_HEADER +
                                            YAML_DOC_BR_1)):
->>>>>>> 77fb241f
             loaded_report = BlameReport(Path('fake_file_path'))
             cls.report = loaded_report
 
