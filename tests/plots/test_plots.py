--- conflicted
+++ resolved
@@ -3,10 +3,7 @@
 import unittest
 
 from varats.plot.plot import Plot
-<<<<<<< HEAD
-=======
 from varats.plot.plots import PlotConfig
->>>>>>> 8af42fad
 from varats.plots.discover_plots import initialize_plots
 
 
