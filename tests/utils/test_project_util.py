"""Test VaRA project utilities."""
import typing as tp
import unittest
from os.path import isdir
from pathlib import Path

from benchbuild.utils.cmd import git, mkdir
from plumbum import local

from tests.test_utils import run_in_test_environment, UnitTestFixtures
from varats.project.project_util import (
    get_project_cls_by_name,
    get_loaded_vara_projects,
    ProjectBinaryWrapper,
    BinaryType,
    get_tagged_commits,
    get_local_project_git_path,
)
from varats.projects.c_projects.gravity import Gravity
from varats.projects.discover_projects import initialize_projects
from varats.tools.bb_config import create_new_bb_config
from varats.ts_utils.project_sources import (
    VaraTestRepoSource,
    VaraTestRepoSubmodule,
)
from varats.utils.settings import create_new_varats_config, bb_cfg


class TestProjectLookup(unittest.TestCase):
    """Tests different project lookup methods."""

    @classmethod
    def setUp(cls) -> None:
        """Initialize all projects before running tests."""
        initialize_projects()

    def test_project_lookup_by_name(self) -> None:
        """Check if we can load project classes from their name."""
        grav_prj_cls = get_project_cls_by_name("gravity")

        self.assertEqual(grav_prj_cls, Gravity)

    def test_failed_project_lookup(self) -> None:
        """Check if we correctly fail, should a project be queried that does not
        exist."""
        self.assertRaises(
            LookupError, get_project_cls_by_name, "this_project_does_not_exists"
        )

    def test_project_iteration(self) -> None:
        """Check if we can iterate over loaded vara projects."""
        found_gravity = False
        for prj_cls in get_loaded_vara_projects():
            if prj_cls.NAME == "gravity":
                found_gravity = True

        self.assertTrue(found_gravity)


class TestVaraTestRepoSource(unittest.TestCase):
    """Test if directories and files of a VaraTestRepoSource and its
    VaraTestRepoSubmodules are correctly set up."""

    revision: tp.ClassVar[str]
    bb_result_report_path: tp.ClassVar[Path]
    bb_result_lib_path: tp.ClassVar[Path]
    elementalist: tp.ClassVar[VaraTestRepoSource]
    fire_lib: tp.ClassVar[VaraTestRepoSubmodule]
    water_lib: tp.ClassVar[VaraTestRepoSubmodule]

    @classmethod
    def setUp(cls) -> None:
        """Define a multi library example repo."""

        cls.revision = "e64923e69e"

        cls.bb_result_report_path = Path(
            "benchbuild/results/GenerateBlameReport"
        )
        cls.bb_result_lib_path = Path(
            cls.bb_result_report_path /
            f"TwoLibsOneProjectInteractionDiscreteLibsSingle"
            f"Project-cpp_projects@{cls.revision}" /
            "TwoLibsOneProjectInteractionDiscreteLibsSingleProject"
        )

        cls.elementalist = VaraTestRepoSource(
            project_name="TwoLibsOneProjectInteractionDiscreteLibsSingleProject",
            remote="LibraryAnalysisRepos"
            "/TwoLibsOneProjectInteractionDiscreteLibsSingleProject"
            "/Elementalist",
            local="TwoLibsOneProjectInteractionDiscreteLibsSingleProject"
            "/Elementalist",
            refspec="origin/HEAD",
            limit=None,
            shallow=False
        )

        cls.fire_lib = VaraTestRepoSubmodule(
            remote="LibraryAnalysisRepos"
            "/TwoLibsOneProjectInteractionDiscreteLibsSingleProject"
            "/fire_lib",
            local="TwoLibsOneProjectInteractionDiscreteLibsSingleProject"
            "/fire_lib",
            refspec="origin/HEAD",
            limit=None,
            shallow=False,
        )

        cls.water_lib = VaraTestRepoSubmodule(
            remote="LibraryAnalysisRepos"
            "/TwoLibsOneProjectInteractionDiscreteLibsSingleProject"
            "/water_lib",
            local="TwoLibsOneProjectInteractionDiscreteLibsSingleProject"
            "/water_lib",
            refspec="origin/HEAD",
            limit=None,
            shallow=False,
        )

    @run_in_test_environment(UnitTestFixtures.TEST_PROJECTS)
    def test_vara_test_repo_dir_creation(self) -> None:
        """Test if the needed directories of the main repo and its submodules
        are present."""

        mkdir("-p", self.bb_result_report_path)

        self.elementalist.version(
            f"{self.bb_result_report_path}/"
            f"TwoLibsOneProjectInteractionDiscreteLibsSingleProject"
            f"-cpp_projects@{self.revision}",
            version=self.revision
        )

        # Are directories present?
        self.assertTrue(
            isdir(
                f"{str(bb_cfg()['tmp_dir'])}/"
                f"TwoLibsOneProjectInteractionDiscreteLibsSingleProject"
            )
        )
        self.assertTrue(isdir(self.bb_result_lib_path))
        self.assertTrue(isdir(self.bb_result_lib_path / "Elementalist"))
        self.assertTrue(isdir(self.bb_result_lib_path / "fire_lib"))
        self.assertTrue(isdir(self.bb_result_lib_path / "water_lib"))
        self.assertTrue(
            isdir(
                self.bb_result_lib_path / "Elementalist" / "external" /
                "fire_lib"
            )
        )
        self.assertTrue(
            isdir(
                self.bb_result_lib_path / "Elementalist" / "external" /
                "water_lib"
            )
        )

    @run_in_test_environment(UnitTestFixtures.TEST_PROJECTS)
    def test_vara_test_repo_gitted_renaming(self) -> None:
        """Test if the .gitted files are correctly renamed back to their
        original git name."""
        self.elementalist.version(
            f"{self.bb_result_report_path}/"
            f"TwoLibsOneProjectInteractionDiscreteLibsSingleProject"
            f"-cpp_projects@{self.revision}",
            version=self.revision
        )

        # Are .gitted files correctly renamed?
        self.assertTrue(
            isdir(self.bb_result_lib_path / "Elementalist" / ".git")
        )
        self.assertTrue(isdir(self.bb_result_lib_path / "fire_lib" / ".git"))
        self.assertTrue(isdir(self.bb_result_lib_path / "water_lib" / ".git"))
        self.assertTrue(
            (self.bb_result_lib_path / "Elementalist" / ".gitmodules").exists()
        )

    @run_in_test_environment(UnitTestFixtures.TEST_PROJECTS)
    def test_vara_test_repo_lib_checkout(self) -> None:
        """Test if the repositories are checked out at the specified
        revision."""
        self.elementalist.version(
            f"{self.bb_result_report_path}/"
            f"TwoLibsOneProjectInteractionDiscreteLibsSingleProject"
            f"-cpp_projects@{self.revision}",
            version=self.revision
        )

        # Are repositories checked out at correct commit hash?
        with local.cwd(self.bb_result_lib_path / "Elementalist"):
            self.assertEqual(
                self.revision[:7],
                git('rev-parse', '--short', 'HEAD').rstrip()
            )

        with local.cwd(self.bb_result_lib_path / "fire_lib"):
            self.assertEqual(
                "ead5e00",
                git('rev-parse', '--short', 'HEAD').rstrip()
            )

        with local.cwd(self.bb_result_lib_path / "water_lib"):
            self.assertEqual(
                "58ec513",
                git('rev-parse', '--short', 'HEAD').rstrip()
            )

        with local.cwd(self.bb_result_lib_path / "earth_lib"):
            self.assertEqual(
                "1db6fbe",
                git('rev-parse', '--short', 'HEAD').rstrip()
            )

    def test_if_project_names_are_well_formed(self) -> None:
        """Tests if project names are well-formed, e.g., they must not contain a
        dash."""

        varats_cfg = create_new_varats_config()
        bb_cfg = create_new_bb_config(varats_cfg, True)
        loaded_project_paths: tp.List[str] = bb_cfg["plugins"]["projects"].value

        loaded_project_names = [
            project_path.rsplit(sep='.', maxsplit=1)[1]
            for project_path in loaded_project_paths
        ]
        for project_name in loaded_project_names:
            if '-' in project_name:
                self.fail(
                    f"The project name {project_name} must not contain the "
                    f"dash character."
                )


class TestProjectBinaryWrapper(unittest.TestCase):
    """Test if we can correctly setup and use the RevisionBinaryMap."""

    def test_execution_of_executable(self) -> None:
        """Check if we can execute an executable binary."""
        binary = ProjectBinaryWrapper(
            "ls", Path("/bin/ls"), BinaryType.EXECUTABLE
        )

        ret = binary()
        self.assertIsNotNone(ret)
        self.assertIsInstance(ret, str)

    def test_execution_of_libraries(self) -> None:
        """Check whether we fail when executing a shared/static library."""
        static_lib_binary = ProjectBinaryWrapper(
            "ls", Path("/bin/ls"), BinaryType.STATIC_LIBRARY
        )
        self.assertIsNone(static_lib_binary())

        shared_lib_binary = ProjectBinaryWrapper(
            "ls", Path("/bin/ls"), BinaryType.SHARED_LIBRARY
        )
        self.assertIsNone(shared_lib_binary())


class TestTaggedCommits(unittest.TestCase):
    """Check if we can get a list of tagged commits from a project."""

    @classmethod
    def setUp(cls) -> None:
        """Initialize all projects before running tests."""
        initialize_projects()

    @staticmethod
    def hash_belongs_to_commit(hash_value: str) -> bool:
        return str(
            git("rev-parse", "--quiet", "--verify", hash_value).rstrip()
        ) == hash_value

    def test_get_tagged_commits_lightweight(self) -> None:
        """Check if we can get list of tagged commits from a project when
        lightweight tags are used."""
<<<<<<< HEAD
        fast_downward_tagged_commits = set(get_tagged_commits("fast_downward"))
        fast_downward_repo_loc = get_local_project_git_path("fast_downward")
=======
        fast_downward_tagged_commits = set(get_tagged_commits("FastDownward"))
        fast_downward_repo_loc = get_local_project_git_path("FastDownward")
>>>>>>> 2a953cf4
        with local.cwd(fast_downward_repo_loc):
            for (hash_value, _) in fast_downward_tagged_commits:
                self.assertTrue(self.hash_belongs_to_commit(hash_value))

        # Assert tags are included (we cannot check for set equality since new
        # tags might be added in the repository)
        self.assertTrue(
            fast_downward_tagged_commits.issuperset({
                ('96ab3e3259af9c0a73d89b67a0549ea6b1736660', 'release-19.06.0'),
                ('fd21c6b0d070fcb8556db06fc65807e3f31389a6', 'release-19.12.0'),
                ('3a27ea77f85f41486c57286f5e73a5cac96cc35c', 'release-20.06.0'),
                ('e907baf9b847c28710873077b4670aa9e5310d57', 'release-21.12.0'),
                ('906f7fe0f7da35a0384576c07b2cf46ab6921269', 'release-22.06.0')
            })
        )

    def test_get_tagged_commits_annotated(self) -> None:
        """Check if we can get list of tagged commits from a project when
        annotated tags are used."""
        xz_tagged_commits = set(get_tagged_commits("xz"))
        xz_repo_loc = get_local_project_git_path("xz")
        with local.cwd(xz_repo_loc):
            for (hash_value, _) in xz_tagged_commits:
                self.assertTrue(self.hash_belongs_to_commit(hash_value))

        # Assert tags are included (we cannot check for set equality since new
        # tags might be added in the repository)
        self.assertTrue(
            xz_tagged_commits.issuperset({
                ('a0cd05ee71d330b79ead6eb9222e1b24e1559d3a', 'v5.2.0'),
                ('dec11497a71518423b5ff0e759100cf8aadf6c7b', 'v5.2.1'),
                ('9815cdf6987ef91a85493bfcfd1ce2aaf3b47a0a', 'v5.2.2'),
                ('3d566cd519017eee1a400e7961ff14058dfaf33c', 'v5.2.3'),
                ('b5be61cc06088bb07f488f9baf7d447ff47b37c1', 'v5.2.4'),
                ('2327a461e1afce862c22269b80d3517801103c1b', 'v5.2.5'),
                ('2267f5b0d20a5d24e93fcd9f72ea7eeb0d89708c', 'v5.3.1alpha'),
                ('edf525e2b1840dcaf377df472c67d8f11f8ace1b', 'v5.3.2alpha'),
            })
        )<|MERGE_RESOLUTION|>--- conflicted
+++ resolved
@@ -276,13 +276,8 @@
     def test_get_tagged_commits_lightweight(self) -> None:
         """Check if we can get list of tagged commits from a project when
         lightweight tags are used."""
-<<<<<<< HEAD
-        fast_downward_tagged_commits = set(get_tagged_commits("fast_downward"))
-        fast_downward_repo_loc = get_local_project_git_path("fast_downward")
-=======
         fast_downward_tagged_commits = set(get_tagged_commits("FastDownward"))
         fast_downward_repo_loc = get_local_project_git_path("FastDownward")
->>>>>>> 2a953cf4
         with local.cwd(fast_downward_repo_loc):
             for (hash_value, _) in fast_downward_tagged_commits:
                 self.assertTrue(self.hash_belongs_to_commit(hash_value))
