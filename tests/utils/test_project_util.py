--- conflicted
+++ resolved
@@ -274,11 +274,7 @@
     """Test if we can correctly setup and use the RevisionBinaryMap."""
 
     def test_execution_of_executable(self) -> None:
-<<<<<<< HEAD
         """Check if we can execute an executable binary."""
-=======
-        """Check if we can execute a executable bianries."""
->>>>>>> 1ecd619e
         binary = ProjectBinaryWrapper("ls", "/bin/ls", BinaryType.EXECUTABLE)
 
         ret = binary()
@@ -286,11 +282,7 @@
         self.assertIsInstance(ret, str)
 
     def test_execution_of_libraries(self) -> None:
-<<<<<<< HEAD
         """Check whether we fail when executing a shared/static library."""
-=======
-        """Check if we don't fail when executing a shared/static library."""
->>>>>>> 1ecd619e
         static_lib_binary = ProjectBinaryWrapper(
             "ls", "/bin/ls", BinaryType.STATIC_LIBRARY
         )
