--- conflicted
+++ resolved
@@ -9,15 +9,11 @@
 from varats.tools.research_tools.phasar import Phasar
 from varats.tools.research_tools.vara import VaRA
 from varats.tools.tool_util import get_research_tool_type, get_research_tool
-<<<<<<< HEAD
-from varats.ts_utils.cli_util import TypedChoice, TypedMultiChoice, EnumChoice
-=======
 from varats.ts_utils.click_param_types import (
     TypedChoice,
     TypedMultiChoice,
     EnumChoice,
 )
->>>>>>> c2a2a5df
 from varats.utils.settings import vara_cfg
 
 
