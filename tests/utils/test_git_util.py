"""Test VaRA git utilities."""
import unittest
from pathlib import Path

from benchbuild.utils.revision_ranges import RevisionRange
from plumbum import local

from varats.project.project_util import (
    get_local_project_git,
    get_local_project_git_path,
    BinaryType,
)
from varats.utils.git_util import (
    ChurnConfig,
    CommitRepoPair,
    FullCommitHash,
    ShortCommitHash,
    calc_code_churn,
    calc_commit_code_churn,
    get_all_revisions_between,
    get_current_branch,
    get_initial_commit,
    RevisionBinaryMap,
)


class TestGitInteractionHelpers(unittest.TestCase):
    """Test if the different git helper classes work."""

    def test_get_current_branch(self):
        """Check if we can correctly retrieve the current branch of a repo."""
        repo = get_local_project_git("brotli")

        repo.checkout(repo.lookup_branch('master'))

        self.assertEqual(get_current_branch(repo.workdir), 'master')

<<<<<<< HEAD
    def test_get_first_commit(self):
        """Check if we can correctly retrieve the first commit hash in a
        repository."""
        repo = get_local_project_git("brotli")

        self.assertEqual(
            get_initial_commit(repo.workdir),
            FullCommitHash("8f30907d0f2ef354c2b31bdee340c2b11dda0fb0")
        )

        with local.cwd(repo.workdir):
            self.assertEqual(
                get_initial_commit(),
                FullCommitHash("8f30907d0f2ef354c2b31bdee340c2b11dda0fb0")
            )

=======
    def test_get_initial_commit(self) -> None:
        """Check if we can correctly retrieve the inital commit of a repo."""
        repo = get_local_project_git("FeaturePerfCSCollection")

        with local.cwd(repo.workdir):
            inital_commit = get_initial_commit()

            self.assertEqual(
                FullCommitHash("4d84c8f80ec2db3aaa880d323f7666752c4be51d"),
                inital_commit
            )

    def test_get_initial_commit_with_specified_path(self) -> None:
        """Check if we can correctly retrieve the inital commit of a repo."""
        inital_commit = get_initial_commit(
            get_local_project_git_path("FeaturePerfCSCollection")
        )

        self.assertEqual(
            FullCommitHash("4d84c8f80ec2db3aaa880d323f7666752c4be51d"),
            inital_commit
        )

>>>>>>> c633103d
    def test_get_all_revisions_between_full(self):
        """Check if the correct all revisions are correctly found."""
        repo = get_local_project_git("brotli")
        with local.cwd(repo.workdir):
            revs = get_all_revisions_between(
                '5692e422da6af1e991f9182345d58df87866bc5e',
                '2f9277ff2f2d0b4113b1ffd9753cc0f6973d354a', FullCommitHash
            )

            self.assertSetEqual(
                set(revs), {
                    FullCommitHash("5692e422da6af1e991f9182345d58df87866bc5e"),
                    FullCommitHash("2a51a85aa86abb4c294c65fab57f3d9c69f10080"),
                    FullCommitHash("63be8a99401992075c23e99f7c84de1c653e39e2"),
                    FullCommitHash("2f9277ff2f2d0b4113b1ffd9753cc0f6973d354a")
                }
            )

    def test_get_all_revisions_between_short(self):
        """Check if the correct all revisions are correctly found."""
        repo = get_local_project_git("brotli")
        with local.cwd(repo.workdir):
            revs = get_all_revisions_between(
                '5692e422da6af1e991f9182345d58df87866bc5e',
                '2f9277ff2f2d0b4113b1ffd9753cc0f6973d354a', ShortCommitHash
            )

            self.assertSetEqual(
                set(revs), {
                    ShortCommitHash("5692e422da"),
                    ShortCommitHash("2a51a85aa8"),
                    ShortCommitHash("63be8a9940"),
                    ShortCommitHash("2f9277ff2f")
                }
            )


class TestChurnConfig(unittest.TestCase):
    """Test if ChurnConfig sets languages correctly."""

    def test_enable_language(self):
        init_config = ChurnConfig.create_default_config()
        self.assertFalse(init_config.is_enabled('c'))
        init_config.enable_language(ChurnConfig.Language.CPP)
        self.assertFalse(init_config.is_enabled('c'))
        init_config.enable_language(ChurnConfig.Language.C)
        self.assertTrue(init_config.is_enabled('c'))

    def test_initial_config(self):
        init_config = ChurnConfig.create_default_config()
        self.assertTrue(init_config.include_everything)
        self.assertListEqual(init_config.enabled_languages, [])

    def test_c_language_config(self):
        c_style_config = ChurnConfig.create_c_language_config()
        self.assertTrue(c_style_config.is_enabled('h'))
        self.assertTrue(c_style_config.is_enabled('c'))

    def test_c_style_config(self):
        c_style_config = ChurnConfig.create_c_style_languages_config()
        self.assertTrue(c_style_config.is_enabled('h'))
        self.assertTrue(c_style_config.is_enabled('c'))
        self.assertTrue(c_style_config.is_enabled('hpp'))
        self.assertTrue(c_style_config.is_enabled('cpp'))
        self.assertTrue(c_style_config.is_enabled('hxx'))
        self.assertTrue(c_style_config.is_enabled('cxx'))

    def test_enabled_language(self):
        c_config = ChurnConfig.create_c_language_config()
        self.assertTrue(c_config.is_language_enabled(ChurnConfig.Language.C))
        self.assertFalse(c_config.is_language_enabled(ChurnConfig.Language.CPP))

    def test_extensions_repr_gen(self):
        c_config = ChurnConfig.create_c_language_config()
        self.assertEqual(c_config.get_extensions_repr(), ["c", "h"])
        self.assertEqual(
            c_config.get_extensions_repr(prefix="*."), ["*.c", "*.h"]
        )
        self.assertEqual(c_config.get_extensions_repr(suffix="|"), ["c|", "h|"])

        c_style_config = ChurnConfig.create_c_style_languages_config()
        self.assertEqual(
            c_style_config.get_extensions_repr(),
            ["c", "cpp", "cxx", "h", "hpp", "hxx"]
        )
        self.assertEqual(
            c_style_config.get_extensions_repr(prefix="*."),
            ["*.c", "*.cpp", "*.cxx", "*.h", "*.hpp", "*.hxx"]
        )
        self.assertEqual(
            c_style_config.get_extensions_repr(suffix="|"),
            ["c|", "cpp|", "cxx|", "h|", "hpp|", "hxx|"]
        )


class TestCommitRepoPair(unittest.TestCase):
    """Test driver for the CommitRepoPair class."""

    @classmethod
    def setUpClass(cls):
        cls.cr_pair = CommitRepoPair(
            FullCommitHash("4200000000000000000000000000000000000000"),
            "foo_repo"
        )

    def test_commit_hash(self):
        self.assertEqual(
            self.cr_pair.commit_hash,
            FullCommitHash("4200000000000000000000000000000000000000")
        )

    def test_repo_name(self):
        self.assertEqual(self.cr_pair.repository_name, "foo_repo")

    def test_less_equal(self):
        """Tests that two equal pairs are not less."""
        cr_pair_1 = CommitRepoPair(
            FullCommitHash("4200000000000000000000000000000000000000"),
            "foo_repo"
        )
        cr_pair_2 = CommitRepoPair(
            FullCommitHash("4200000000000000000000000000000000000000"),
            "foo_repo"
        )

        self.assertFalse(cr_pair_1 < cr_pair_2)

    def test_less_commit(self):
        """Tests that a smaller commit is less."""
        cr_pair_1 = CommitRepoPair(
            FullCommitHash("4100000000000000000000000000000000000000"),
            "foo_repo"
        )
        cr_pair_2 = CommitRepoPair(
            FullCommitHash("4200000000000000000000000000000000000000"),
            "foo_repo"
        )

        self.assertTrue(cr_pair_1 < cr_pair_2)

    def test_less_repo(self):
        """Tests that a smaller repo is less, if the commits are equal."""
        cr_pair_1 = CommitRepoPair(
            FullCommitHash("4200000000000000000000000000000000000000"),
            "foo_repo"
        )
        cr_pair_2 = CommitRepoPair(
            FullCommitHash("4200000000000000000000000000000000000000"),
            "boo_repo"
        )

        self.assertFalse(cr_pair_1 < cr_pair_2)

    def tests_less_something_other(self):
        self.assertFalse(self.cr_pair < 42)

    def test_equal_equal(self):
        """Tests that two equal pairs are equal."""
        cr_pair_1 = CommitRepoPair(
            FullCommitHash("4200000000000000000000000000000000000000"),
            "foo_repo"
        )
        cr_pair_2 = CommitRepoPair(
            FullCommitHash("4200000000000000000000000000000000000000"),
            "foo_repo"
        )

        self.assertTrue(cr_pair_1 == cr_pair_2)

    def test_equal_commit(self):
        """Tests that two different commits are not equal."""
        cr_pair_1 = CommitRepoPair(
            FullCommitHash("4100000000000000000000000000000000000000"),
            "foo_repo"
        )
        cr_pair_2 = CommitRepoPair(
            FullCommitHash("4200000000000000000000000000000000000000"),
            "foo_repo"
        )

        self.assertFalse(cr_pair_1 == cr_pair_2)

    def test_equal_repo(self):
        """Tests that two different commits are not equal."""
        cr_pair_1 = CommitRepoPair(
            FullCommitHash("4200000000000000000000000000000000000000"),
            "bar_repo"
        )
        cr_pair_2 = CommitRepoPair(
            FullCommitHash("4200000000000000000000000000000000000000"),
            "foo_repo"
        )

        self.assertFalse(cr_pair_1 == cr_pair_2)

    def tests_equal_something_other(self):
        self.assertFalse(self.cr_pair == 42)

    def test_to_string(self):
        self.assertEqual(
            str(self.cr_pair),
            "foo_repo[4200000000000000000000000000000000000000]"
        )


class TestCodeChurnCalculation(unittest.TestCase):
    """Test if we correctly compute code churn."""

    def test_one_commit_diff(self):
        """Check if we get the correct code churn for a single commit."""

        repo = get_local_project_git("brotli")

        files_changed, insertions, deletions = calc_commit_code_churn(
            repo, repo.get("0c5603e07bed1d5fbb45e38f9bdf0e4560fde3f0"),
            ChurnConfig.create_c_style_languages_config()
        )

        self.assertEqual(files_changed, 1)
        self.assertEqual(insertions, 2)
        self.assertEqual(deletions, 2)

    def test_one_commit_diff_2(self):
        """Check if we get the correct code churn for a single commit."""

        repo = get_local_project_git("brotli")

        files_changed, insertions, deletions = calc_commit_code_churn(
            repo, repo.get("fc823290a76a260b7ba6f47ab5f52064a0ce19ff"),
            ChurnConfig.create_c_style_languages_config()
        )

        self.assertEqual(files_changed, 1)
        self.assertEqual(insertions, 5)
        self.assertEqual(deletions, 0)

    def test_one_commit_diff_3(self):
        """Check if we get the correct code churn for a single commit."""

        repo = get_local_project_git("brotli")

        files_changed, insertions, deletions = calc_commit_code_churn(
            repo, repo.get("924b2b2b9dc54005edbcd85a1b872330948cdd9e"),
            ChurnConfig.create_c_style_languages_config()
        )

        self.assertEqual(files_changed, 3)
        self.assertEqual(insertions, 38)
        self.assertEqual(deletions, 7)

    def test_one_commit_diff_ignore_non_c_cpp_files(self):
        """Check if we get the correct code churn for a single commit but only
        consider code changes."""

        repo = get_local_project_git("brotli")

        files_changed, insertions, deletions = calc_commit_code_churn(
            repo, repo.get("f503cb709ca181dbf5c73986ebac1b18ac5c9f63"),
            ChurnConfig.create_c_style_languages_config()
        )

        self.assertEqual(files_changed, 1)
        self.assertEqual(insertions, 11)
        self.assertEqual(deletions, 4)

    def test_commit_range(self):
        """Check if we get the correct code churn for commit range."""

        repo = get_local_project_git("brotli")

        files_changed, insertions, deletions = calc_code_churn(
            repo, repo.get("36ac0feaf9654855ee090b1f042363ecfb256f31"),
            repo.get("924b2b2b9dc54005edbcd85a1b872330948cdd9e"),
            ChurnConfig.create_c_style_languages_config()
        )

        self.assertEqual(files_changed, 3)
        self.assertEqual(insertions, 49)
        self.assertEqual(deletions, 11)


class TestRevisionBinaryMap(unittest.TestCase):
    """Test if we can correctly setup and use the RevisionBinaryMap."""

    rv_map: RevisionBinaryMap

    def setUp(self) -> None:
        self.rv_map = RevisionBinaryMap(
            get_local_project_git_path("FeaturePerfCSCollection")
        )

    def test_specification_of_always_valid_binaries(self) -> None:
        """Check if we can add binaries to the map."""
        self.rv_map.specify_binary(
            "build/bin/SingleLocalSimple", BinaryType.EXECUTABLE
        )

        self.assertIn("SingleLocalSimple", self.rv_map)

    def test_specification_validity_range_binaries(self) -> None:
        """Check if we can add binaries to the map that are only valid in a
        specific range."""
        self.rv_map.specify_binary(
            "build/bin/SingleLocalMultipleRegions",
            BinaryType.EXECUTABLE,
            only_valid_in=RevisionRange("162db88346", "master")
        )

        self.assertIn("SingleLocalMultipleRegions", self.rv_map)

    def test_specification_binaries_with_special_name(self) -> None:
        """Check if we can add binaries that have a special name."""
        self.rv_map.specify_binary(
            "build/bin/SingleLocalSimple",
            BinaryType.EXECUTABLE,
            override_binary_name="Overridden"
        )

        self.assertIn("Overridden", self.rv_map)

<<<<<<< HEAD
=======
    def test_specification_binaries_with_special_entry_point(self) -> None:
        """Check if we can add binaries that have a special entry point."""
        self.rv_map.specify_binary(
            "build/bin/SingleLocalSimple",
            BinaryType.EXECUTABLE,
            override_entry_point="build/bin/OtherSLSEntry"
        )

        test_query = self.rv_map[ShortCommitHash("745424e3ae")]

        self.assertEqual(
            "build/bin/OtherSLSEntry", str(test_query[0].entry_point)
        )
        self.assertIsInstance(test_query[0].entry_point, Path)

    def test_wrong_contains_check(self) -> None:
        """Check if wrong values are correctly shows as not in the map."""
        self.rv_map.specify_binary(
            "build/bin/SingleLocalSimple", BinaryType.EXECUTABLE
        )

        self.assertNotIn("WrongFilename", self.rv_map)

        obj_with_wrong_type = object()
        self.assertNotIn(obj_with_wrong_type, self.rv_map)

>>>>>>> c633103d
    def test_valid_binary_lookup(self) -> None:
        """Check if we can correctly determine the list of valid binaries for a
        specified revision."""
        self.rv_map.specify_binary(
            "build/bin/SingleLocalSimple", BinaryType.EXECUTABLE
        )
        self.rv_map.specify_binary(
            "build/bin/SingleLocalMultipleRegions",
            BinaryType.EXECUTABLE,
            only_valid_in=RevisionRange("162db88346", "master")
        )

        test_query = self.rv_map[ShortCommitHash("162db88346")]
        self.assertSetEqual({x.name for x in test_query},
                            {"SingleLocalSimple", "SingleLocalMultipleRegions"})

        test_query = self.rv_map[ShortCommitHash("745424e3ae")]
        self.assertSetEqual({x.name for x in test_query}, {"SingleLocalSimple"})<|MERGE_RESOLUTION|>--- conflicted
+++ resolved
@@ -35,24 +35,6 @@
 
         self.assertEqual(get_current_branch(repo.workdir), 'master')
 
-<<<<<<< HEAD
-    def test_get_first_commit(self):
-        """Check if we can correctly retrieve the first commit hash in a
-        repository."""
-        repo = get_local_project_git("brotli")
-
-        self.assertEqual(
-            get_initial_commit(repo.workdir),
-            FullCommitHash("8f30907d0f2ef354c2b31bdee340c2b11dda0fb0")
-        )
-
-        with local.cwd(repo.workdir):
-            self.assertEqual(
-                get_initial_commit(),
-                FullCommitHash("8f30907d0f2ef354c2b31bdee340c2b11dda0fb0")
-            )
-
-=======
     def test_get_initial_commit(self) -> None:
         """Check if we can correctly retrieve the inital commit of a repo."""
         repo = get_local_project_git("FeaturePerfCSCollection")
@@ -76,7 +58,6 @@
             inital_commit
         )
 
->>>>>>> c633103d
     def test_get_all_revisions_between_full(self):
         """Check if the correct all revisions are correctly found."""
         repo = get_local_project_git("brotli")
@@ -397,8 +378,6 @@
 
         self.assertIn("Overridden", self.rv_map)
 
-<<<<<<< HEAD
-=======
     def test_specification_binaries_with_special_entry_point(self) -> None:
         """Check if we can add binaries that have a special entry point."""
         self.rv_map.specify_binary(
@@ -425,7 +404,6 @@
         obj_with_wrong_type = object()
         self.assertNotIn(obj_with_wrong_type, self.rv_map)
 
->>>>>>> c633103d
     def test_valid_binary_lookup(self) -> None:
         """Check if we can correctly determine the list of valid binaries for a
         specified revision."""
