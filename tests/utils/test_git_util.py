--- conflicted
+++ resolved
@@ -125,11 +125,7 @@
         """Check if correct submodule commit is retrieved."""
         repo_head = FullCommitHash("cb15dfa4b2d7fba0d50e87b49f979c7f996b8ebc")
 
-<<<<<<< HEAD
-        with LoadRepositoryForTest("grep", repo_head.to_short_commit_hash()):
-=======
         with RepositoryAtCommit("grep", repo_head.to_short_commit_hash()):
->>>>>>> d6ee3152
             submodule_head = get_submodule_head("grep", "gnulib", repo_head)
             self.assertEqual(
                 submodule_head,
@@ -140,11 +136,7 @@
         """Check if correct main repo commit is retrieved."""
         repo_head = FullCommitHash("cb15dfa4b2d7fba0d50e87b49f979c7f996b8ebc")
 
-<<<<<<< HEAD
-        with LoadRepositoryForTest("grep", repo_head.to_short_commit_hash()):
-=======
         with RepositoryAtCommit("grep", repo_head.to_short_commit_hash()):
->>>>>>> d6ee3152
             submodule_head = get_submodule_head("grep", "grep", repo_head)
             self.assertEqual(submodule_head, repo_head)
 
