--- conflicted
+++ resolved
@@ -22,11 +22,7 @@
         initialize_projects()
 
     @run_in_test_environment(
-<<<<<<< HEAD
-        UnitTestInputs.PAPER_CONFIGS, UnitTestInputs.RESULT_FILES
-=======
-        UnitTestFixtures.PAPER_CONFIGS, UnitTestFixtures.RESULT_FILES
->>>>>>> ed991e69
+        UnitTestFixtures.PAPER_CONFIGS, UnitTestFixtures.RESULT_FILES
     )
     def test_newest_processed_revision(self) -> None:
         """Check whether the newest processed revision is correctly
@@ -43,11 +39,7 @@
             newest_processed
         )
 
-<<<<<<< HEAD
-    @run_in_test_environment(UnitTestInputs.PAPER_CONFIGS)
-=======
-    @run_in_test_environment(UnitTestFixtures.PAPER_CONFIGS)
->>>>>>> ed991e69
+    @run_in_test_environment(UnitTestFixtures.PAPER_CONFIGS)
     def test_newest_processed_revision_no_results(self) -> None:
         """Check None is returned when no results are available."""
         vara_cfg()['paper_config']['current_config'] = "test_revision_lookup"
