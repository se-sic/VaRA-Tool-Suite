"""Setup config for the varats-core namespace package."""
from setuptools import find_namespace_packages, setup

setup(
    name='varats-core',
<<<<<<< HEAD
    version='13.0.0',
=======
    version='13.0.1',
>>>>>>> 2a953cf4
    url='https://github.com/se-sic/vara-tool-suite',
    packages=find_namespace_packages(include=['varats.*']),
    namespace_packages=["varats"],
    setup_requires=["pytest-runner", "setuptools_scm"],
    tests_require=["pytest", "pytest-cov"],
    install_requires=[
<<<<<<< HEAD
        "benchbuild>=6.4.0",
=======
        "benchbuild>=6.4.0,<6.5.0",
>>>>>>> 2a953cf4
        "plumbum>=1.6.6",
        "PyGithub>=1.47",
        "PyDriller>=2.0",
        "requests>=2.23.0",
        "packaging>=20.1",
        "pygit2>=0.28.2",
    ],
    author="Florian Sattler",
    author_email="sattlerf@cs.uni-saarland.de",
    python_requires='>=3.7'
)<|MERGE_RESOLUTION|>--- conflicted
+++ resolved
@@ -3,22 +3,14 @@
 
 setup(
     name='varats-core',
-<<<<<<< HEAD
-    version='13.0.0',
-=======
     version='13.0.1',
->>>>>>> 2a953cf4
     url='https://github.com/se-sic/vara-tool-suite',
     packages=find_namespace_packages(include=['varats.*']),
     namespace_packages=["varats"],
     setup_requires=["pytest-runner", "setuptools_scm"],
     tests_require=["pytest", "pytest-cov"],
     install_requires=[
-<<<<<<< HEAD
-        "benchbuild>=6.4.0",
-=======
         "benchbuild>=6.4.0,<6.5.0",
->>>>>>> 2a953cf4
         "plumbum>=1.6.6",
         "PyGithub>=1.47",
         "PyDriller>=2.0",
