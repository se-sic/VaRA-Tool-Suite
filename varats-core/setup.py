"""Setup config for the varats-core namespace package."""
from setuptools import find_namespace_packages, setup

setup(
    name='varats-core',
    use_scm_version={
        'root': '..',
        "relative_to": __file__,
        "fallback_version": '11.0.0'
    },
    url='https://github.com/se-passau/vara-tool-suite',
    packages=find_namespace_packages(include=['varats.*']),
    namespace_packages=["varats"],
    setup_requires=["pytest-runner", "setuptools_scm"],
    tests_require=["pytest", "pytest-cov"],
    install_requires=[
        "benchbuild>=6.0.1",
        "plumbum>=1.6.6",
        "PyGithub>=1.47",
<<<<<<< HEAD
        "PyDriller>=1.15.5",
=======
        "PyDriller>=2.0",
>>>>>>> 7fe994fc
        "tabulate>=0.8.6",
        "requests>=2.23.0",
        "packaging>=20.1",
        "requests_cache>=0.5.2",
        "pygit2>=0.28.2",
    ],
    author="Florian Sattler",
    author_email="sattlerf@cs.uni-saarland.de",
    python_requires='>=3.7'
)<|MERGE_RESOLUTION|>--- conflicted
+++ resolved
@@ -17,11 +17,7 @@
         "benchbuild>=6.0.1",
         "plumbum>=1.6.6",
         "PyGithub>=1.47",
-<<<<<<< HEAD
-        "PyDriller>=1.15.5",
-=======
         "PyDriller>=2.0",
->>>>>>> 7fe994fc
         "tabulate>=0.8.6",
         "requests>=2.23.0",
         "packaging>=20.1",
