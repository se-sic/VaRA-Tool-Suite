"""Setup config for the varats-core namespace package."""
from setuptools import find_namespace_packages, setup

setup(
    name='varats-core',
    version='13.0.3',
    url='https://github.com/se-sic/vara-tool-suite',
    packages=find_namespace_packages(include=['varats.*']),
    namespace_packages=["varats"],
    setup_requires=["pytest-runner", "setuptools_scm"],
    tests_require=["pytest", "pytest-cov"],
    install_requires=[
<<<<<<< HEAD
        "benchbuild>=6.6.1",
        "ijson>=3.1.4",
=======
        "benchbuild>=6.6.2",
>>>>>>> edc622a5
        "plumbum>=1.6.6",
        "PyGithub>=1.47",
        "PyDriller>=2.0",
        "requests>=2.23.0",
        "packaging>=20.1",
        "pygit2>=0.28.2",
    ],
    author="Florian Sattler",
    author_email="sattlerf@cs.uni-saarland.de",
    python_requires='>=3.7'
)<|MERGE_RESOLUTION|>--- conflicted
+++ resolved
@@ -10,12 +10,8 @@
     setup_requires=["pytest-runner", "setuptools_scm"],
     tests_require=["pytest", "pytest-cov"],
     install_requires=[
-<<<<<<< HEAD
-        "benchbuild>=6.6.1",
+        "benchbuild>=6.6.2",
         "ijson>=3.1.4",
-=======
-        "benchbuild>=6.6.2",
->>>>>>> edc622a5
         "plumbum>=1.6.6",
         "PyGithub>=1.47",
         "PyDriller>=2.0",
