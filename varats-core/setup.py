--- conflicted
+++ resolved
@@ -10,11 +10,7 @@
     setup_requires=["pytest-runner", "setuptools_scm"],
     tests_require=["pytest", "pytest-cov"],
     install_requires=[
-<<<<<<< HEAD
-        "benchbuild>=6.6.7",
-=======
         "benchbuild>=6.7",
->>>>>>> c7ac9d5c
         "ijson>=3.1.4",
         "plumbum>=1.6",
         "PyGithub>=1.58",
