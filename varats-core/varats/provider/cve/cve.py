--- conflicted
+++ resolved
@@ -15,10 +15,6 @@
 from datetime import datetime
 
 import requests
-<<<<<<< HEAD
-# import requests_cache  # type: ignore
-=======
->>>>>>> ab0a9d12
 from packaging.version import LegacyVersion, Version
 from packaging.version import parse as version_parse
 from tabulate import tabulate
@@ -334,14 +330,4 @@
             return cwe
     raise ValueError(
         f'Could not find CWE ({cwe_id}, {cwe_name}, {cwe_description})!'
-<<<<<<< HEAD
-    )
-
-
-# Cache all requests to limit external requests for a week
-# requests_cache.install_cache(
-#     f"{str(vara_cfg()['data_cache'])}/requests_cache", expire_after=604800
-# )
-=======
-    )
->>>>>>> ab0a9d12
+    )