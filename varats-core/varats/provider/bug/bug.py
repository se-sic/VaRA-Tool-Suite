--- conflicted
+++ resolved
@@ -3,7 +3,6 @@
 import typing as tp
 from datetime import datetime
 
-import pydriller
 import pygit2
 from github import Github
 from github.IssueEvent import IssueEvent
@@ -31,11 +30,7 @@
         self,
         fixing_commit: pygit2.Commit,
         introducing_commits: tp.Set[pygit2.Commit],
-<<<<<<< HEAD
-        issue_id: tp.Optional[int],
-=======
         issue_id: tp.Optional[int] = None,
->>>>>>> 7fe994fc
         creationdate: tp.Optional[datetime] = None,
         resolutiondate: tp.Optional[datetime] = None
     ) -> None:
@@ -70,8 +65,6 @@
         """Resolution date of the associated issue, if there is one."""
         return self.__resolutiondate
 
-<<<<<<< HEAD
-=======
     def convert_to_raw_bug(self) -> 'RawBug':
         """Uses hashes of own pygit2 Commits to create the corresponding
         RawBug."""
@@ -83,7 +76,6 @@
             self.__creationdate, self.__resolutiondate
         )
 
->>>>>>> 7fe994fc
     def __eq__(self, other: object) -> bool:
         if isinstance(other, PygitBug):
             return (
@@ -106,11 +98,7 @@
         self,
         fixing_commit: str,
         introducing_commits: tp.Set[str],
-<<<<<<< HEAD
-        issue_id: tp.Optional[int],
-=======
         issue_id: tp.Optional[int] = None,
->>>>>>> 7fe994fc
         creationdate: tp.Optional[datetime] = None,
         resolutiondate: tp.Optional[datetime] = None
     ) -> None:
@@ -299,11 +287,7 @@
 def _create_corresponding_pygit_bug(
     closing_commit: str,
     project_repo: pygit2.Repository,
-<<<<<<< HEAD
-    issue_number: tp.Optional[int] = None,
-=======
     issue_id: tp.Optional[int] = None,
->>>>>>> 7fe994fc
     creationdate: tp.Optional[datetime] = None,
     resolutiondate: tp.Optional[datetime] = None
 ) -> PygitBug:
@@ -321,8 +305,6 @@
     """
     pydrill_repo = pydrepo.Git(project_repo.path)
 
-    pydrill_repo = pydriller.GitRepository(project_repo.path)
-
     closing_pycommit: pygit2.Commit = project_repo.revparse_single(
         closing_commit
     )
@@ -331,7 +313,6 @@
     blame_dict = pydrill_repo.get_commits_last_modified_lines(
         pydrill_repo.get_commit(closing_commit)
     )
-<<<<<<< HEAD
 
     for _, introducing_set in blame_dict.items():
         for introducing_id in introducing_set:
@@ -340,31 +321,6 @@
             )
 
     return PygitBug(
-        closing_pycommit, introducing_pycommits, issue_number, creationdate,
-        resolutiondate
-    )
-=======
->>>>>>> 7fe994fc
-
-    for _, introducing_set in blame_dict.items():
-        for introducing_id in introducing_set:
-            introducing_pycommits.add(
-                project_repo.revparse_single(introducing_id)
-            )
-
-<<<<<<< HEAD
-def _create_corresponding_raw_bug(
-    closing_commit: str,
-    project_repo: pygit2.Repository,
-    issue_number: tp.Optional[int] = None,
-    creationdate: tp.Optional[datetime] = None,
-    resolutiondate: tp.Optional[datetime] = None
-) -> RawBug:
-    """
-    Returns the RawBug corresponding to a given closing commit. Applies simple
-    SZZ algorithm to find introducing commits.
-=======
-    return PygitBug(
         closing_pycommit, introducing_pycommits, issue_id, creationdate,
         resolutiondate
     )
@@ -378,7 +334,6 @@
     represents a bug. Divides the commits found via git blame on the fixing
     commit into suspects (commits after bug report) and non-suspects (commits
     before bug report).
->>>>>>> 7fe994fc
 
     Args:
         project_name: Name of the project to draw the fixing and introducing
@@ -389,23 +344,6 @@
         A PygitSuspectTuple if the issue event represents the closing of a bug,
         None otherwise
     """
-<<<<<<< HEAD
-    pydrill_repo = pydriller.GitRepository(project_repo.path)
-
-    introducing_ids: tp.Set[str] = set()
-
-    blame_dict = pydrill_repo.get_commits_last_modified_lines(
-        pydrill_repo.get_commit(closing_commit)
-    )
-
-    for _, introducing_set in blame_dict.items():
-        introducing_ids.update(introducing_set)
-
-    return RawBug(
-        closing_commit, introducing_ids, issue_number, creationdate,
-        resolutiondate
-    )
-=======
     pygit_repo: pygit2.Repository = get_local_project_git(project_name)
     pydrill_repo = pydrepo.Git(pygit_repo.path)
 
@@ -439,7 +377,6 @@
             pydrill_fixing_commit.committer_date
         )
     return None
->>>>>>> 7fe994fc
 
 
 def _filter_all_issue_pygit_bugs(
@@ -550,17 +487,7 @@
     def accept_all_suspects(
         suspect: PygitSuspectTuple
     ) -> tp.Optional[PygitBug]:
-<<<<<<< HEAD
-        if _has_closed_a_bug(issue_event) and issue_event.commit_id:
-            pygit_repo: pygit2.Repository = get_local_project_git(project_name)
-            return _create_corresponding_pygit_bug(
-                issue_event.commit_id, pygit_repo, issue_event.issue.number,
-                issue_event.issue.created_at, issue_event.issue.closed_at
-            )
-        return None
-=======
         return suspect.create_corresponding_bug()
->>>>>>> 7fe994fc
 
     return _filter_all_issue_pygit_bugs(project_name, accept_all_suspects)
 
@@ -578,21 +505,8 @@
     pybugs = find_all_issue_pygit_bugs(project_name)
     resulting_rawbugs: tp.Set[RawBug] = set()
 
-<<<<<<< HEAD
-    def accept_all_issue_rawbugs(
-        issue_event: IssueEvent
-    ) -> tp.Optional[RawBug]:
-        if _has_closed_a_bug(issue_event) and issue_event.commit_id:
-            pygit_repo: pygit2.Repository = get_local_project_git(project_name)
-            return _create_corresponding_raw_bug(
-                issue_event.commit_id, pygit_repo, issue_event.issue.number,
-                issue_event.issue.created_at, issue_event.issue.closed_at
-            )
-        return None
-=======
     for pybug in pybugs:
         resulting_rawbugs.add(pybug.convert_to_raw_bug())
->>>>>>> 7fe994fc
 
     return frozenset(resulting_rawbugs)
 
@@ -614,20 +528,9 @@
     def accept_suspects_with_certain_fix(
         suspect: PygitSuspectTuple
     ) -> tp.Optional[PygitBug]:
-<<<<<<< HEAD
-        if _has_closed_a_bug(issue_event) and issue_event.commit_id:
-            pygit_repo: pygit2.Repository = get_local_project_git(project_name)
-            pybug = _create_corresponding_pygit_bug(
-                issue_event.commit_id, pygit_repo, issue_event.issue.number,
-                issue_event.issue.created_at, issue_event.issue.closed_at
-            )
-            if pybug.fixing_commit.hex == fixing_commit:
-                return pybug
-=======
         pybug = suspect.create_corresponding_bug()
         if pybug.fixing_commit == fixing_commit:
             return pybug
->>>>>>> 7fe994fc
         return None
 
     return _filter_all_issue_pygit_bugs(
@@ -649,23 +552,8 @@
         A set of RawBugs fixed by fixing_commit
     """
 
-<<<<<<< HEAD
-    def accept_issue_rawbug_with_certain_fix(
-        issue_event: IssueEvent
-    ) -> tp.Optional[RawBug]:
-        if _has_closed_a_bug(issue_event) and issue_event.commit_id:
-            pygit_repo: pygit2.Repository = get_local_project_git(project_name)
-            rawbug = _create_corresponding_raw_bug(
-                issue_event.commit_id, pygit_repo, issue_event.issue.number,
-                issue_event.issue.created_at, issue_event.issue.closed_at
-            )
-            if rawbug.fixing_commit == fixing_commit:
-                return rawbug
-        return None
-=======
     pybugs = find_issue_pygit_bugs_by_fix(project_name, fixing_commit)
     resulting_rawbugs: tp.Set[RawBug] = set()
->>>>>>> 7fe994fc
 
     for pybug in pybugs:
         resulting_rawbugs.add(pybug.convert_to_raw_bug())
@@ -691,24 +579,10 @@
     def accept_suspect_with_certain_introduction(
         suspect: PygitSuspectTuple
     ) -> tp.Optional[PygitBug]:
-<<<<<<< HEAD
-        if _has_closed_a_bug(issue_event) and issue_event.commit_id:
-            pygit_repo = get_local_project_git(project_name)
-            pybug = _create_corresponding_pygit_bug(
-                issue_event.commit_id, pygit_repo, issue_event.issue.number,
-                issue_event.issue.created_at, issue_event.issue.closed_at
-            )
-
-            for introducing_pycommit in pybug.introducing_commits:
-                if introducing_pycommit.hex == introducing_commit:
-                    return pybug
-                    # found wanted ID
-=======
         pybug = suspect.create_corresponding_bug()
         for intro in pybug.introducing_commits:
             if intro.hex == introducing_commit:
                 return pybug
->>>>>>> 7fe994fc
         return None
 
     return _filter_all_issue_pygit_bugs(
@@ -731,22 +605,10 @@
         A set of RawBugs introduced by introducing_commit
     """
 
-<<<<<<< HEAD
-    def accept_issue_rawbug_with_certain_introduction(
-        issue_event: IssueEvent
-    ) -> tp.Optional[RawBug]:
-        if _has_closed_a_bug(issue_event) and issue_event.commit_id:
-            pygit_repo: pygit2.Repository = get_local_project_git(project_name)
-            rawbug = _create_corresponding_raw_bug(
-                issue_event.commit_id, pygit_repo, issue_event.issue.number,
-                issue_event.issue.created_at, issue_event.issue.closed_at
-            )
-=======
     pybugs = find_issue_pygit_bugs_by_introduction(
         project_name, introducing_commit
     )
     resulting_rawbugs: tp.Set[RawBug] = set()
->>>>>>> 7fe994fc
 
     for pybug in pybugs:
         resulting_rawbugs.add(pybug.convert_to_raw_bug())
