--- conflicted
+++ resolved
@@ -1,21 +1,13 @@
 """Report module to create and handle trace event format files, e.g., created
 with chrome tracing."""
-
-<<<<<<< HEAD
-=======
-import json
 import re
->>>>>>> 4badb023
 import typing as tp
 from enum import Enum
 from pathlib import Path
 
-<<<<<<< HEAD
 import ijson
 
-=======
 from varats.experiment.workload_util import WorkloadSpecificReportAggregate
->>>>>>> 4badb023
 from varats.report.report import BaseReport, ReportAggregate
 
 
@@ -118,19 +110,12 @@
         def infer_name(self, name_id: int) -> str:
             return self[name_id]
 
-<<<<<<< HEAD
     def __init__(self, path: Path) -> None:
         super().__init__(path)
         self.__name_id_mapper: TEFReport.NameIDMapper = TEFReport.NameIDMapper()
         self._parse_json()
         # Parsing stackFrames is currently not implemented
         # x = data["stackFrames"]
-=======
-            self.__timestamp_unit = str(data["timestampUnit"])
-            self.__trace_events = self._parse_trace_events(data["traceEvents"])
-            # Parsing stackFrames is currently not implemented
-            # x = data["stackFrames"]
->>>>>>> 4badb023
 
     @property
     def timestamp_unit(self) -> str:
