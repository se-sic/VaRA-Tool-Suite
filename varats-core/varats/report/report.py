"""The Report module implements basic report functionalities and provides a
minimal interface ``BaseReport`` to implement own reports."""

import re
import typing as tp
from abc import abstractmethod
from enum import Enum
from pathlib import Path, PosixPath

from plumbum import colors
from plumbum.colorlib.styles import Color


class FileStatusExtension(Enum):
    """
    Enum to abstract the status of a file.

    Specific report files can map these to their own specific representation.
    """
    value: tp.Tuple[str, Color]

    Success = ("success", colors.green)
    Failed = ("failed", colors.lightred)
    CompileError = ("cerror", colors.red)
    Missing = ("###", colors.orange3)
    Blocked = ("blocked", colors.blue)

    def get_status_extension(self) -> str:
        """Returns the corresponding file ending to the status."""
        return str(self.value[0])

    @property
    def status_color(self) -> Color:
        """Returns the corresponding color to the status."""
        return self.value[1]

    def get_colored_status(self) -> str:
        """Returns the corresponding file status, colored in the specific status
        color."""
        return tp.cast(str, self.status_color[self.name])

    def num_color_characters(self) -> int:
        """Returns the number of non printable color characters."""
        return len(self.status_color[''])

    @staticmethod
    def get_physical_file_statuses() -> tp.Set['FileStatusExtension']:
        """Returns the set of file status extensions that are associated with
        real result files."""
        return {
            FileStatusExtension.Success, FileStatusExtension.Failed,
            FileStatusExtension.CompileError
        }

    @staticmethod
    def get_virtual_file_statuses() -> tp.Set['FileStatusExtension']:
        """Returns the set of file status extensions that are not associated
        with real result files."""
        return {FileStatusExtension.Missing, FileStatusExtension.Blocked}

    @staticmethod
    def get_regex_grp() -> str:
        """Returns a regex group that can match all file stati."""
        regex_grp = r"(?P<status_ext>("
        for status in FileStatusExtension:
            regex_grp += r"{status_ext}".format(
                status_ext=status.get_status_extension()
            ) + '|'

        # Remove the '|' at the end
        regex_grp = regex_grp[:-1]
        regex_grp += "))"
        return regex_grp

    @staticmethod
    def get_file_status_from_str(status_name: str) -> 'FileStatusExtension':
        """
        Converts the name of a status extensions to the specific enum value.

        Args:
            status_name: name of the status extension

        Returns:
            FileStatusExtension enum with the specified name

        Test:
        >>> FileStatusExtension.get_file_status_from_str('success')
        <FileStatusExtension.Success: ('success', <ANSIStyle: Green>)>

        >>> FileStatusExtension.get_file_status_from_str('###')
        <FileStatusExtension.Missing: ('###', <ANSIStyle: Full: Orange3>)>

        >>> FileStatusExtension.get_file_status_from_str('CompileError')
        <FileStatusExtension.CompileError: ('cerror', <ANSIStyle: Red>)>
        """
        for fs_enum in FileStatusExtension:
            if status_name in (fs_enum.name, fs_enum.value[0]):
                return fs_enum

        raise ValueError(f"Unknown file status extension name: {status_name}")


class ReportFilename():
    """ReportFilename wraps special semantics about our report filenames around
    strings and paths."""

    __RESULT_FILE_REGEX = re.compile(
        r"(?P<project_shorthand>.*)-" +
        r"(?P<project_name>.*)-(?P<binary_name>.*)-" +
        r"(?P<file_commit_hash>.*)_(?P<UUID>[0-9a-fA-F\-]*)_" +
        FileStatusExtension.get_regex_grp() + r"?(?P<file_ext>\..*)?" + "$"
    )

    __RESULT_FILE_TEMPLATE = (
        "{shorthand}-" + "{project_name}-" + "{binary_name}-" +
        "{project_version}_" + "{project_uuid}_" + "{status_ext}" + "{file_ext}"
    )

    def __init__(self, file_name: tp.Union[str, Path]) -> None:
        if isinstance(file_name, (Path, PosixPath)):
            self.__filename = file_name.name
        else:
            self.__filename = str(file_name)

    @property
    def filename(self) -> str:
        """Literal file name."""
        return self.__filename

    def has_status_success(self) -> bool:
        """
        Checks if the file name is a (Success) result file.

        Returns:
            True, if the file name is for a success file
        """
        return ReportFilename.result_file_has_status(
            self.filename, FileStatusExtension.Success
        )

    def has_status_failed(self) -> bool:
        """
        Check if the file name is a (Failed) result file.

        Returns:
            True, if the file name is for a failed file
        """
        return ReportFilename.result_file_has_status(
            self.filename, FileStatusExtension.Failed
        )

    def has_status_compileerror(self) -> bool:
        """
        Check if the filename is a (CompileError) result file.

        Returns:
            True, if the file name is for a compile error file
        """
        return ReportFilename.result_file_has_status(
            self.filename, FileStatusExtension.CompileError
        )

    def has_status_missing(self) -> bool:
        """
        Check if the filename is a (Missing) result file.

        Returns:
            True, if the file name is for a missing file
        """
        return ReportFilename.result_file_has_status(
            self.filename, FileStatusExtension.Missing
        )

    def has_status_blocked(self) -> bool:
        """
        Check if the filename is a (Blocked) result file.

        Returns:
            True, if the file name is for a blocked file
        """
        return ReportFilename.result_file_has_status(
            self.filename, FileStatusExtension.Blocked
        )

    @staticmethod
    def result_file_has_status(
        file_name: str, extension_type: FileStatusExtension
    ) -> bool:
        """
        Check if the passed file name is of the expected file status.

        Args:
            file_name: name of the file to check
            extension_type: expected file status extension

        Returns:
            True, if the file name is for a file with the the specified
            ``extension_type``
        """
        match = ReportFilename.__RESULT_FILE_REGEX.search(file_name)
        if match:
            return match.group("status_ext") == (
                FileStatusExtension.get_status_extension(extension_type)
            )
        return False

    def is_result_file(self) -> bool:
        """
        Check if the file name is formated like a result file.

        Returns:
            True, if the file name is correctly formated
        """
        match = ReportFilename.__RESULT_FILE_REGEX.search(self.filename)
        return match is not None

    @property
    def commit_hash(self) -> str:
        """
        Commit hash of the result file.

        Returns:
            the commit hash from a result file name
        """
        match = ReportFilename.__RESULT_FILE_REGEX.search(self.filename)
        if match:
            return match.group("file_commit_hash")

        raise ValueError(f'File {self.filename} name was wrongly formated.')

    @property
    def shorthand(self) -> str:
        """
        Report shorthand of the result file.

        Returns:
            the report shorthand from a result file
        """

        match = ReportFilename.__RESULT_FILE_REGEX.search(self.filename)
        if match:
            return match.group("project_shorthand")

        raise ValueError(f'File {self.filename} name was wrongly formated.')

    @property
    def file_status(self) -> FileStatusExtension:
        """
        Get the FileStatusExtension from a result file.

        Returns:
            the FileStatusExtension of the result file
        """
        match = ReportFilename.__RESULT_FILE_REGEX.search(self.filename)
        if match:
            return FileStatusExtension.get_file_status_from_str(
                match.group("status_ext")
            )

        raise ValueError('File {file_name} name was wrongly formated.')

    @property
    def uuid(self) -> str:
        """Report UUID of the result file, genereated by BenchBuild during the
        experiment."""
        match = ReportFilename.__RESULT_FILE_REGEX.search(self.filename)
        if match:
            return match.group("UUID")

        raise ValueError(f'File {self.filename} name was wrongly formated.')

    @staticmethod
    def get_file_name(
        report_shorthand: str,
        project_name: str,
        binary_name: str,
        project_version: str,
        project_uuid: str,
        extension_type: FileStatusExtension,
        file_ext: str = ".txt"
    ) -> str:
        """
        Generates a filename for a report file out the different parts.

        Args:
            report_shorthand: unique shorthand of the report
            project_name: name of the project for which the report was generated
            binary_name: name of the binary for which the report was generated
            project_version: version of the analyzed project, i.e., commit hash
            project_uuid: benchbuild uuid for the experiment run
            extension_type: to specify the status of the generated report
            file_ext: file extension of the report file

        Returns:
            name for the report file that can later be uniquly identified
        """
        status_ext = FileStatusExtension.get_status_extension(extension_type)

        # Add the missing '.' if none was given by the report
        if file_ext and not file_ext.startswith("."):
            file_ext = "." + file_ext

        return ReportFilename.__RESULT_FILE_TEMPLATE.format(
            shorthand=report_shorthand,
            project_name=project_name,
            binary_name=binary_name,
            project_version=project_version,
            project_uuid=project_uuid,
            status_ext=status_ext,
            file_ext=file_ext
        )

    def __str__(self) -> str:
        return self.filename

    def __repr__(self) -> str:
        return self.filename


class MetaReport(type):
    """Meta class for report to manage all reports and implement the basic
    static functionality for handling report-file names."""

    REPORT_TYPES: tp.Dict[str, 'MetaReport'] = dict()

    __SUPPLEMENTARY_RESULT_FILE_REGEX = re.compile(
        r"(?P<project_shorthand>.*)-" + r"SUPPL-" +
        r"(?P<project_name>.*)-(?P<binary_name>.*)-" +
        r"(?P<file_commit_hash>.*)_(?P<UUID>[0-9a-fA-F\-]*)_" +
        r"(?P<info_type>[^\.]*)" + r"?(?P<file_ext>\..*)?" + "$"
    )

    __SUPPLEMENTARY_RESULT_FILE_TEMPLATE = (
        "{shorthand}-" + "SUPPL-" + "{project_name}-" + "{binary_name}-" +
        "{project_version}_" + "{project_uuid}_" + "{info_type}" + "{file_ext}"
    )

    def __init__(
        cls: tp.Any, name: str, bases: tp.Tuple[tp.Any], attrs: tp.Dict[str,
                                                                        tp.Any]
    ) -> None:
        super(MetaReport, cls).__init__(name, bases, attrs)
<<<<<<< HEAD
        #MetaReport.__check_accessor_methods(cls)
=======
>>>>>>> 050fe2b2

        if name != 'BaseReport':
            MetaReport.__check_required_vars(cls, name, ["SHORTHAND"])
            if name not in cls.REPORT_TYPES:
                cls.REPORT_TYPES[name] = cls

    def __check_required_vars(
        cls: tp.Any, class_name: str, req_vars: tp.List[str]
    ) -> None:
        for var in req_vars:
            if not hasattr(cls, var):
                raise NameError((
                    f"{class_name} does not define "
                    f"a static variable {var}."
                ))

    @staticmethod
    def lookup_report_type_from_file_name(
        file_name: str
    ) -> tp.Optional['MetaReport']:
        """
        Looks-up the correct report class from a given `file_name`.

        Args:
            file_name: of the report file

        Returns:
            corresponding report class
        """
        try:
            short_hand = ReportFilename(file_name).shorthand
            for report_type in MetaReport.REPORT_TYPES.values():
                if getattr(report_type, "SHORTHAND") == short_hand:
                    return report_type
        except ValueError:
            return None

        return None

    @staticmethod
    def is_result_file_supplementary(file_name: str) -> bool:
        """
        Check if the passed file name is a supplementary result file.

        Args:
            file_name: name of the file to check

        Returns:
            True, if the file name is a supplementary file
        """
        match = MetaReport.__SUPPLEMENTARY_RESULT_FILE_REGEX.search(file_name)
        if match:
            return True
        return False

    @staticmethod
    def get_info_type_from_supplementary_result_file(file_name: str) -> str:
        """
        Get the type of a supplementary result file from the file name.

        Args:
            file_name: name of the file to check

        Returns:
            the info type of a supplementray results file name
        """
        match = MetaReport.__SUPPLEMENTARY_RESULT_FILE_REGEX.search(file_name)
        if match:
            return match.group("info_type")

        raise ValueError(
            'File {file_name} name was wrongly formated.'.format(
                file_name=file_name
            )
        )

    @staticmethod
    def get_commit_hash_from_supplementary_result_file(file_name: str) -> str:
        """
        Get the commit hash from a supplementary result file name.

        Args:
            file_name: name of the file to check

        Returns:
            the commit hash from a supplementary result file name
        """
        match = MetaReport.__SUPPLEMENTARY_RESULT_FILE_REGEX.search(file_name)
        if match:
            return match.group("file_commit_hash")

        raise ValueError(
            'File {file_name} name was wrongly formated.'.format(
                file_name=file_name
            )
        )

    @staticmethod
    def get_file_name(
        report_shorthand: str,
        project_name: str,
        binary_name: str,
        project_version: str,
        project_uuid: str,
        extension_type: FileStatusExtension,
        file_ext: str = ".txt"
    ) -> str:
        """
        Generates a filename for a report file out the different parts.

        Args:
            report_shorthand: unique shorthand of the report
            project_name: name of the project for which the report was generated
            binary_name: name of the binary for which the report was generated
            project_version: version of the analyzed project, i.e., commit hash
            project_uuid: benchbuild uuid for the experiment run
            extension_type: to specify the status of the generated report
            file_ext: file extension of the report file

        Returns:
            name for the report file that can later be uniquly identified
        """
        return ReportFilename.get_file_name(
            report_shorthand, project_name, binary_name, project_version,
            project_uuid, extension_type, file_ext
        )

    @staticmethod
    def get_supplementary_file_name(
        report_shorthand: str,
        project_name: str,
        binary_name: str,
        project_version: str,
        project_uuid: str,
        info_type: str,
        file_ext: str = ""
    ) -> str:
        """
        Generates a filename for a supplementary report file.

        Args:
            report_shorthand: unique shorthand of the report
            project_name: name of the project for which the report was generated
            binary_name: name of the binary for which the report was generated
            project_version: version of the analyzed project, i.e., commit hash
            project_uuid: benchbuild uuid for the experiment run
            info_type: specifies the kind of supplementary file
            file_ext: file extension of the report file

        Returns:
            name for the supplementary report file that can later be uniquly
            identified
        """
        # Add the missing '.' if none was given by the report
        if file_ext and not file_ext.startswith("."):
            file_ext = "." + file_ext

        return MetaReport.__SUPPLEMENTARY_RESULT_FILE_TEMPLATE.format(
            shorthand=report_shorthand,
            project_name=project_name,
            binary_name=binary_name,
            project_version=project_version,
            project_uuid=project_uuid,
            info_type=info_type,
            file_ext=file_ext
        )

    def is_correct_report_type(cls, file_name: str) -> bool:
        """
        Check if the passed file belongs to this report type.

        Args:
            file_name: name of the file to check

        Returns:
            True, if the file belongs to this report type
        """
        try:
            short_hand = ReportFilename(file_name).shorthand
            return short_hand == str(getattr(cls, "SHORTHAND"))
        except ValueError:
            return False

        return False


class BaseReport(metaclass=MetaReport):
    """Report base class to add general report properties and helper
    functions."""

    def __init__(self, path: Path) -> None:
        self.__path = path
        self.__filename = ReportFilename(path)

    @staticmethod
    @abstractmethod
    def get_file_name(
        project_name: str,
        binary_name: str,
        project_version: str,
        project_uuid: str,
        extension_type: FileStatusExtension,
        file_ext: str = ".txt"
    ) -> str:
        """
        Generates a filename for a report file.

        Args:
            project_name: name of the project for which the report was generated
            binary_name: name of the binary for which the report was generated
            project_version: version of the analyzed project, i.e., commit hash
            project_uuid: benchbuild uuid for the experiment run
            extension_type: to specify the status of the generated report
            file_ext: file extension of the report file

        Returns:
            name for the report file that can later be uniquly identified
        """

    @property
    def path(self) -> Path:
        """Path to the report file."""
        return self.__path

    @property
    def filename(self) -> ReportFilename:
        """Filename of the report."""
        return self.__filename


class ReportSpecification():
    """Groups together multiple report types into a specification that can be
    used, e.g., by experiments, to request multiple reports."""

    def __init__(self, report_types: tp.List[tp.Type[BaseReport]]) -> None:
        self.__reports_types = report_types

    @property
    def report_types(self) -> tp.List[tp.Type[BaseReport]]:
        """Report types in this report specification."""
        return self.__reports_types<|MERGE_RESOLUTION|>--- conflicted
+++ resolved
@@ -340,10 +340,6 @@
                                                                         tp.Any]
     ) -> None:
         super(MetaReport, cls).__init__(name, bases, attrs)
-<<<<<<< HEAD
-        #MetaReport.__check_accessor_methods(cls)
-=======
->>>>>>> 050fe2b2
 
         if name != 'BaseReport':
             MetaReport.__check_required_vars(cls, name, ["SHORTHAND"])
