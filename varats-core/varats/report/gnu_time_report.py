"""
Simple report module to create and handle the standard timing output of GNU
time.

Examples to produce a ``TimeReport``:

    Commandline usage:
        .. code-block:: bash

            export REPORT_FILE="Path/To/MyFile"
            /usr/bin/time -v -o $REPORT_FILE sleep 2

    Experiment code:
        .. code-block:: python

            from benchbuild.utils.cmd import time, sleep
            report_file = "Path/To/MyFile"
            command_to_measure = sleep["2"]
            time("-v", "-o", f"{report_file}", command_to_measure)
"""

import re
import typing as tp
from datetime import timedelta
from pathlib import Path

import numpy as np

from varats.experiment.workload_util import WorkloadSpecificReportAggregate
from varats.report.report import BaseReport, ReportAggregate
from varats.utils.util import static_vars


class WrongTimeReportFormat(Exception):
    """Thrown if a time report could not be parsed."""


class TimeReport(BaseReport, shorthand="TR", file_type="txt"):
    """Report class to access GNU time output."""

    def __init__(self, path: Path) -> None:
        super().__init__(path)

        with open(self.path, 'r') as stream:
            for line in stream:
                line = line.strip()

                if line.startswith("Command being timed"):
                    self.__command_name: str = TimeReport._parse_command(line)
                    continue

                if line.startswith("Maximum resident set size"):
                    self.__max_resident_size: int = \
                        TimeReport._parse_max_resident_size(line)
                    continue

                if line.startswith("User time"):
                    self.__user_time = TimeReport._parse_user_time(line)
                    continue

                if line.startswith("System time"):
                    self.__system_time = TimeReport._parse_system_time(line)
                    continue

                if line.startswith("Elapsed (wall clock) time"):
                    self.__wall_clock_time: timedelta = \
                        TimeReport._parse_wall_clock_time(line)
                    continue

                if line.startswith("Voluntary context switches"):
                    self.__voluntary_ctx_switches: int = \
                        TimeReport._parse_voluntary_ctx_switches(line)
                    continue

                if line.startswith("Involuntary context switches"):
                    self.__involuntary_ctx_switches: int = \
                        TimeReport._parse_involuntary_ctx_switches(line)
                    continue

                # print("Not matched: ", line)

    @property
    def command_name(self) -> str:
        """Name of the command that was executed."""
        return self.__command_name

    @property
    def user_time(self) -> timedelta:
        """Measured user time in seconds."""
        return self.__user_time

    @property
    def system_time(self) -> timedelta:
        """Measured system time in seconds."""
        return self.__system_time

    @property
    def wall_clock_time(self) -> timedelta:
        """Elapsed wall clock time."""
        return self.__wall_clock_time

    @property
    def max_res_size(self) -> int:
        """Maximum resident size."""
        return self.__max_resident_size

    @property
    def voluntary_ctx_switches(self) -> int:
        """Number of voluntary context switches."""
        return self.__voluntary_ctx_switches

    @property
    def involuntary_ctx_switches(self) -> int:
        """Number of involuntary context switches."""
        return self.__involuntary_ctx_switches

    def __str__(self) -> str:
        return repr(self)

    def __repr__(self) -> str:
        str_repr = f"Command: {self.command_name}\n"
        str_repr += f"User time: {self.user_time}\n"
        str_repr += f"System time: {self.system_time}\n"
        str_repr += f"Elapsed wall clock time: {self.wall_clock_time}\n"
        str_repr += f"Max Resident Size (kbytes): {self.max_res_size}\n"
        str_repr += \
            f"Voluntary context switches: {self.voluntary_ctx_switches}\n"
        str_repr += \
            f"Involuntary context switches: {self.involuntary_ctx_switches}"
        return str_repr

    @staticmethod
    @static_vars(
        COMMAND_REGEX=re.compile(r'Command being timed: "(?P<command>.*)"')
    )
    def _parse_command(line: str) -> str:
        """
        >>> TimeReport._parse_command('Command being timed: "echo"')
        'echo'
        """
        match = TimeReport._parse_command.COMMAND_REGEX.search(line)
        if match:
            return str(match.group("command"))

        raise WrongTimeReportFormat("Could not parse command: ", line)

    @staticmethod
    def _parse_user_time(line: str) -> timedelta:
        """
        >>> import datetime
        >>> TimeReport._parse_user_time("User time (seconds): 42.12")
        datetime.timedelta(seconds=42, microseconds=120000)
        """
        if line.startswith("User time"):
            return timedelta(seconds=float(line.split(":")[1]))

        raise WrongTimeReportFormat("Could not parse user time: ", line)

    @staticmethod
    def _parse_system_time(line: str) -> timedelta:
        """
        >>> import datetime
        >>> TimeReport._parse_system_time("System time (seconds): 42.12")
        datetime.timedelta(seconds=42, microseconds=120000)
        """
        if line.startswith("System time"):
            return timedelta(seconds=float(line.split(":")[1]))

        raise WrongTimeReportFormat("Could not parse system time: ", line)

    @staticmethod
    @static_vars(WALL_CLOCK_REGEX=re.compile(r".*\):(?P<time>.*)"))
    def _parse_wall_clock_time(line: str) -> timedelta:
        """
        >>> import datetime
        >>> TimeReport._parse_wall_clock_time(\
                "Elapsed (wall clock) time (h:mm:ss or m:ss): 1:42:1.12")
        datetime.timedelta(seconds=6121, microseconds=120000)

        >>> import datetime
        >>> TimeReport._parse_wall_clock_time(\
                "Elapsed (wall clock) time (h:mm:ss or m:ss): 42:1.12")
        datetime.timedelta(seconds=2521, microseconds=120000)
        """
        match = TimeReport._parse_wall_clock_time.WALL_CLOCK_REGEX.search(line)
        if match:
            time_str = str(match.group("time"))
            if time_str.count(":") > 1:
                time_split = time_str.split(":")
                return timedelta(
                    hours=int(time_split[0]),
                    minutes=int(time_split[1]),
                    seconds=float(time_split[2])
                )

            time_split = time_str.split(":")
            return timedelta(
                minutes=int(time_split[0]), seconds=float(time_split[1])
            )

        raise WrongTimeReportFormat("Could not prase wall clock time: ", line)

    @staticmethod
    @static_vars(
        MAXRES_REGEX=re.compile(
            r"Maximum resident set size \((?P<size_type>.*)\): (?P<amount>\d*)"
        )
    )
    def _parse_max_resident_size(line: str) -> int:
        """
        >>> TimeReport._parse_max_resident_size(\
                "Maximum resident set size (kbytes): 1804")
        1804
        """
        match = TimeReport._parse_max_resident_size.MAXRES_REGEX.search(line)

        if match:
            if match.group("size_type") != "kbytes":
                raise AssertionError(
                    "Type confusion when parsing GNU time file"
                )

            return int(match.group("amount"))

        raise WrongTimeReportFormat(
            "Could not parse max resident set size: ", line
        )

    @staticmethod
    def _parse_voluntary_ctx_switches(line: str) -> int:
        if line.startswith("Voluntary context switches"):
            return int(line.split(":")[1])

        raise WrongTimeReportFormat(
            "Could not parse voluntary context switches: ", line
        )

    @staticmethod
    def _parse_involuntary_ctx_switches(line: str) -> int:
        if line.startswith("Involuntary context switches"):
            return int(line.split(":")[1])

        raise WrongTimeReportFormat(
            "Could not parse involuntary context switches: ", line
        )


class TimeReportAggregate(
    ReportAggregate[TimeReport],
    shorthand=TimeReport.SHORTHAND + ReportAggregate.SHORTHAND,
    file_type=ReportAggregate.FILE_TYPE
):
    """Context Manager for parsing multiple time reports stored inside a zip
    file."""

    def __init__(self, path: Path) -> None:
        super().__init__(path, TimeReport)
        self._measurements_wall_clock_time = [
<<<<<<< HEAD
            report.wall_clock_time.total_seconds() for report in self.reports
        ]
        self._measurements_ctx_switches = [
            report.voluntary_ctx_switches + report.involuntary_ctx_switches
            for report in self.reports
        ]

    @property
    def measurements_wall_clock_time(self) -> tp.List[float]:
        """Wall clock time measurements of all aggregated reports."""
        return self._measurements_wall_clock_time

    @property
    def measurements_ctx_switches(self) -> tp.List[int]:
        """Context switches measurements of all aggregated reports."""
        return self._measurements_ctx_switches

    @property
    def summary(self) -> str:
        return f"num_reports = {len(self.reports)}\n" \
            f"mean(wall_clock_time) = {np.mean(self.measurements_wall_clock_time)}\n" \
            f"std(wall_clock_time) = {np.var(self.measurements_wall_clock_time)}\n" \
            f"variance(wall_clock_time) = {np.std(self.measurements_wall_clock_time)} \n"
=======
            report.wall_clock_time.total_seconds() for report in self.reports()
        ]
        self._measurements_ctx_switches = [
            report.voluntary_ctx_switches + report.involuntary_ctx_switches
            for report in self.reports()
        ]

    @property
    def measurements_wall_clock_time(self) -> tp.List[float]:
        """Wall clock time measurements of all aggregated reports."""
        return self._measurements_wall_clock_time

    @property
    def measurements_ctx_switches(self) -> tp.List[int]:
        """Context switches measurements of all aggregated reports."""
        return self._measurements_ctx_switches

    @property
    def max_resident_sizes(self) -> tp.List[int]:
        return [report.max_res_size for report in self.reports()]

    @property
    def summary(self) -> str:
        return (
            f"num_reports = {len(self.reports())}\n"
            "mean (std) of wall clock time = "
            f"{np.mean(self.measurements_wall_clock_time):.2f}"
            f" ({np.std(self.measurements_wall_clock_time):.2f})\n"
            "mean (std) of context switches = "
            f"{np.mean(self.measurements_ctx_switches):.2f}"
            f" ({np.std(self.measurements_ctx_switches):.2f})\n"
        )


class WLTimeReportAggregate(
    WorkloadSpecificReportAggregate[TimeReport],
    shorthand=TimeReport.SHORTHAND + ReportAggregate.SHORTHAND,
    file_type=ReportAggregate.FILE_TYPE
):
    """Context Manager for parsing multiple time reports stored inside a zip
    file and grouping them based on the workload they belong to."""

    def __init__(self, path: Path) -> None:
        super().__init__(path, TimeReport)

    def measurements_wall_clock_time(self,
                                     workload_name: str) -> tp.List[float]:
        """Wall clock time measurements of all aggregated reports."""
        return [
            report.wall_clock_time.total_seconds()
            for report in self.reports(workload_name)
        ]

    def measurements_ctx_switches(self, workload_name: str) -> tp.List[int]:
        """Context switches measurements of all aggregated reports."""
        return [
            report.voluntary_ctx_switches + report.involuntary_ctx_switches
            for report in self.reports(workload_name)
        ]

    def max_resident_sizes(self, workload_name: str) -> tp.List[int]:
        return [report.max_res_size for report in self.reports(workload_name)]

    def summary(self) -> str:
        return (
            f"num_reports = {len(self.reports())}\n"
            f"num_workloads = {len(self.workload_names())}\n"
        )
>>>>>>> 8ac447ab
<|MERGE_RESOLUTION|>--- conflicted
+++ resolved
@@ -256,7 +256,6 @@
     def __init__(self, path: Path) -> None:
         super().__init__(path, TimeReport)
         self._measurements_wall_clock_time = [
-<<<<<<< HEAD
             report.wall_clock_time.total_seconds() for report in self.reports
         ]
         self._measurements_ctx_switches = [
@@ -280,73 +279,3 @@
             f"mean(wall_clock_time) = {np.mean(self.measurements_wall_clock_time)}\n" \
             f"std(wall_clock_time) = {np.var(self.measurements_wall_clock_time)}\n" \
             f"variance(wall_clock_time) = {np.std(self.measurements_wall_clock_time)} \n"
-=======
-            report.wall_clock_time.total_seconds() for report in self.reports()
-        ]
-        self._measurements_ctx_switches = [
-            report.voluntary_ctx_switches + report.involuntary_ctx_switches
-            for report in self.reports()
-        ]
-
-    @property
-    def measurements_wall_clock_time(self) -> tp.List[float]:
-        """Wall clock time measurements of all aggregated reports."""
-        return self._measurements_wall_clock_time
-
-    @property
-    def measurements_ctx_switches(self) -> tp.List[int]:
-        """Context switches measurements of all aggregated reports."""
-        return self._measurements_ctx_switches
-
-    @property
-    def max_resident_sizes(self) -> tp.List[int]:
-        return [report.max_res_size for report in self.reports()]
-
-    @property
-    def summary(self) -> str:
-        return (
-            f"num_reports = {len(self.reports())}\n"
-            "mean (std) of wall clock time = "
-            f"{np.mean(self.measurements_wall_clock_time):.2f}"
-            f" ({np.std(self.measurements_wall_clock_time):.2f})\n"
-            "mean (std) of context switches = "
-            f"{np.mean(self.measurements_ctx_switches):.2f}"
-            f" ({np.std(self.measurements_ctx_switches):.2f})\n"
-        )
-
-
-class WLTimeReportAggregate(
-    WorkloadSpecificReportAggregate[TimeReport],
-    shorthand=TimeReport.SHORTHAND + ReportAggregate.SHORTHAND,
-    file_type=ReportAggregate.FILE_TYPE
-):
-    """Context Manager for parsing multiple time reports stored inside a zip
-    file and grouping them based on the workload they belong to."""
-
-    def __init__(self, path: Path) -> None:
-        super().__init__(path, TimeReport)
-
-    def measurements_wall_clock_time(self,
-                                     workload_name: str) -> tp.List[float]:
-        """Wall clock time measurements of all aggregated reports."""
-        return [
-            report.wall_clock_time.total_seconds()
-            for report in self.reports(workload_name)
-        ]
-
-    def measurements_ctx_switches(self, workload_name: str) -> tp.List[int]:
-        """Context switches measurements of all aggregated reports."""
-        return [
-            report.voluntary_ctx_switches + report.involuntary_ctx_switches
-            for report in self.reports(workload_name)
-        ]
-
-    def max_resident_sizes(self, workload_name: str) -> tp.List[int]:
-        return [report.max_res_size for report in self.reports(workload_name)]
-
-    def summary(self) -> str:
-        return (
-            f"num_reports = {len(self.reports())}\n"
-            f"num_workloads = {len(self.workload_names())}\n"
-        )
->>>>>>> 8ac447ab
