"""Configuration base classes, the correct implementation are provided by other
varats-* libraries."""
import abc
import json
import typing as tp


class ConfigurationOption():
    """A configuration option for a software project."""

    @property
    @abc.abstractmethod
    def name(self) -> str:
        """The option name, refering to the feature from which this options
        stems."""
        raise NotImplementedError  # pragma: no cover

    @property
    @abc.abstractmethod
    def value(self) -> str:
        """Currently set value of the option."""
        raise NotImplementedError  # pragma: no cover

    def __str__(self) -> str:
        return f"{self.name}: {str(self.value)}"

    def __bool__(self) -> bool:
        return bool(self.value)

    def __eq__(self, other: tp.Any) -> bool:
        if isinstance(other, ConfigurationOption):
            return (self.name == other.name) and (self.value == other.value)
        return False

    def __ne__(self, other: tp.Any) -> bool:
        return not self == other


class Configuration():
    """Represents a specific configuration of a project, e.g., encapsulating
    static and run-time options on how the project should be build."""

    @staticmethod
    @abc.abstractmethod
    def create_configuration_from_str(config_str: str) -> 'Configuration':
        """
        Creates a `Configuration` from its string representation.

        This function is the inverse to `dump_to_string` to reparse a
        configuration dumpred previously.

        Returns: new Configuration
        """

    @abc.abstractmethod
    def add_config_option(self, option: ConfigurationOption) -> None:
        """
        Adds a new key:value mapping to the configuration.

        Args:
            option_name: config key, i.e., feature name
            value: of the specified feature
        """
        raise NotImplementedError  # pragma: no cover

    @abc.abstractmethod
    def set_config_option(self, option_name: str, value: str) -> None:
        """
        Sets the value of a `ConfigurationOption` with the corresponding key.

        Args:
            option_name: config key, i.e., feature name
            value: of the specified feature
        """
        raise NotImplementedError  # pragma: no cover

    @abc.abstractmethod
    def get_config_value(self, option_name: str) -> tp.Optional[tp.Any]:
        """
        Returns the set value for the given feature.

        Args:
            option_name: name of the feature to look up

        Returns: the currently set value for the feature
        """
        raise NotImplementedError  # pragma: no cover

    @abc.abstractmethod
    def options(self) -> tp.List[ConfigurationOption]:
        """
        Get all configuration options.

        Returns: a list of all configuration options
        """
        raise NotImplementedError  # pragma: no cover

    @abc.abstractmethod
    def dump_to_string(self) -> str:
        """
        Dumps the `Configuration` to a string.

        This function is the inverse to `create_configuration_from_str` to
        dump a configuration to be reparsed later.

        Returns: Configuration as a string
        """
        raise NotImplementedError  # pragma: no cover

    def __str__(self) -> str:
        return self.dump_to_string()


class DummyConfiguration(Configuration):
    """
    A special class that acts as a dummy in cases where users are not interested
    in working with ``Configuration`` s.

    It signals a project to use what ever default configuration values/setup it
    wants.
    """

    USAGE_ERROR_TEXT = """The dummy configuration does not provide any
functionality. If a DummyConfiguration shows up in you configuration related
part which accesses Configurations something is wrong with your setup."""

    @staticmethod
    def create_configuration_from_str(config_str: str) -> 'Configuration':
        """
        Creates a `Configuration` from its string representation.

        This function is the inverse to `dump_to_string` to reparse a
        configuration dumpred previously.

        Returns: new Configuration
        """
        raise AssertionError(DummyConfiguration.USAGE_ERROR_TEXT)

    def add_config_option(self, option: ConfigurationOption) -> None:
        """The dummy configuration does not add config options."""
        raise AssertionError(DummyConfiguration.USAGE_ERROR_TEXT)

    def set_config_option(self, option_name: str, value: str) -> None:
        """The dummy configuration does not set config options."""
        raise AssertionError(DummyConfiguration.USAGE_ERROR_TEXT)

    def get_config_value(self, option_name: str) -> tp.Optional[str]:
        """The dummy configuration does provide direct access to the
        configuration options."""
        raise AssertionError(DummyConfiguration.USAGE_ERROR_TEXT)

    def options(self) -> tp.List[ConfigurationOption]:
        """
        Get all configuration options.

        Returns: a list of all configuration options
        """
        raise AssertionError(DummyConfiguration.USAGE_ERROR_TEXT)

    def dump_to_string(self) -> str:
        """
        Dumps the `Configuration` to a string.

        This function is the inverse to `create_configuration_from_str` to
        dump a configuration to be reparsed later.

        Returns: Configuration as a string
        """
        raise AssertionError(DummyConfiguration.USAGE_ERROR_TEXT)


class ConfigurationOptionImpl(ConfigurationOption):
    """A configuration option of a software project."""

    def __init__(self, name: str, value: tp.Any) -> None:
        self.__name = name
        self.__value = value

    @property
    def name(self) -> str:
        return self.__name

    @property
    def value(self) -> tp.Any:
        return self.__value


class ConfigurationImpl(Configuration):
    """A configuration of a software project."""

    @staticmethod
    def create_configuration_from_str(config_str: str) -> 'Configuration':
        """
        Creates a `Configuration` from its string representation.

        This function is the inverse to `dump_to_string` to reparse a
        configuration dumped previously.

        Returns: new Configuration
        """
        loaded_dict = json.loads(config_str)
        config = ConfigurationImpl()
        for option_name, option_value in loaded_dict.items():

            def make_possible_type_conversion(option_value: str) -> tp.Any:
                """Converts string to correct type for special cases like bool
                or None."""
                if option_value.lower() == "true":
                    return True
                if option_value.lower() == "false":
                    return False
                if option_value.lower() == "none":
                    return None

                return option_value

            if option_value is not False and option_value is not True and \
                    not isinstance(option_value, int):
                option_value = make_possible_type_conversion(
                    option_value.strip()
                )
            config.add_config_option(
                ConfigurationOptionImpl(option_name.strip(), option_value)
            )

        return config

    def __init__(self) -> None:
        self.__config_values: tp.Dict[str, ConfigurationOption] = {}

    def add_config_option(self, option: ConfigurationOption) -> None:
        """
        Adds a new key:value mapping to the configuration.

        Args:
            option: the feature to add
        """
        self.__config_values[option.name] = option

    def set_config_option(self, option_name: str, value: str) -> None:
        """
        Sets the value of a `ConfigurationOption` with the corresponding key.

        Args:
            option_name: config key, i.e., option/feature name
            value: of the specified feature
        """
        self.add_config_option(ConfigurationOptionImpl(option_name, value))

    def get_config_value(self, option_name: str) -> tp.Optional[str]:
        """
        Returns the set value for the given feature.

        Args:
            option_name: name of the option/feature to look up

        Returns: set value for the feature
        """
        if option_name in self.__config_values:
            return self.__config_values[option_name].value

        return None

    def options(self) -> tp.List[ConfigurationOption]:
        return list(self.__config_values.values())

    def dump_to_string(self) -> str:
        return json.dumps({
            idx[1].name: idx[1].value for idx in self.__config_values.items()
        })


<<<<<<< HEAD
class SimpleConfiguration(Configuration):

    def __init__(self, config_str_list: tp.List[str]) -> None:
        self.__config_str_list: tp.List[str] = config_str_list
=======
class PlainConfigurationOption(ConfigurationOptionImpl):

    def __init__(self, value: str) -> None:
        super().__init__(name="UNKNOWN", value=value)


class PlainCommandlineConfiguration(Configuration):
    """
    Simple configuration format where command line args are directly written
    into the file.

    Example: '["--foo", "--bar"]'
    """

    def __init__(self, config_str_list: tp.List[str]) -> None:
        self.__config_str_list: tp.List[ConfigurationOption] = list(
            map(PlainConfigurationOption, config_str_list)
        )
>>>>>>> 346a4349

    @staticmethod
    def create_configuration_from_str(config_str: str) -> 'Configuration':
        config_str_list = json.loads(config_str)
<<<<<<< HEAD
        return SimpleConfiguration(config_str_list)

    def dump_to_string(self) -> str:
        return " ".join(self.__config_str_list)

    def options(self) -> tp.List[str]:
=======
        return PlainCommandlineConfiguration(config_str_list)

    def dump_to_string(self) -> str:
        return " ".join(
            map(lambda option: option.value, self.__config_str_list)
        )

    def options(self) -> tp.List[ConfigurationOption]:
>>>>>>> 346a4349
        return self.__config_str_list

    def add_config_option(self, option: ConfigurationOption) -> None:
        raise NotImplementedError

    def set_config_option(self, option_name: str, value: str) -> None:
        raise NotImplementedError

    def get_config_value(self, option_name: str) -> tp.Optional[tp.Any]:
        raise NotImplementedError<|MERGE_RESOLUTION|>--- conflicted
+++ resolved
@@ -270,12 +270,6 @@
         })
 
 
-<<<<<<< HEAD
-class SimpleConfiguration(Configuration):
-
-    def __init__(self, config_str_list: tp.List[str]) -> None:
-        self.__config_str_list: tp.List[str] = config_str_list
-=======
 class PlainConfigurationOption(ConfigurationOptionImpl):
 
     def __init__(self, value: str) -> None:
@@ -294,19 +288,10 @@
         self.__config_str_list: tp.List[ConfigurationOption] = list(
             map(PlainConfigurationOption, config_str_list)
         )
->>>>>>> 346a4349
 
     @staticmethod
     def create_configuration_from_str(config_str: str) -> 'Configuration':
         config_str_list = json.loads(config_str)
-<<<<<<< HEAD
-        return SimpleConfiguration(config_str_list)
-
-    def dump_to_string(self) -> str:
-        return " ".join(self.__config_str_list)
-
-    def options(self) -> tp.List[str]:
-=======
         return PlainCommandlineConfiguration(config_str_list)
 
     def dump_to_string(self) -> str:
@@ -315,7 +300,6 @@
         )
 
     def options(self) -> tp.List[ConfigurationOption]:
->>>>>>> 346a4349
         return self.__config_str_list
 
     def add_config_option(self, option: ConfigurationOption) -> None:
