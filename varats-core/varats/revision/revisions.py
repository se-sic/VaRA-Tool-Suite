"""
Module for handling revision specific files.

When analyzing a project, result files are generated for specific project
revisions.  This module provides functionality to manage and access these
revision specific files, e.g., to get all files of a specific report that have
been processed successfully.
"""

import typing as tp
from collections import defaultdict
from pathlib import Path

from benchbuild.project import Project

from varats.project.project_util import (
    get_project_cls_by_name,
    get_primary_project_source,
)
from varats.report.report import (
    FileStatusExtension,
    BaseReport,
    ReportFilepath,
    ReportFilename,
)
from varats.utils.git_util import ShortCommitHash, CommitHashTy, CommitHash
from varats.utils.settings import vara_cfg

if tp.TYPE_CHECKING:
    import varats.experiment.experiment_util as exp_u


def is_revision_blocked(
    revision: CommitHash, project_cls: tp.Type[Project]
) -> bool:
    """
    Checks if a revision is blocked on a given project.

    Args:
        revision: the revision
        project_cls: the project class the revision belongs to

    Returns:
        filtered revision list
    """
    source = get_primary_project_source(project_cls.NAME)
    if hasattr(source, "is_blocked_revision"):
        return tp.cast(bool, source.is_blocked_revision(revision.hash)[0])
    return False


def filter_blocked_revisions(
    revisions: tp.List[CommitHashTy], project_cls: tp.Type[Project]
) -> tp.List[CommitHashTy]:
    """
    Filter out all blocked revisions.

    Args:
        revisions: list of revisions
        project_cls: the project class the revisions belong to

    Returns:
        filtered revision list
    """
    return [
        rev for rev in revisions if not is_revision_blocked(rev, project_cls)
    ]


def __get_result_files_dict(
    project_name: str,
    opt_experiment_type: tp.Optional[tp.Type["exp_u.VersionExperiment"]] = None,
    opt_report_type: tp.Optional[tp.Type[BaseReport]] = None
) -> tp.Dict[ShortCommitHash, tp.List[ReportFilepath]]:
    """
    Returns a dict that maps the commit_hash to a list of all result files of
    the given type for that commit.

    Args:
        project_name: target project
        opt_experiment_type: the experiment type that created the result files
        opt_report_type: the report type of the result files;
                     defaults to experiment's main report
    """
    res_dir = Path(f"{vara_cfg()['result_dir']}/{project_name}/")

    # maps commit hash -> list of res files (success or fail)
    result_files: tp.DefaultDict[ShortCommitHash,
                                 tp.List[ReportFilepath]] = defaultdict(list)
    if not res_dir.exists():
        return result_files
    if opt_experiment_type is None:
        condition: tp.Callable[[ReportFilename], bool] = lambda x: True
    else:
        experiment_type = opt_experiment_type
        if opt_report_type:
            report_type = opt_report_type
        else:
            report_type = experiment_type.report_spec().main_report

        def matches_report_type(file: ReportFilename) -> bool:
            return file.report_shorthand == report_type.shorthand(
            ) and file.experiment_shorthand == experiment_type.shorthand()

        condition = matches_report_type

    for res_file in res_dir.rglob("*"):
        if res_file.is_dir():
            continue

        report_filepath = ReportFilepath.construct(res_file, res_dir)
        report_file = report_filepath.report_filename
<<<<<<< HEAD
        if report_file.is_result_file(
        ) and report_file.report_shorthand == report_type.shorthand(
        ) and experiment_type.file_belongs_to_experiment(report_file):
=======
        if report_file.is_result_file() and condition(report_file):
>>>>>>> 6c68e237
            commit_hash = report_file.commit_hash
            result_files[commit_hash].append(report_filepath)

    return result_files


def __get_files_with_status(
    project_name: str,
    file_statuses: tp.List[FileStatusExtension],
    experiment_type: tp.Optional[tp.Type["exp_u.VersionExperiment"]] = None,
    report_type: tp.Optional[tp.Type[BaseReport]] = None,
    file_name_filter: tp.Callable[[str], bool] = lambda x: False,
    only_newest: bool = True
) -> tp.List[ReportFilepath]:
    """
    Find all file paths to result files with given file statuses.

    Args:
        project_name: target project
        file_statuses: a list of statuses the files should have
        experiment_type: the experiment type that created the result files
        report_type: the report type of the result files;
                     defaults to experiment's main report
        file_name_filter: optional filter to exclude certain files; returns
                          true if the file_name should not be checked
        only_newest: whether to include all result files, or only the newest;
                     if ``False``, result files for the same revision are sorted
                     descending by the file's mtime

    Returns:
        a list of file paths to matching revision files
    """
    processed_revisions_paths = []

    result_files = __get_result_files_dict(
        project_name, experiment_type, report_type
    )
    for value in result_files.values():
        sorted_res_files = sorted(
            value, key=lambda x: x.stat().st_mtime, reverse=True
        )
        if only_newest:
            sorted_res_files = [sorted_res_files[0]]
        for result_file in sorted_res_files:
            if file_name_filter(result_file.report_filename.filename):
                continue
            if result_file.report_filename.file_status in file_statuses:
                processed_revisions_paths.append(result_file)

    return processed_revisions_paths


def get_all_revisions_files(
    project_name: str,
    experiment_type: tp.Optional[tp.Type["exp_u.VersionExperiment"]] = None,
    report_type: tp.Optional[tp.Type[BaseReport]] = None,
    file_name_filter: tp.Callable[[str], bool] = lambda x: False,
    only_newest: bool = True
) -> tp.List[ReportFilepath]:
    """
    Find all file paths to revision files.

    Args:
        project_name: target project
        file_name_filter: optional filter to exclude certain files; returns
                          true if the file_name should not be checked
        experiment_type: the experiment type that created the result files
        report_type: the report type of the result files;
                     defaults to experiment's main report
        only_newest: whether to include all result files, or only the newest;
                     if ``False``, result files for the same revision are sorted
                     descending by the file's mtime

    Returns:
        a list of file paths to correctly processed revision files
    """
    return __get_files_with_status(
        project_name, list(FileStatusExtension.get_physical_file_statuses()),
        experiment_type, report_type, file_name_filter, only_newest
    )


def get_processed_revisions_files(
    project_name: str,
    experiment_type: tp.Optional[tp.Type["exp_u.VersionExperiment"]] = None,
    report_type: tp.Optional[tp.Type[BaseReport]] = None,
    file_name_filter: tp.Callable[[str], bool] = lambda x: False,
    only_newest: bool = True
) -> tp.List[ReportFilepath]:
    """
    Find all file paths to correctly processed revision files.

    Args:
        project_name: target project
        file_name_filter: optional filter to exclude certain files; returns
                          true if the file_name should not be checked
        experiment_type: the experiment type that created the result files
        report_type: the report type of the result files;
                     defaults to experiment's main report
        only_newest: whether to include all result files, or only the newest;
                     if ``False``, result files for the same revision are sorted
                     descending by the file's mtime

    Returns:
        a list of file paths to correctly processed revision files
    """
    return __get_files_with_status(
        project_name, [FileStatusExtension.SUCCESS], experiment_type,
        report_type, file_name_filter, only_newest
    )


def get_failed_revisions_files(
    project_name: str,
    experiment_type: tp.Optional[tp.Type["exp_u.VersionExperiment"]] = None,
    report_type: tp.Optional[tp.Type[BaseReport]] = None,
    file_name_filter: tp.Callable[[str], bool] = lambda x: False,
    only_newest: bool = True
) -> tp.List[ReportFilepath]:
    """
    Find all file paths to failed revision files.

    Args:
        project_name: target project
        file_name_filter: optional filter to exclude certain files; returns
                          ``True`` if the file_name should not be included
        experiment_type: the experiment type that created the result files
        report_type: the report type of the result files;
                     defaults to experiment's main report
        only_newest: whether to include all result files, or only the newest;
                     if ``False``, result files for the same revision are sorted
                     descending by the file's mtime

    Returns:
        a list of file paths to failed revision files
    """
    return __get_files_with_status(
        project_name,
        [FileStatusExtension.FAILED, FileStatusExtension.COMPILE_ERROR],
        experiment_type, report_type, file_name_filter, only_newest
    )


def get_processed_revisions(
    project_name: str,
    experiment_type: tp.Type["exp_u.VersionExperiment"],
    report_type: tp.Optional[tp.Type[BaseReport]] = None,
) -> tp.List[ShortCommitHash]:
    """
    Calculates a list of revisions of a project that have already been processed
    successfully.

    Args:
        project_name: target project
        experiment_type: the experiment type that created the result files
        report_type: the report type of the result files;
                     defaults to experiment's main report

    Returns:
        list of correctly process revisions
    """
    return [
        x.report_filename.commit_hash for x in get_processed_revisions_files(
            project_name, experiment_type, report_type
        )
    ]


def get_failed_revisions(
    project_name: str,
    experiment_type: tp.Type["exp_u.VersionExperiment"],
    report_type: tp.Optional[tp.Type[BaseReport]] = None,
) -> tp.List[ShortCommitHash]:
    """
    Calculates a list of revisions of a project that have failed.

    Args:
        project_name: target project
        experiment_type: the experiment type that created the result files
        report_type: the report type of the result files;
                     defaults to experiment's main report

    Returns:
        list of failed revisions
    """
    failed_revisions = []

    result_files = __get_result_files_dict(
        project_name, experiment_type, report_type
    )
    for commit_hash, value in result_files.items():
        newest_res_file = max(value, key=lambda x: x.stat().st_mtime)
        if newest_res_file.report_filename.has_status_failed():
            failed_revisions.append(commit_hash)

    return failed_revisions


def __get_tag_for_revision(
    revision: ShortCommitHash,
    file_list: tp.List[ReportFilepath],
    project_cls: tp.Type[Project],
    experiment_type: tp.Type["exp_u.VersionExperiment"],
    report_type: tp.Optional[tp.Type[BaseReport]] = None,
    tag_blocked: bool = True
) -> FileStatusExtension:
    """
    Calculates the file status for a revision.

    Args:
        revision: the revision to get the status for
        file_list: the list of result files for the revision
        project_cls: the project class the revision belongs to
        experiment_type: the experiment type that created the result files
        report_type: the report type of the result files;
                     defaults to experiment's main report

    Returns:
        the status for the revision
    """
    if tag_blocked and is_revision_blocked(revision, project_cls):
        return FileStatusExtension.BLOCKED

    if report_type is None:
        report_type = experiment_type.report_spec().main_report

    newest_res_file = max(file_list, key=lambda x: x.stat().st_mtime)
    report_file = newest_res_file.report_filename
    if report_file.is_result_file(
    ) and report_file.report_shorthand == report_type.shorthand(
    ) and report_file.experiment_shorthand == experiment_type.shorthand():
        return report_file.file_status

    return FileStatusExtension.MISSING


def _split_into_config_file_lists(
    report_files: tp.List[ReportFilepath]
) -> tp.Dict[tp.Optional[int], tp.List[ReportFilepath]]:
    config_id_mapping: tp.DefaultDict[
        tp.Optional[int], tp.List[ReportFilepath]] = defaultdict(list)

    for report_file in report_files:
        config_id_mapping[report_file.report_filename.config_id
                         ].append(report_file)

    return config_id_mapping


def get_tagged_revisions(
    project_cls: tp.Type[Project],
    experiment_type: tp.Type["exp_u.VersionExperiment"],
    report_type: tp.Optional[tp.Type[BaseReport]] = None,
    tag_blocked: bool = True,
    revision_filter: tp.Optional[tp.Callable[[ReportFilepath], bool]] = None
) -> tp.Dict[ShortCommitHash, tp.Dict[tp.Optional[int], FileStatusExtension]]:
    """
    Calculates a list of revisions of a project tagged with the file status. If
    two files exists the newest is considered for detecting the status.

    Args:
        project_cls: target project
        experiment_type: the experiment type that created the result files
        report_type: the report type of the result files;
                     defaults to experiment's main report
        tag_blocked: whether to tag blocked revisions as blocked
        revision_filter: to select a specific subset of revisions

    Returns:
        list of tuples (revision, ``FileStatusExtension``)
    """
    revisions: tp.DefaultDict[ShortCommitHash,
                              tp.Dict[tp.Optional[int],
                                      FileStatusExtension]] = defaultdict(dict)
    result_files = __get_result_files_dict(
        project_cls.NAME, experiment_type, report_type
    )

    for commit_hash, file_list in result_files.items():
        filtered_file_list = list(
            filter(revision_filter, file_list)
        ) if revision_filter else file_list

        # Split file list into config id sets
        for config_id, config_specific_file_list \
                in _split_into_config_file_lists(filtered_file_list).items():
            tag = __get_tag_for_revision(
                commit_hash, config_specific_file_list, project_cls,
                experiment_type, report_type, tag_blocked
            )

            revisions[commit_hash][config_id] = tag

    return revisions


def get_tagged_revision(
    revision: ShortCommitHash,
    project_name: str,
    experiment_type: tp.Type["exp_u.VersionExperiment"],
    report_type: tp.Optional[tp.Type[BaseReport]] = None
) -> FileStatusExtension:
    """
    Calculates the file status for a revision. If two files exists the newest is
    considered for detecting the status.

    Args:
        revision: the revision to get the status for
        project_name: target project
        experiment_type: the experiment type that created the result files
        report_type: the report type of the result files;
                     defaults to experiment's main report

    Returns:
        the status for the revision
    """
    project_cls = get_project_cls_by_name(project_name)
    result_files = __get_result_files_dict(
        project_name, experiment_type, report_type
    )

    if revision not in result_files.keys():
        return FileStatusExtension.MISSING
    return __get_tag_for_revision(
        revision, result_files[revision], project_cls, experiment_type,
        report_type
    )<|MERGE_RESOLUTION|>--- conflicted
+++ resolved
@@ -110,13 +110,7 @@
 
         report_filepath = ReportFilepath.construct(res_file, res_dir)
         report_file = report_filepath.report_filename
-<<<<<<< HEAD
-        if report_file.is_result_file(
-        ) and report_file.report_shorthand == report_type.shorthand(
-        ) and experiment_type.file_belongs_to_experiment(report_file):
-=======
         if report_file.is_result_file() and condition(report_file):
->>>>>>> 6c68e237
             commit_hash = report_file.commit_hash
             result_files[commit_hash].append(report_filepath)
 
