--- conflicted
+++ resolved
@@ -482,11 +482,36 @@
     )
 
 
-<<<<<<< HEAD
+class ZippedReportFolder(TempDir):
+    """
+    Context manager for creating a folder report, i.e., a report file which is
+    actually a folder containing multiple files and other folders.
+
+    Example usage: An experiment step can, with this context manager, simply
+    create a folder into which all kinds of data is dropped into. After the
+    completion of the step (leaving the context manager), all files dropped into
+    the folder will be compressed and stored as a single report.
+    """
+
+    def __init__(self, result_report_path: Path) -> None:
+        super().__init__()
+        self.__result_report_name: Path = result_report_path.with_suffix('')
+
+    def __exit__(
+        self, exc_type: tp.Optional[tp.Type[BaseException]],
+        exc_value: tp.Optional[BaseException],
+        exc_traceback: tp.Optional[TracebackType]
+    ) -> None:
+        shutil.make_archive(
+            str(self.__result_report_name), "zip", Path(self.name)
+        )
+        super().__exit__(exc_type, exc_value, exc_traceback)
+
+
 class PrintProgressStep(Step):
 
     NAME = "PrintProgress"
-    DESCRIPTION = """Prints progress in terms of number of iterations completed to stdout. Useful for Experiments which repeat a single step for multiple iterations."""
+    DESCRIPTION = """Prints progress in terms of number of iterations completed. Useful for experiments which repeat a single step for multiple iterations."""
 
     def __init__(
         self,
@@ -520,30 +545,4 @@
         if self.__current_iterations == self.__total_iterations:
             print(f"Finished({step_description})")
 
-        return StepResult.OK
-=======
-class ZippedReportFolder(TempDir):
-    """
-    Context manager for creating a folder report, i.e., a report file which is
-    actually a folder containing multiple files and other folders.
-
-    Example usage: An experiment step can, with this context manager, simply
-    create a folder into which all kinds of data is dropped into. After the
-    completion of the step (leaving the context manager), all files dropped into
-    the folder will be compressed and stored as a single report.
-    """
-
-    def __init__(self, result_report_path: Path) -> None:
-        super().__init__()
-        self.__result_report_name: Path = result_report_path.with_suffix('')
-
-    def __exit__(
-        self, exc_type: tp.Optional[tp.Type[BaseException]],
-        exc_value: tp.Optional[BaseException],
-        exc_traceback: tp.Optional[TracebackType]
-    ) -> None:
-        shutil.make_archive(
-            str(self.__result_report_name), "zip", Path(self.name)
-        )
-        super().__exit__(exc_type, exc_value, exc_traceback)
->>>>>>> 1ecd619e
+        return StepResult.OK