"""Utility module for BenchBuild experiments."""

import os
import shutil
import random
import shutil
import tempfile
import traceback
import typing as tp
from abc import abstractmethod
from pathlib import Path
<<<<<<< HEAD
import tempfile
=======
from types import TracebackType
>>>>>>> 2e5569de

from benchbuild import source
from benchbuild.experiment import Experiment
from benchbuild.project import Project
from benchbuild.utils.actions import Step
from benchbuild.utils.cmd import prlimit, mkdir
from plumbum.commands import ProcessExecutionError

from varats.project.project_util import ProjectBinaryWrapper
from varats.report.report import (
    BaseReport,
    FileStatusExtension,
    ReportSpecification,
    ReportFilename,
)
from varats.revision.revisions import get_tagged_revisions
from varats.utils.git_util import ShortCommitHash
from varats.utils.settings import vara_cfg, bb_cfg

if tp.TYPE_CHECKING:
    TempDir = tempfile.TemporaryDirectory[str]
else:
    TempDir = tempfile.TemporaryDirectory


def get_varats_result_folder(project: Project) -> Path:
    """
    Get the project specific path to the varats result folder.

    Args:
        project: to lookup the result folder for

    Returns:
        path to the project specific result folder
    """
    result_folder_template = "{result_dir}/{project_dir}"

    vara_result_folder = result_folder_template.format(
        result_dir=str(bb_cfg()["varats"]["outfile"]),
        project_dir=str(project.name)
    )

    mkdir("-p", vara_result_folder)

    return Path(vara_result_folder)


class PEErrorHandler():
    """Error handler for process execution errors."""

    def __init__(
        self,
        result_folder: Path,
        error_file_name: str,
        timeout_duration: tp.Optional[str] = None,
        delete_files: tp.Optional[tp.List[Path]] = None
    ):
        self.__result_folder = result_folder
        self.__error_file_name = error_file_name
        self.__timeout_duration = timeout_duration
        self.__delete_files = delete_files

    def __call__(self, ex: Exception, func: tp.Callable[..., tp.Any]) -> None:
        if self.__delete_files is not None:
            for delete_file in self.__delete_files:
                try:
                    delete_file.unlink()
                except FileNotFoundError:
                    pass

        error_file = self.__result_folder / self.__error_file_name

        if not os.path.exists(self.__result_folder):
            os.makedirs(self.__result_folder, exist_ok=True)
        with open(error_file, 'w') as outfile:
            if isinstance(ex, ProcessExecutionError):
                if ex.retcode == 124:
                    timeout_duration = str(self.__timeout_duration)
                    extra_error = f"""Command:
{str(func)}
Timeout after: {timeout_duration}

"""
                    outfile.write(extra_error)
                    outfile.flush()

            outfile.write("-----\nTraceback:\n")
            traceback.print_exc(file=outfile)

        raise ex


class FunctionPEErrorWrapper():
    """
    Wrap a function call with an exception handler.

    Args:
        func: function to be executed
        handler: function to handle exception
    """

    def __init__(
        self, func: tp.Callable[..., tp.Any], handler: PEErrorHandler
    ) -> None:
        self.__func = func
        self.__handler = handler

    def __call__(self, *args: tp.Any, **kwargs: tp.Any) -> tp.Any:
        try:
            return self.__func(*args, **kwargs)
        except Exception as ex:  # pylint: disable=broad-except
            self.__handler(ex, self.__func)
            return None


def exec_func_with_pe_error_handler(
    func: tp.Callable[..., tp.Any], handler: PEErrorHandler
) -> None:
    """
    Execute a function call with an exception handler.

    Args:
        func: function to be executed
        handler: function to handle exception
    """
    FunctionPEErrorWrapper(func, handler)()


def get_default_compile_error_wrapped(
    experiment_handle: 'ExperimentHandle', project: Project,
    report_type: tp.Type[BaseReport]
) -> FunctionPEErrorWrapper:
    """
    Setup the default project compile function with an error handler.

    Args:
        experiment_handle: handle to the current experiment
        project: that will be compiled
        report_type: that should be generated

    Returns:
        project compilation function, wrapped with automatic error handling
    """
    return FunctionPEErrorWrapper(
        project.compile,
        create_default_compiler_error_handler(
            experiment_handle, project, report_type,
            get_varats_result_folder(project)
        )
    )


def create_default_compiler_error_handler(
    experiment_handle: 'ExperimentHandle',
    project: Project,
    report_type: tp.Type[BaseReport],
    output_folder: tp.Optional[Path] = None,
    binary: tp.Optional[ProjectBinaryWrapper] = None
) -> PEErrorHandler:
    """
    Create a default PEErrorHandler for compile errors, based on the `project`,
    `report_type`.

    Args:
        experiment_handle: handle to the current experiment
        project: currently under analysis
        report_type: that should be generated
        output_folder: where the errors will be placed
        binary: if only a specific binary is handled

    Retruns: a initialized PEErrorHandler
    """
    return create_default_error_handler(
        experiment_handle, project, report_type,
        FileStatusExtension.COMPILE_ERROR, output_folder, binary
    )


def create_default_analysis_failure_handler(
    experiment_handle: 'ExperimentHandle',
    project: Project,
    report_type: tp.Type[BaseReport],
    output_folder: tp.Optional[Path] = None,
    binary: tp.Optional[ProjectBinaryWrapper] = None,
    timeout_duration: tp.Optional[str] = None,
) -> PEErrorHandler:
    """
    Create a default PEErrorHandler for analysis failures, based on the
    `project`, `report_type`.

    Args:
        experiment_handle: handle to the current experiment
        project: currently under analysis
        report_type: that should be generated
        output_folder: where the errors will be placed
        binary: if only a specific binary is handled
        timeout_duration: set timeout

    Retruns: a initialized PEErrorHandler
    """
    return create_default_error_handler(
        experiment_handle, project, report_type, FileStatusExtension.FAILED,
        output_folder, binary, timeout_duration
    )


def create_default_error_handler(
    experiment_handle: 'ExperimentHandle',
    project: Project,
    report_type: tp.Type[BaseReport],
    error_type: FileStatusExtension,
    output_folder: tp.Optional[Path] = None,
    binary: tp.Optional[ProjectBinaryWrapper] = None,
    timeout_duration: tp.Optional[str] = None,
) -> PEErrorHandler:
    """
    Create a default PEErrorHandler based on the `project`, `report_type`.

    Args:
        experiment_handle: handle to the current experiment
        project: currently under analysis
        report_type: that should be generated
        error_type: a FSE describing the problem type
        output_folder: where the errors will be placed
        timeout_duration: set timeout
        binary: if only a specific binary is handled

    Retruns: a initialized PEErrorHandler
    """
    error_output_folder = output_folder if output_folder else Path(
        f"{bb_cfg()['varats']['outfile']}/{project.name}"
    )

    return PEErrorHandler(
        error_output_folder,
        str(
            experiment_handle.get_file_name(
                report_type.shorthand(),
                project_name=str(project.name),
                binary_name=binary.name if binary else "all",
                project_revision=ShortCommitHash(project.version_of_primary),
                project_uuid=str(project.run_uuid),
                extension_type=error_type
            )
        ),
        timeout_duration=timeout_duration
    )


def wrap_unlimit_stack_size(cmd: tp.Callable[..., tp.Any]) -> tp.Any:
    """
    Wraps a command with prlimit to be executed with max stack size, i.e.,
    setting the soft limit to the hard limit.

    Args:
        cmd: command that should be executed with max stack size

    Returns: wrapped command
    """
    max_stacksize_16gb = 17179869184
    return prlimit[f"--stack={max_stacksize_16gb}:", cmd]


VersionType = tp.TypeVar('VersionType')


class ExperimentHandle():
    """Handle to an experiment that provides helper interfaces for analysis
    steps to utilize experiment specific data."""

    def __init__(self, experiment: 'VersionExperiment') -> None:
        self.__experiment = experiment

    def get_file_name(
        self,
        report_shorthand: str,
        project_name: str,
        binary_name: str,
        project_revision: ShortCommitHash,
        project_uuid: str,
        extension_type: FileStatusExtension,
    ) -> ReportFilename:
        """
        Generates a filename for a report file that is generated by the
        experiment.

        Args:
            report_shorthand: unique shorthand for the report
            project_name: name of the project for which the
                          report was generated
            binary_name: name of the binary for which the report was generated
            project_revision: revision (commit hash)of the analyzed project
            project_uuid: benchbuild uuid for the experiment run
            extension_type: to specify the status of the generated report

        Returns:
            name for the report file that can later be uniquly identified
        """
        return self.__experiment.report_spec(
        ).get_report_type(report_shorthand).get_file_name(
            self.__experiment.shorthand(), project_name, binary_name,
            project_revision, project_uuid, extension_type
        )

    def report_spec(self) -> ReportSpecification:
        """Experiment report specification."""
        return self.__experiment.report_spec()


class VersionExperiment(Experiment):  # type: ignore
    """Base class for experiments that want to analyze different project
    revisions."""

    REPORT_SPEC: ReportSpecification
    SHORTHAND: str

    @classmethod
    def __init_subclass__(
        cls, shorthand: str, *args: tp.Any, **kwargs: tp.Any
    ) -> None:
        super().__init_subclass__(*args, **kwargs)

        cls.SHORTHAND = shorthand
        if not hasattr(cls, 'REPORT_SPEC'):
            raise AssertionError(
                f"{cls.__name__}@{cls.__module__} does not specify"
                " a REPORT_SPEC."
            )

    @classmethod
    def shorthand(cls) -> str:
        """Experiment shorthand."""
        return cls.SHORTHAND

    @classmethod
    def report_spec(cls) -> ReportSpecification:
        """Experiment report specification."""
        return cls.REPORT_SPEC

    @classmethod
    def file_belongs_to_experiment(cls, file_name: str) -> bool:
        """
        Checks if the file belongs to this experiment.

        Args:
            file_name: name of the file to check

        Returns:
            True, if the file belongs to this experiment type
        """
        try:
            other_short_hand = ReportFilename(file_name).experiment_shorthand
            return cls.shorthand() == other_short_hand
        except ValueError:
            return False

    def get_handle(self) -> ExperimentHandle:
        return ExperimentHandle(self)

    @abstractmethod
    def actions_for_project(self, project: Project) -> tp.MutableSequence[Step]:
        """Get the actions a project wants to run."""

    @staticmethod
    def _sample_num_versions(
        versions: tp.List[VersionType]
    ) -> tp.List[VersionType]:
        if vara_cfg()["experiment"]["sample_limit"].value is None:
            return versions

        sample_size = int(vara_cfg()["experiment"]["sample_limit"])
        versions = [
            versions[i] for i in sorted(
                random.
                sample(range(len(versions)), min(sample_size, len(versions)))
            )
        ]
        return versions

    @classmethod
    def sample(cls,
               prj_cls: tp.Type[Project]) -> tp.List[source.VariantContext]:
        """
        Adapt version sampling process if needed, otherwise fallback to default
        implementation.

        Args:
            prj_cls: project class

        Returns:
            list of sampled versions
        """
        variants = list(source.product(*prj_cls.SOURCE))

        if bool(vara_cfg()["experiment"]["random_order"]):
            random.shuffle(variants)

        fs_blacklist = vara_cfg()["experiment"]["file_status_blacklist"].value
        fs_whitelist = vara_cfg()["experiment"]["file_status_whitelist"].value

        if fs_blacklist or fs_whitelist:
            fs_good = set(FileStatusExtension) if not fs_whitelist else set()

            fs_good -= {
                FileStatusExtension.get_file_status_from_str(x)
                for x in fs_blacklist
            }
            fs_good |= {
                FileStatusExtension.get_file_status_from_str(x)
                for x in fs_whitelist
            }

            report_specific_bad_revs = []
            for report_type in cls.report_spec():
                report_specific_bad_revs.append({
                    revision.hash for revision, file_status in
                    get_tagged_experiment_specific_revisions(
                        prj_cls, report_type, experiment_type=cls
                    ) if file_status not in fs_good
                })

            bad_revisions = report_specific_bad_revs[0].intersection(
                *report_specific_bad_revs[1:]
            )

            variants = list(
                filter(lambda var: str(var[0]) not in bad_revisions, variants)
            )

        if not variants:
            print("Could not find any unprocessed variants.")
            return []

        variants = cls._sample_num_versions(variants)

        if bool(bb_cfg()["versions"]["full"]):
            return [source.context(*var) for var in variants]

        return [source.context(*variants[0])]


def get_tagged_experiment_specific_revisions(
    project_cls: tp.Type[Project],
    result_file_type: tp.Type[BaseReport],
    tag_blocked: bool = True,
    experiment_type: tp.Optional[tp.Type[VersionExperiment]] = None
) -> tp.List[tp.Tuple[ShortCommitHash, FileStatusExtension]]:
    """
    Calculates a list of revisions of a project that belong to an experiment,
    tagged with the file status. If two files exists the newest is considered
    for detecting the status.

    Args:
        project_cls: target project
        result_file_type: the type of the result file
        tag_blocked: whether to tag blocked revisions as blocked
        experiment_type: target experiment type

    Returns:
        list of tuples (revision, ``FileStatusExtension``)
    """

    def experiment_filter(file_path: Path) -> bool:
        if experiment_type is None:
            return True

        return experiment_type.file_belongs_to_experiment(file_path.name)

    return get_tagged_revisions(
        project_cls, result_file_type, tag_blocked, experiment_filter
    )


<<<<<<< HEAD
class ZippedReportFolder(tempfile.TemporaryDirectory):
=======
class ZippedReportFolder(TempDir):
>>>>>>> 2e5569de
    """
    Context manager for creating a folder report, i.e., a report file which is
    actually a folder containing multiple files and other folders.

    Example usage: An experiment step can, with this context manager, simply
<<<<<<< HEAD
        create a folder into which all kinds of data is dropped into. After the
        completion of the step (leaving the context manager), all files dropped
        into the folder will be compressed and stored as a single report.
=======
    create a folder into which all kinds of data is dropped into. After the
    completion of the step (leaving the context manager), all files dropped into
    the folder will be compressed and stored as a single report.
>>>>>>> 2e5569de
    """

    def __init__(self, result_report_path: Path) -> None:
        super().__init__()
        self.__result_report_name: Path = result_report_path.with_suffix('')

<<<<<<< HEAD
    def __enter__(self) -> Path:
        return Path(super().__enter__())

    def __exit__(self, exc_type, exc_value, exc_traceback) -> None:
        shutil.make_archive(
            str(self.__result_report_name), "zip", Path(self.name)
        )
=======
    def __exit__(
        self, exc_type: tp.Optional[tp.Type[BaseException]],
        exc_value: tp.Optional[BaseException],
        exc_traceback: tp.Optional[TracebackType]
    ) -> None:
        # Don't create an empty zip archive.
        if os.listdir(self.name):
            shutil.make_archive(
                str(self.__result_report_name), "zip", Path(self.name)
            )

>>>>>>> 2e5569de
        super().__exit__(exc_type, exc_value, exc_traceback)<|MERGE_RESOLUTION|>--- conflicted
+++ resolved
@@ -9,11 +9,8 @@
 import typing as tp
 from abc import abstractmethod
 from pathlib import Path
-<<<<<<< HEAD
 import tempfile
-=======
 from types import TracebackType
->>>>>>> 2e5569de
 
 from benchbuild import source
 from benchbuild.experiment import Experiment
@@ -487,40 +484,24 @@
     )
 
 
-<<<<<<< HEAD
-class ZippedReportFolder(tempfile.TemporaryDirectory):
-=======
 class ZippedReportFolder(TempDir):
->>>>>>> 2e5569de
     """
     Context manager for creating a folder report, i.e., a report file which is
     actually a folder containing multiple files and other folders.
 
     Example usage: An experiment step can, with this context manager, simply
-<<<<<<< HEAD
-        create a folder into which all kinds of data is dropped into. After the
-        completion of the step (leaving the context manager), all files dropped
-        into the folder will be compressed and stored as a single report.
-=======
     create a folder into which all kinds of data is dropped into. After the
     completion of the step (leaving the context manager), all files dropped into
     the folder will be compressed and stored as a single report.
->>>>>>> 2e5569de
     """
 
     def __init__(self, result_report_path: Path) -> None:
         super().__init__()
         self.__result_report_name: Path = result_report_path.with_suffix('')
 
-<<<<<<< HEAD
     def __enter__(self) -> Path:
         return Path(super().__enter__())
 
-    def __exit__(self, exc_type, exc_value, exc_traceback) -> None:
-        shutil.make_archive(
-            str(self.__result_report_name), "zip", Path(self.name)
-        )
-=======
     def __exit__(
         self, exc_type: tp.Optional[tp.Type[BaseException]],
         exc_value: tp.Optional[BaseException],
@@ -532,5 +513,4 @@
                 str(self.__result_report_name), "zip", Path(self.name)
             )
 
->>>>>>> 2e5569de
         super().__exit__(exc_type, exc_value, exc_traceback)