--- conflicted
+++ resolved
@@ -474,15 +474,6 @@
         super().__exit__(exc_type, exc_value, exc_traceback)
 
 
-<<<<<<< HEAD
-def __create_new_result_filename_impl(
-    exp_handle: ExperimentHandle, report_type: tp.Type[BaseReport],
-    project: VProject, binary: ProjectBinaryWrapper,
-    extension_type: FileStatusExtension
-) -> ReportFilename:
-    """
-    Create a result filename for the specified file extensiona  report of the
-=======
 def __create_new_result_filepath_impl(
     exp_handle: ExperimentHandle,
     report_type: tp.Type[BaseReport],
@@ -493,7 +484,6 @@
 ) -> ReportFilepath:
     """
     Create a result filepath for the specified file extension and report of the
->>>>>>> 9fbfc6a9
     executed experiment/project combination.
 
     Args:
@@ -502,27 +492,6 @@
         project: current project
         binary: current binary
         extension_type: of the report
-<<<<<<< HEAD
-
-    Returns: formatted filename
-    """
-    return exp_handle.get_file_name(
-        report_type.shorthand(),
-        project_name=str(project.name),
-        binary_name=binary.name,
-        project_revision=project.version_of_primary,
-        project_uuid=str(project.run_uuid),
-        extension_type=extension_type
-    )
-
-
-def create_new_success_result_filename(
-    exp_handle: ExperimentHandle, report_type: tp.Type[BaseReport],
-    project: VProject, binary: ProjectBinaryWrapper
-) -> ReportFilename:
-    """
-    Create a result filename for a successfull report of the executed
-=======
         config_id: optional id to specify the used configuration
 
     Returns: formatted filepath
@@ -560,7 +529,6 @@
 ) -> ReportFilepath:
     """
     Create a result filepath for a successfull report of the executed
->>>>>>> 9fbfc6a9
     experiment/project combination.
 
     Args:
@@ -568,22 +536,6 @@
         report_type: type of the report
         project: current project
         binary: current binary
-<<<<<<< HEAD
-
-    Returns: formatted success filename
-    """
-    return __create_new_result_filename_impl(
-        exp_handle, report_type, project, binary, FileStatusExtension.SUCCESS
-    )
-
-
-def create_new_failed_result_filename(
-    exp_handle: ExperimentHandle, report_type: tp.Type[BaseReport],
-    project: VProject, binary: ProjectBinaryWrapper
-) -> ReportFilename:
-    """
-    Create a result filename for a failed report of the executed
-=======
         config_id: optional id to specify the used configuration
 
     Returns: formatted success filepath
@@ -603,7 +555,6 @@
 ) -> ReportFilepath:
     """
     Create a result filepath for a failed report of the executed
->>>>>>> 9fbfc6a9
     experiment/project combination.
 
     Args:
@@ -611,13 +562,6 @@
         report_type: type of the report
         project: current project
         binary: current binary
-<<<<<<< HEAD
-
-    Returns: formatted fail filename
-    """
-    return __create_new_result_filename_impl(
-        exp_handle, report_type, project, binary, FileStatusExtension.FAILED
-=======
         config_id: optional id to specify the used configuration
 
     Returns: formatted fail filepath
@@ -625,5 +569,4 @@
     return __create_new_result_filepath_impl(
         exp_handle, report_type, project, binary, FileStatusExtension.FAILED,
         config_id
->>>>>>> 9fbfc6a9
     )