"""Utility module for BenchBuild project handling."""
import os
import typing as tp
from enum import Enum
from pathlib import Path

import benchbuild as bb
import plumbum as pb
import pygit2
from benchbuild.source import Git
from benchbuild.source.base import target_prefix
from benchbuild.utils.cmd import cp, find, git, mkdir
from plumbum import local


def get_project_cls_by_name(
    project_name: str
) -> tp.Type[bb.Project]:  # type: ignore
    """Look up a BenchBuild project by it's name."""
    for proj in bb.project.ProjectRegistry.projects:
        if proj.endswith('gentoo') or proj.endswith("benchbuild"):
            # currently we only support vara provided projects
            continue

        if proj.startswith(project_name):
            project: tp.Type[bb.Project  # type: ignore
                            ] = bb.project.ProjectRegistry.projects[proj]
            return project

    raise LookupError


def get_primary_project_source(project_name: str) -> bb.source.BaseSource:
    project_cls = get_project_cls_by_name(project_name)
    return bb.source.primary(*project_cls.SOURCE)


def get_local_project_git_path(
    project_name: str, git_name: tp.Optional[str] = None
) -> Path:
    """
    Get the path to the local download location of a git repository for a given
    benchbuild project.

    Args:
<<<<<<< HEAD
        project_name: the name of the given benchbuild project
        git_name: the name of the git repository. If no git_name is provided,
                  the name of the primary source is used

    Returns:
        the path to the local download location of the git repository.
=======
        project_name: name of the given benchbuild project
        git_name: name of the git repository, i.e., the name of the repository
                  folder. If no git_name is provided, the name of the primary
                  source is used.

    Returns:
        Path to the local download location of the git repository.
>>>>>>> 804f5e73
    """

    if git_name:
        source = get_extended_commit_lookup_source(project_name, git_name)
    else:
        source = get_primary_project_source(project_name)

    if hasattr(source, "fetch"):
        source.fetch()

    return tp.cast(Path, Path(target_prefix()) / source.local)


def get_extended_commit_lookup_source(
    project_name: str, git_name: str
) -> bb.source.BaseSource:
    """
<<<<<<< HEAD
    Get the benchbuild BaseSource specified by the git_name or raise a
    LookupError if no match was found within the given benchbuild project.

    Args:
        project_name: the name of the given benchbuild project
        git_name: the name of the git repository

    Returns:
        the benchbuild BaseSource of the searched git repository
=======
    Get benchbuild BaseSource specified by the git_name or raise a LookupError
    if no match was found within the given benchbuild project.

    Args:
        project_name: name of the given benchbuild project
        git_name: name of the git repository

    Returns:
        benchbuild BaseSource of the searched git repository
>>>>>>> 804f5e73
    """

    project_cls = get_project_cls_by_name(project_name)

    primary_source_name = os.path.basename(
        get_primary_project_source(project_name).local
    )

    if git_name == primary_source_name:
        return get_primary_project_source(project_name)

    for source in project_cls.SOURCE:
        if git_name == os.path.basename(source.local):
            return source

    raise LookupError(
        f"The specified git_name {git_name} could not be found in the sources"
    )


def get_local_project_git(
    project_name: str, git_name: tp.Optional[str] = None
) -> pygit2.Repository:
    """
    Get the git repository for a given benchbuild project.

    Args:
<<<<<<< HEAD
        project_name: the name of the given benchbuild project
        git_name: the name of the git repository

    Returns:
        the git repository that matches the given git_name.
=======
        project_name: name of the given benchbuild project
        git_name: name of the git repository

    Returns:
        git repository that matches the given git_name.
>>>>>>> 804f5e73
    """
    git_path = get_local_project_git_path(project_name, git_name)
    repo_path = pygit2.discover_repository(str(git_path))
    return pygit2.Repository(repo_path)


def get_tagged_commits(project_name: str) -> tp.List[tp.Tuple[str, str]]:
    """Get a list of all tagged commits along with their respective tags."""
    repo_loc = get_local_project_git_path(project_name)
    with local.cwd(repo_loc):
        # --dereference resolves tag IDs into commits
        # These lines are indicated by the suffix '^{}' (see man git-show-ref)
        ref_list: tp.List[str] = git("show-ref", "--tags",
                                     "--dereference").strip().split("\n")
        ref_list = [ref for ref in ref_list if ref.endswith("^{}")]
        refs: tp.List[tp.Tuple[str, str]] = [
            (ref_split[0], ref_split[1][10:-3])
            for ref_split in [ref.strip().split() for ref in ref_list]
        ]
        return refs


def get_all_revisions_between(c_start: str,
                              c_end: str,
                              short: bool = False) -> tp.List[str]:
    """
    Returns a list of all revisions between two commits c_start and c_end
    (inclusive), where c_start comes before c_end.

    It is assumed that the current working directory is the git repository.

    Args:
        c_start: first commit of the range
        c_end: last commit of the range
        short: shorten revision hashes
    """
    result = [c_start]
    result.extend(
        git(
            "log", "--pretty=%H", "--ancestry-path",
            "{}..{}".format(c_start, c_end)
        ).strip().split()
    )
    return list(map(lambda rev: rev[:10], result)) if short else result


class BinaryType(Enum):
    """Enum for different binary types."""
    value: int

    executable = 1
    shared_library = 2
    static_library = 3

    def __str__(self) -> str:
        return str(self.name)


class ProjectBinaryWrapper():
    """
    Wraps project binaries which get generated during compilation.

    >>> ProjectBinaryWrapper("binary_name", "path/to/binary", \
                             BinaryType.executable)
    (binary_name: path/to/binary | executable)
    """

    def __init__(
        self, binary_name: str, path_to_binary: Path, binary_type: BinaryType
    ) -> None:
        self.__binary_name = binary_name
        self.__binary_path = path_to_binary
        self.__type = binary_type

    @property
    def name(self) -> str:
        return self.__binary_name

    @property
    def path(self) -> Path:
        return self.__binary_path

    @property
    def type(self) -> BinaryType:
        return self.__type

    def __str__(self) -> str:
        return f"{self.name}: {self.path} | {str(self.type)}"

    def __repr__(self) -> str:
        return f"({str(self)})"


def wrap_paths_to_binaries_with_name(
    binaries: tp.List[tp.Tuple[str, str, BinaryType]]
) -> tp.List[ProjectBinaryWrapper]:
    """
    Generates a wrapper for project binaries.

    >>> wrap_paths_to_binaries_with_name([("fooer", "src/foo", \
                                           BinaryType.executable)])
    [(fooer: src/foo | executable)]

    >>> wrap_paths_to_binaries_with_name([("fooer", "src/foo", \
                                           BinaryType.executable), \
                                          ("barer", "src/bar", \
                                           BinaryType.shared_library)])
    [(fooer: src/foo | executable), (barer: src/bar | shared_library)]
    """
    return [ProjectBinaryWrapper(x[0], Path(x[1]), x[2]) for x in binaries]


def wrap_paths_to_binaries(
    binaries: tp.List[tp.Tuple[str, BinaryType]]
) -> tp.List[ProjectBinaryWrapper]:
    """
    Generates a wrapper for project binaries.

    >>> wrap_paths_to_binaries([("src/foo", BinaryType.executable)])
    [(foo: src/foo | executable)]

    >>> wrap_paths_to_binaries([("src/foo.so", BinaryType.shared_library)])
    [(foo: src/foo.so | shared_library)]

    >>> wrap_paths_to_binaries([("src/foo", BinaryType.static_library), \
                                ("src/bar",BinaryType.executable)])
    [(foo: src/foo | static_library), (bar: src/bar | executable)]
    """
    return wrap_paths_to_binaries_with_name([
        (Path(x[0]).stem, x[0], x[1]) for x in binaries
    ])


# ignore type as we do not have appropriate type information from benchbuild
class VaraTestRepoSource(Git):  # type: ignore
    """A project source for repositories stored in the vara-test-repos
    repository."""

    __vara_test_repos_git = Git(
        remote="https://github.com/se-passau/vara-test-repos",
        local="vara_test_repos",
        refspec="HEAD",
        limit=1
    )

    def fetch(self) -> pb.LocalPath:
        """
        Overrides ``Git`` s fetch to
          1. fetch the vara-test-repos repo
          2. extract the specified repo from the vara-test-repos repo

        Returns:
            the path where the inner repo is extracted to
        """
        vara_test_repos_path = self.__vara_test_repos_git.fetch()

        # .gitted repo lies at vara_test_repos_path / self.remote
        # check out as self.local
        src_path = vara_test_repos_path / self.remote
        tgt_path = local.path(target_prefix()) / self.local

        mkdir("-p", tgt_path)
        cp("-r", src_path + "/.", tgt_path)

        with local.cwd(tgt_path):
            find(
                ".", "-depth", "-name", ".gitted", "-execdir", "mv", "-i", "{}",
                ".git", ";"
            )
            find(
                ".", "-name", "gitmodules", "-execdir", "mv", "-i", "{}",
                ".gitmodules", ";"
            )
            find(
                ".", "-name", "gitattributes", "-execdir", "mv", "-i", "{}",
                ".gitattributes", ";"
            )
            find(
                ".", "-name", "gitignore", "-execdir", "mv", "-i", "{}",
                ".gitignore", ";"
            )

        return tgt_path<|MERGE_RESOLUTION|>--- conflicted
+++ resolved
@@ -43,14 +43,6 @@
     benchbuild project.
 
     Args:
-<<<<<<< HEAD
-        project_name: the name of the given benchbuild project
-        git_name: the name of the git repository. If no git_name is provided,
-                  the name of the primary source is used
-
-    Returns:
-        the path to the local download location of the git repository.
-=======
         project_name: name of the given benchbuild project
         git_name: name of the git repository, i.e., the name of the repository
                   folder. If no git_name is provided, the name of the primary
@@ -58,7 +50,6 @@
 
     Returns:
         Path to the local download location of the git repository.
->>>>>>> 804f5e73
     """
 
     if git_name:
@@ -76,17 +67,6 @@
     project_name: str, git_name: str
 ) -> bb.source.BaseSource:
     """
-<<<<<<< HEAD
-    Get the benchbuild BaseSource specified by the git_name or raise a
-    LookupError if no match was found within the given benchbuild project.
-
-    Args:
-        project_name: the name of the given benchbuild project
-        git_name: the name of the git repository
-
-    Returns:
-        the benchbuild BaseSource of the searched git repository
-=======
     Get benchbuild BaseSource specified by the git_name or raise a LookupError
     if no match was found within the given benchbuild project.
 
@@ -96,7 +76,6 @@
 
     Returns:
         benchbuild BaseSource of the searched git repository
->>>>>>> 804f5e73
     """
 
     project_cls = get_project_cls_by_name(project_name)
@@ -124,19 +103,11 @@
     Get the git repository for a given benchbuild project.
 
     Args:
-<<<<<<< HEAD
-        project_name: the name of the given benchbuild project
-        git_name: the name of the git repository
-
-    Returns:
-        the git repository that matches the given git_name.
-=======
         project_name: name of the given benchbuild project
         git_name: name of the git repository
 
     Returns:
         git repository that matches the given git_name.
->>>>>>> 804f5e73
     """
     git_path = get_local_project_git_path(project_name, git_name)
     repo_path = pygit2.discover_repository(str(git_path))
