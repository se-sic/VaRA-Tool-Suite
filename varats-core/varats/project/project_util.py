--- conflicted
+++ resolved
@@ -399,29 +399,12 @@
     def __init__(
         self,
         *args: tp.Any,
-<<<<<<< HEAD
-        requires: tp.Optional[tp.Set[str]] = None,
-        executable: tp.Optional[tp.Callable[["Command"], bool]] = None,
-=======
         requires_any: tp.Optional[tp.Set[str]] = None,
         requires_all: tp.Optional[tp.Set[str]] = None,
->>>>>>> 82a4a9b4
         **kwargs: tp.Union[str, tp.List[str]],
     ) -> None:
 
         super().__init__(*args, **kwargs)
-<<<<<<< HEAD
-        self._requires = requires if requires else set()
-        self._executable = executable
-
-    @property
-    def requires(self) -> tp.Set[str]:
-        return self._requires
-
-    @property
-    def executable(self) -> tp.Optional[tp.Callable[["Command"], bool]]:
-        return self._executable
-=======
         self._requires_any = requires_any if requires_any else set()
         self._requires_all = requires_all if requires_all else set()
 
@@ -431,5 +414,4 @@
 
     @property
     def requires_all(self) -> tp.Set[str]:
-        return self._requires_all
->>>>>>> 82a4a9b4
+        return self._requires_all