--- conflicted
+++ resolved
@@ -93,11 +93,7 @@
 
     def __init__(self, enum: tp.Type[Enum]):
         self.__enum = enum
-<<<<<<< HEAD
-        super().__init__(enum.__members__)
-=======
         super().__init__(list(dict(enum.__members__).keys()))
->>>>>>> b300b4de
 
     def convert(
         self, value: str, param: tp.Optional[click.Parameter],
