--- conflicted
+++ resolved
@@ -155,9 +155,5 @@
 
 
 def revert_patch(repo_folder: Path, patch_file: Path) -> None:
-<<<<<<< HEAD
-    """Applies a given patch file to the specified git repository."""
-=======
     """Reverts a given patch file on the specified git repository."""
->>>>>>> ae257dab
     git("-C", repo_folder.absolute(), "apply", "-R", str(patch_file))