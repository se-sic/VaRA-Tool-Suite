"""Utility module for handling git repos."""

import os
import re
import typing as tp
from enum import Enum
from pathlib import Path

import pygit2
from benchbuild.utils.cmd import git
from plumbum import local

from varats.project.project_util import (
    get_local_project_git,
    get_primary_project_source,
)

################################################################################
# Git interaction helpers


def get_current_branch(repo_folder: tp.Optional[Path] = None) -> str:
    """
    Get the current branch of a repository, e.g., HEAD.

    Args:
        repo_folder: where the git repository is located

    Returns: branch name
    """
    if repo_folder is None or repo_folder == Path(''):
        return tp.cast(str, git("rev-parse", "--abbrev-ref", "HEAD").strip())

    with local.cwd(repo_folder):
        return tp.cast(str, git("rev-parse", "--abbrev-ref", "HEAD").strip())


################################################################################
# Git interaction classes


class ChurnConfig():
    """
    The churn config allows the user to change how code churn is calculated.

    Churn is by default calulcated considering all files in a repository. Users
    can select a specific set of file extensions to only be considered in the
    code churn, e.g., by selecting `h` and `c` only C related files will be used
    to compute the code churn.
    """

    class Language(Enum):
        """Enum for different languages that can be used to filter code
        churn."""
        value: tp.Set[str]

        C = {"h", "c"}
        CPP = {"h", "hxx", "hpp", "cxx", "cpp"}

    def __init__(self) -> None:
        self.__enabled_languages: tp.List[ChurnConfig.Language] = []

    @staticmethod
    def create_default_config() -> 'ChurnConfig':
        """Create a default configuration that includes all files in the code
        churn, e.g., enabling all languages/file extensions."""
        return ChurnConfig()

    @staticmethod
    def create_c_language_config() -> 'ChurnConfig':
        """Create a config that only allows C related files, e.g., headers and
        source files."""
        config = ChurnConfig()
        config.enable_language(ChurnConfig.Language.C)
        return config

    @staticmethod
    def create_c_style_languages_config() -> 'ChurnConfig':
        """Create a config that allows all files related to C-style languages,
        i.e., C/CPP."""
        config = ChurnConfig.create_c_language_config()
        config.enable_language(ChurnConfig.Language.CPP)
        return config

    @staticmethod
    def init_as_default_if_none(
        config: tp.Optional['ChurnConfig']
    ) -> 'ChurnConfig':
        """
        Returns a default initialized config or the passed one.

        Args:
            config: possibly initialized config

        Returns:
            passed `config` or a default initialized one
        """
        if config is None:
            return ChurnConfig.create_default_config()
        return config

    @property
    def include_everything(self) -> bool:
        """
        Checks if all files should be considered in the code churn.

        Returns:
            True, if no specific language is enabled
        """
        return not bool(self.__enabled_languages)

    @property
    def enabled_languages(self) -> tp.List['ChurnConfig.Language']:
        """Returns a list of specifically enabled languages."""
        return self.__enabled_languages

    def is_enabled(self, file_extension: str) -> bool:
        """
        Checks if a file_extension is enabled.

        Args:
            file_extension: extension of a file, e.g., `h` for foo.h

        Returns:
            True, if the extension is currently enabled in the config
        """
        for lang in self.enabled_languages:
            if file_extension in lang.value:
                return True
        return False

    def is_language_enabled(self, language: 'ChurnConfig.Language') -> bool:
        """
        Checks if a language is enabled.

        Args:
            language: language to check

        Returns:
            True, if the language was enabled
        """
        return language in self.enabled_languages

    def enable_language(self, language: 'ChurnConfig.Language') -> None:
        """Enable `language` in the config."""
        self.__enabled_languages.append(language)

    def disable_language(self, language: 'ChurnConfig.Language') -> None:
        """Disable `language` in the config."""
        self.__enabled_languages.remove(language)

    def get_extensions_repr(self, sep: str = ", ") -> str:
        """
        Returns a string that containts all file extensions from all enabled
        languages.

        Args:
            sep: separator inserted between file extensions

        Returns:
            string representation of all enabled extension types
        """
        concat_str = ""
        tmp_sep = ""
        for ext in sorted({
            ext for lang in self.enabled_languages for ext in lang.value
        }):
            concat_str += tmp_sep
            tmp_sep = sep
            concat_str += ext

        return concat_str


CommitLookupTy = tp.Callable[[str, str], pygit2.Commit]


def create_commit_lookup_helper(project_name: str) -> CommitLookupTy:
    """
    Creates a commit lookup function for project repositories.

    Args:
<<<<<<< HEAD
        project_name: the name of the given benchbuild project

    Returns:
        a Callable that takes the commit hash and repository name to get the
=======
        project_name: name of the given benchbuild project

    Returns:
        a Callable that maps a commit hash and repository name to the
>>>>>>> 804f5e73
        corresponding commit.
    """

    # Only used when no git_name is provided
    primary_project_repo = get_local_project_git(project_name)
    primary_source_name = os.path.basename(
        get_primary_project_source(project_name).local
    )
    repos: tp.Dict[str, pygit2.Repository] = {}

    # Maps hash to commit within corresponding git_name
    cache_dict: tp.Dict[str, tp.Dict[str, pygit2.Commit]] = {}

    def get_commit(
        c_hash: str, git_name: tp.Optional[str] = None
    ) -> pygit2.Commit:
        """
        Gets the commit from a given commit hash within its corresponding
        repository name.

        Args:
<<<<<<< HEAD
            c_hash: the commit hash of the searched commit
            git_name: the name of the repository, wherein the commit is being
=======
            c_hash: commit hash of the searched commit
            git_name: name of the repository, wherein the commit is being
>>>>>>> 804f5e73
                      searched. If no git_name is provided, the name of the
                      primary source is used.


        Returns:
<<<<<<< HEAD
            the commit, which matches the given commit hash within the given
            repository name.
=======
            commit, which corresponds to the given commit hash within the given
            repository.
>>>>>>> 804f5e73
        """

        if git_name == "Unknown":
            git_name = None

        if not git_name:
            if primary_source_name not in cache_dict:
                repos[primary_source_name] = primary_project_repo
                cache_dict[primary_source_name] = {}

            if c_hash in cache_dict[primary_source_name]:
                return cache_dict[primary_source_name][c_hash]

            commit = primary_project_repo.get(c_hash)
            if commit is None:
                raise LookupError(
                    f"Could not find commit {c_hash} in {project_name}"
                )
            cache_dict[primary_source_name][c_hash] = commit
            return commit

        if git_name not in cache_dict:
            current_repo = get_local_project_git(project_name, git_name)
            repos[git_name] = current_repo
            cache_dict[git_name] = {}

        if c_hash in cache_dict[git_name]:
            return cache_dict[git_name][c_hash]

        commit = repos[git_name].get(c_hash)
        if commit is None:
            raise LookupError(
                f"Could not find commit {c_hash} in "
                f"project {project_name} within git repository {git_name}"
            )
        cache_dict[git_name][c_hash] = commit
        return commit

    return get_commit


class CommitRepoPair():
    """Pair of a commit hash and the name of the repository it is based in."""

    def __init__(self, commit_hash: str, repo_name: str) -> None:
        self.__commit_hash = commit_hash
        self.__repo_name = repo_name

    @property
    def commit_hash(self) -> str:
        return self.__commit_hash

    @property
    def repository_name(self) -> str:
        return self.__repo_name

    def __lt__(self, other: tp.Any) -> bool:
        if isinstance(other, CommitRepoPair):
            if self.commit_hash == other.commit_hash:
                return self.repository_name < other.repository_name
            return self.commit_hash < other.commit_hash
        return False

    def __eq__(self, other: tp.Any) -> bool:
        if isinstance(other, CommitRepoPair):
            return (
                self.commit_hash == other.commit_hash and
                self.repository_name == other.repository_name
            )
        return False

    def __hash__(self) -> int:
        return hash((self.commit_hash, self.repository_name))

    def __str__(self) -> str:
        return f"{self.repository_name}[{self.commit_hash}]"


MappedCommitResultType = tp.TypeVar("MappedCommitResultType")


def map_commits(
    func: tp.Callable[[pygit2.Commit], MappedCommitResultType],
    cr_pair_list: tp.Iterable[CommitRepoPair],
    commit_lookup: tp.Callable[[str, str], pygit2.Commit],
) -> tp.Sequence[MappedCommitResultType]:
    """Maps a function over a range of commits."""
    # Skip 0000 hashes that we added to mark uncommitted files
    return [
        func(commit_lookup(cr_pair.commit_hash, cr_pair.repository_name))
        for cr_pair in cr_pair_list
        if cr_pair.commit_hash != "0000000000000000000000000000000000000000"
    ]


GIT_LOG_MATCHER = re.compile(
    r"\'(?P<hash>.*)\'\n?" + r"( (?P<files>\d*) files? changed)?" +
    r"(, (?P<insertions>\d*) insertions?\(\+\))?" +
    r"(, (?P<deletions>\d*) deletions?\(-\))?"
)
GIT_DIFF_MATCHER = re.compile(
    r"( (?P<files>\d*) files? changed)?" +
    r"(, (?P<insertions>\d*) insertions?\(\+\))?" +
    r"(, (?P<deletions>\d*) deletions?\(-\))?"
)


def __calc_code_churn_range_impl(
    repo_path: str,
    churn_config: ChurnConfig,
    start_range: tp.Optional[str] = None,
    end_range: tp.Optional[str] = None
) -> tp.Dict[str, tp.Tuple[int, int, int]]:
    """
    Calculates all churn values for the commits in the specified range.

    [start..end]. If no range is supplied, the churn values of all commits are
    calculated.

    git log --pretty=format:'%H' --date=short --shortstat -- ':*.[enabled_exts]'

    Args:
        repo_path: path to the git repository
        churn_config: churn config to customize churn generation
        start_range: begin churn calculation at start commit
        end_range: end churn calculation at end commit
    """

    churn_values: tp.Dict[str, tp.Tuple[int, int, int]] = {}

    if start_range is None and end_range is None:
        revision_range = None
    elif start_range is None:
        revision_range = "..{}".format(end_range)
    elif end_range is None:
        revision_range = "{}~..".format(start_range)
    else:
        revision_range = "{}~..{}".format(start_range, end_range)

    repo_git = git["-C", repo_path]
    log_base_params = ["log", "--pretty=%H"]
    diff_base_params = [
        "log", "--pretty=format:'%H'", "--date=short", "--shortstat", "-l0"
    ]
    if revision_range:
        log_base_params.append(revision_range)
        diff_base_params.append(revision_range)

    if not churn_config.include_everything:
        diff_base_params.append("--")
        # builds a regrex to select files that git includes into churn calc
        diff_base_params.append(
            ":*.[" + churn_config.get_extensions_repr('|') + "]"
        )

    if revision_range:
        stdout = repo_git(diff_base_params)
        revs = repo_git(log_base_params).strip().split()
    else:
        stdout = repo_git(diff_base_params)
        revs = repo_git(log_base_params).strip().split()
    # initialize with 0 as otherwise commits without changes would be
    # missing from the churn data
    for rev in revs:
        churn_values[rev] = (0, 0, 0)
    for match in GIT_LOG_MATCHER.finditer(stdout):
        commit_hash = match.group('hash')

        def value_or_zero(match_result: tp.Any) -> int:
            if match_result is not None:
                return int(match_result)
            return 0

        files_changed = value_or_zero(match.group('files'))
        insertions = value_or_zero(match.group('insertions'))
        deletions = value_or_zero(match.group('deletions'))
        churn_values[commit_hash] = (files_changed, insertions, deletions)

    return churn_values


def calc_code_churn_range(
    repo: tp.Union[pygit2.Repository, str],
    churn_config: tp.Optional[ChurnConfig] = None,
    start_range: tp.Optional[tp.Union[pygit2.Commit, str]] = None,
    end_range: tp.Optional[tp.Union[pygit2.Commit, str]] = None
) -> tp.Dict[str, tp.Tuple[int, int, int]]:
    """
    Calculates all churn values for the commits in the specified range.

    [start..end]. If no range is supplied, the churn values of all commits are
    calculated.

    Args:
        repo: git repository
        churn_config: churn config to customize churn generation

    Returns:
        dict of churn triples, where the commit hash points to
        (files changed, insertions, deletions)
    """
    churn_config = ChurnConfig.init_as_default_if_none(churn_config)
    return __calc_code_churn_range_impl(
        repo.path if isinstance(repo, pygit2.Repository) else repo,
        churn_config, start_range.id
        if isinstance(start_range, pygit2.Commit) else start_range,
        end_range.id if isinstance(end_range, pygit2.Commit) else end_range
    )


def calc_commit_code_churn(
    repo: pygit2.Repository,
    commit: pygit2.Commit,
    churn_config: tp.Optional[ChurnConfig] = None
) -> tp.Tuple[int, int, int]:
    """
    Calculates churn of a specific commit.

    Args:
        repo: git repository
        churn_config: churn config to customize churn generation

    Returns:
        dict of churn triples, where the commit hash points to
        (files changed, insertions, deletions)
    """
    churn_config = ChurnConfig.init_as_default_if_none(churn_config)
    return calc_code_churn_range(repo, churn_config, commit,
                                 commit)[str(commit.id)]


def calc_code_churn(
    repo: pygit2.Repository,
    commit_a: pygit2.Commit,
    commit_b: pygit2.Commit,
    churn_config: tp.Optional[ChurnConfig] = None
) -> tp.Tuple[int, int, int]:
    """
    Calculates churn between two commits.

    Args:
        repo: git repository
        commit_a: base commit for diff calculation
        commit_b: target commit for diff calculation
        churn_config: churn config to customize churn generation

    Returns:
        dict of churn triples, where the commit hash points to
        (files changed, insertions, deletions)
    """
    churn_config = ChurnConfig.init_as_default_if_none(churn_config)
    repo_git = git["-C", repo.path]
    diff_base_params = [
        "diff", "--shortstat", "-l0",
        str(commit_a.id),
        str(commit_b.id)
    ]

    if not churn_config.include_everything:
        diff_base_params.append("--")
        # builds a regrex to select files that git includes into churn calc
        diff_base_params.append(
            ":*.[" + churn_config.get_extensions_repr('|') + "]"
        )

    stdout = repo_git(diff_base_params)
    # initialize with 0 as otherwise commits without changes would be
    # missing from the churn data
    match = GIT_DIFF_MATCHER.match(stdout)
    if match:

        def value_or_zero(match_result: tp.Any) -> int:
            if match_result is not None:
                return int(match_result)
            return 0

        files_changed = value_or_zero(match.group('files'))
        insertions = value_or_zero(match.group('insertions'))
        deletions = value_or_zero(match.group('deletions'))
        return files_changed, insertions, deletions

    return 0, 0, 0


def calc_repo_code_churn(
    repo: pygit2.Repository,
    churn_config: tp.Optional[ChurnConfig] = None
) -> tp.Dict[str, tp.Tuple[int, int, int]]:
    """
    Calculates code churn for a repository.

    Args:
        repo: git repository
        churn_config: churn config to customize churn generation

    Returns:
        dict of churn triples, where the commit hash points to
        (files changed, insertions, deletions)
    """
    churn_config = ChurnConfig.init_as_default_if_none(churn_config)
    return calc_code_churn_range(repo, churn_config)


def __print_calc_repo_code_churn(
    repo: pygit2.Repository,
    churn_config: tp.Optional[ChurnConfig] = None
) -> None:
    """Prints calc repo code churn data like git log would do."""
    churn_config = ChurnConfig.init_as_default_if_none(churn_config)
    churn_map = calc_repo_code_churn(repo, churn_config)

    for commit in repo.walk(repo.head.target, pygit2.GIT_SORT_TIME):
        commit_hash = str(commit.id)
        print(commit_hash)

        try:
            churn = churn_map[commit_hash]
        except KeyError:
            # ignore commits that are not related to code changes
            continue

        if churn[0] == 1:
            changed_files = " 1 file changed"
        else:
            changed_files = " {} files changed".format(churn[0])

        if churn[1] == 0:
            insertions = ""
        elif churn[1] == 1:
            insertions = ", 1 insertion(+)"
        else:
            insertions = ", {} insertions(+)".format(churn[1])

        if churn[2] == 0:
            deletions = ""
        elif churn[2] == 1:
            deletions = ", 1 deletion(-)"
        else:
            deletions = ", {} deletions(-)".format(churn[2])

        if churn[0] > 0 and churn[1] == 0 and churn[2] == 0:
            insertions = ", 0 insertions(+)"
            deletions = ", 0 deletions(-)"

        if churn[0] > 0:
            print(changed_files + insertions + deletions)
            print()<|MERGE_RESOLUTION|>--- conflicted
+++ resolved
@@ -180,17 +180,10 @@
     Creates a commit lookup function for project repositories.
 
     Args:
-<<<<<<< HEAD
-        project_name: the name of the given benchbuild project
-
-    Returns:
-        a Callable that takes the commit hash and repository name to get the
-=======
         project_name: name of the given benchbuild project
 
     Returns:
         a Callable that maps a commit hash and repository name to the
->>>>>>> 804f5e73
         corresponding commit.
     """
 
@@ -212,25 +205,15 @@
         repository name.
 
         Args:
-<<<<<<< HEAD
-            c_hash: the commit hash of the searched commit
-            git_name: the name of the repository, wherein the commit is being
-=======
             c_hash: commit hash of the searched commit
             git_name: name of the repository, wherein the commit is being
->>>>>>> 804f5e73
                       searched. If no git_name is provided, the name of the
                       primary source is used.
 
 
         Returns:
-<<<<<<< HEAD
-            the commit, which matches the given commit hash within the given
-            repository name.
-=======
             commit, which corresponds to the given commit hash within the given
             repository.
->>>>>>> 804f5e73
         """
 
         if git_name == "Unknown":
