--- conflicted
+++ resolved
@@ -168,16 +168,10 @@
         return concat_str
 
 
-<<<<<<< HEAD
-def create_commit_lookup_helper(
-    project_name: str
-) -> tp.Callable[[str, str], pygit2.Commit]:
-=======
 CommitLookupTy = tp.Callable[[str], pygit2.Commit]
 
 
 def create_commit_lookup_helper(project_name: str) -> CommitLookupTy:
->>>>>>> 6536085b
     """Creates a commit lookup function for a specific repository."""
 
     # Only used when no git_name is provided
