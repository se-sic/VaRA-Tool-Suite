--- conflicted
+++ resolved
@@ -194,7 +194,6 @@
     c_end: str,
     hash_type: tp.Type[CommitHashTy],
     repo_folder: tp.Optional[Path] = None
-<<<<<<< HEAD
 ) -> tp.List[CommitHashTy]:
     """
     Returns a list of all revisions between two commits c_start and c_end
@@ -208,41 +207,12 @@
         short: shorten revision hashes
         repo_folder: where the git repository is located
     """
-    if repo_folder is None or repo_folder == Path(''):
-        return __get_all_revisions_between_impl(c_start, c_end, hash_type)
-
-    with local.cwd(repo_folder):
-        return __get_all_revisions_between_impl(c_start, c_end, hash_type)
-
-
-def __get_all_revisions_between_impl(
-    c_start: str, c_end: str, hash_type: tp.Type[CommitHashTy]
-=======
->>>>>>> c633103d
-) -> tp.List[CommitHashTy]:
-    """
-    Returns a list of all revisions between two commits c_start and c_end
-    (inclusive), where c_start comes before c_end.
-
-    It is assumed that the current working directory is the git repository.
-
-    Args:
-        c_start: first commit of the range
-        c_end: last commit of the range
-        short: shorten revision hashes
-        repo_folder: where the git repository is located
-    """
     result = [c_start]
     result.extend(
         reversed(
             git(
-<<<<<<< HEAD
-                "log", "--pretty=%H", "--ancestry-path",
-                "{}..{}".format(c_start, c_end)
-=======
                 __get_git_path_arg(repo_folder), "log", "--pretty=%H",
                 "--ancestry-path", f"{c_start}..{c_end}"
->>>>>>> c633103d
             ).strip().split()
         )
     )
@@ -831,14 +801,6 @@
         """
 
         Args:
-<<<<<<< HEAD
-            location: where the binary can be found, relative to the \
-                      project-source root
-            binary_type: the type of binary that is produced
-            override_binary_name: overrides the used binary name
-            only_valid_in: additinally specifies a validity range that \
-                           specifies in which revision range this binary is \
-=======
             location: where the binary can be found, relative to the
                       project-source root
             binary_type: the type of binary that is produced
@@ -846,19 +808,12 @@
             override_entry_point: overrides the executable entry point
             only_valid_in: additinally specifies a validity range that
                            specifies in which revision range this binary is
->>>>>>> c633103d
                            produced
         """
         binary_location_path = Path(location)
         binary_name: str = kwargs.get(
             "override_binary_name", binary_location_path.stem
         )
-<<<<<<< HEAD
-        validity_range = kwargs.get("only_valid_in", None)
-
-        wrapped_binary = ProjectBinaryWrapper(
-            binary_name, binary_location_path, binary_type
-=======
         override_entry_point = kwargs.get("override_entry_point", None)
         if override_entry_point:
             override_entry_point = Path(override_entry_point)
@@ -866,7 +821,6 @@
 
         wrapped_binary = ProjectBinaryWrapper(
             binary_name, binary_location_path, binary_type, override_entry_point
->>>>>>> c633103d
         )
 
         if validity_range:
