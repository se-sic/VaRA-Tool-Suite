#!/usr/bin/env python3
"""This module contains custom exceptions."""

import typing as tp
from functools import wraps


class ProcessTerminatedError(Exception):
    """Raised if a process was terminated."""


class ConfigurationLookupError(Exception):
    """Raised if a paper config could not be found."""


class ConfigurationMapConfigIDMissmatch(Exception):
    """Raised if the config ID parsed from a file did not match the actual
    created ID, this happens when IDs are missing in the file."""


class EmptyOptional(Exception):
    """Raised if an optional was converted to a value without having one."""


T = tp.TypeVar('T')


def unwrap(maybe_t: tp.Optional[T], conversion_reason: str) -> T:
    """
    Unwrap an optional `T` to the underlying type, thowring an exception should
    a conversion not be possible.

    Args:
        maybe_t: the optional that should always be a value
        conversion_reason: why maybe_t should contain a value and unwrapping
<<<<<<< HEAD
                           should be save
=======
                           should be safe
>>>>>>> 6998eb88

    Returns: the 'contained' value inside the optional
    """
    if not maybe_t:
        raise EmptyOptional(
            "Optional was empty but should contain a value because:"
            f" {conversion_reason}"
        )
    return maybe_t


def auto_unwrap(
    conversion_reason: str
) -> tp.Callable[[tp.Callable[..., tp.Optional[T]]], tp.Callable[..., T]]:
    """
    Wraps a function with an automatic unwrap call, so a function that normally
<<<<<<< HEAD
    returns an optinal is declared to always return a concret value. Should no
=======
    returns an optional is declared to always return a concrete value. Should no
>>>>>>> 6998eb88
    value be returned, an exception is raised mentioning the reason/assumtion
    why it was thought that the function always returns a value.

    Args:
        conversion_reason: why maybe_t should contain a value and unwrapping
                           should be save
    """

    def decorator(
        func_ret_optional: tp.Callable[..., tp.Optional[T]]
    ) -> tp.Callable[..., T]:

        @wraps(func_ret_optional)
        def function_unwrapper(*args: tp.Any, **kwargs: tp.Any) -> T:
            return unwrap(func_ret_optional(*args, **kwargs), conversion_reason)

        return function_unwrapper

    return decorator<|MERGE_RESOLUTION|>--- conflicted
+++ resolved
@@ -33,11 +33,7 @@
     Args:
         maybe_t: the optional that should always be a value
         conversion_reason: why maybe_t should contain a value and unwrapping
-<<<<<<< HEAD
-                           should be save
-=======
                            should be safe
->>>>>>> 6998eb88
 
     Returns: the 'contained' value inside the optional
     """
@@ -54,11 +50,7 @@
 ) -> tp.Callable[[tp.Callable[..., tp.Optional[T]]], tp.Callable[..., T]]:
     """
     Wraps a function with an automatic unwrap call, so a function that normally
-<<<<<<< HEAD
-    returns an optinal is declared to always return a concret value. Should no
-=======
     returns an optional is declared to always return a concrete value. Should no
->>>>>>> 6998eb88
     value be returned, an exception is raised mentioning the reason/assumtion
     why it was thought that the function always returns a value.
 
