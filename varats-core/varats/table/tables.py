"""General tables module."""
import logging
import re
import typing as tp
from pathlib import Path

from varats.mapping.commit_map import create_lazy_commit_map_loader
from varats.plot.plot_utils import check_required_args
from varats.utils.settings import vara_cfg

if tp.TYPE_CHECKING:
    import varats.table.table as table  # pylint: disable=unused-import

LOG = logging.getLogger(__name__)


class TableRegistry(type):
    """Registry for all supported tables."""

    TO_SNAKE_CASE_PATTERN = re.compile(r'(?<!^)(?=[A-Z])')

    tables: tp.Dict[str, tp.Type[tp.Any]] = {}
    tables_discovered = False

    def __init__(
        cls, name: str, bases: tp.Tuple[tp.Any], attrs: tp.Dict[tp.Any, tp.Any]
    ):
        super(TableRegistry, cls).__init__(name, bases, attrs)
        if hasattr(cls, 'NAME'):
            key = getattr(cls, 'NAME')
        else:
            key = TableRegistry.TO_SNAKE_CASE_PATTERN.sub('_', name).lower()
        TableRegistry.tables[key] = cls

    @staticmethod
    def get_table_types_help_string() -> str:
        """
        Generates help string for visualizing all available tables.

        Returns:
            a help string that contains all available table names.
        """
        return "The following tables are available:\n  " + "\n  ".join([
            key for key in TableRegistry.tables if key != "table"
        ])

    @staticmethod
    def get_class_for_table_type(table_type: str) -> tp.Type['table.Table']:
        """
        Get the class for ``table`` from the table registry.

        Args:
            table_type: the name of the table

        Returns:
            the class implementing the table
        """
        from varats.table.table import Table  # pylint: disable=C0415
        if table_type not in TableRegistry.tables:
            raise LookupError(
                f"Unknown table '{table_type}'.\n" +
                TableRegistry.get_table_types_help_string()
            )

        table_cls = TableRegistry.tables[table_type]
        if not issubclass(table_cls, Table):
            raise AssertionError()
        return table_cls


def build_tables(**args: tp.Any) -> None:
    """
    Build the specfied table(s).

    Args:
        **args: the arguments for the table(s)
    """
    for table in prepare_tables(**args):
        build_table(table)


def build_table(table: 'table.Table') -> None:
    """
    Builds the given table.

    Args:
        table: the table to build
    """
    if table.table_kwargs["view"]:
        from varats.table.table import TableFormat  # pylint: disable=C0415
        table.format = TableFormat.fancy_grid
        print(table.tabulate())
    else:
<<<<<<< HEAD
        new_table_obj.save(wrap_document=kwargs.get("wrap_document", False))
=======
        table.save()


@check_required_args(['table_type'])
def prepare_table(**kwargs: tp.Any) -> 'table.Table':
    """
    Instantiate a table with the given args.

    Args:
        **kwargs: the arguments for the table

    Returns:
        the instantiated table
    """
    table_type = TableRegistry.get_class_for_table_type(kwargs['table_type'])
    return table_type(**kwargs)


def prepare_tables(**args: tp.Any) -> tp.Iterable['table.Table']:
    """
    Instantiate the specified table(s).

    First, compute missing arguments that are needed by most tables.

    Args:
        **args: the arguments for the table(s)

    Returns:
        an iterable of instantiated table
    """
    # pylint: disable=C0415
    from varats.paper.case_study import load_case_study_from_file
    from varats.paper_mgmt.paper_config import get_paper_config
    # pylint: enable=C0415

    # Setup default result folder
    if 'result_output' not in args:
        args['table_dir'] = str(vara_cfg()['tables']['table_dir'])
    else:
        args['table_dir'] = args.pop('result_output')

    if not Path(args['table_dir']).exists():
        LOG.error(f"Could not find output dir {args['table_dir']}")
        return []

    if 'view' not in args:
        args['view'] = False
    if 'paper_config' not in args:
        args['paper_config'] = False

    LOG.info(f"Writing tables to: {args['table_dir']}")

    if args['paper_config']:
        tables: tp.List['table.Table'] = []
        paper_config = get_paper_config()
        for case_study in paper_config.get_all_case_studies():
            project_name = case_study.project_name
            args['project'] = project_name
            args['get_cmap'] = create_lazy_commit_map_loader(project_name)
            args['table_case_study'] = case_study
            tables.append(prepare_table(**args))
        return tables
    else:
        if 'project' in args:
            args['get_cmap'] = create_lazy_commit_map_loader(args['project'])
        if 'cs_path' in args:
            case_study_path = Path(args['cs_path'])
            args['table_case_study'] = load_case_study_from_file(
                case_study_path
            )
        else:
            args['table_case_study'] = None
        return [prepare_table(**args)]
>>>>>>> 42dd513e
<|MERGE_RESOLUTION|>--- conflicted
+++ resolved
@@ -91,10 +91,7 @@
         table.format = TableFormat.fancy_grid
         print(table.tabulate())
     else:
-<<<<<<< HEAD
-        new_table_obj.save(wrap_document=kwargs.get("wrap_document", False))
-=======
-        table.save()
+        table.save(wrap_document=kwargs.get("wrap_document", False))
 
 
 @check_required_args(['table_type'])
@@ -166,5 +163,4 @@
             )
         else:
             args['table_case_study'] = None
-        return [prepare_table(**args)]
->>>>>>> 42dd513e
+        return [prepare_table(**args)]