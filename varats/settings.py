--- conflicted
+++ resolved
@@ -120,33 +120,21 @@
     },
 }
 
-<<<<<<< HEAD
 _CFG['plots'] = {
-=======
-CFG['plots'] = {
->>>>>>> 96ae8aa7
     "plot_dir": {
         "desc": "Folder for generated plots",
         "default": None,
     },
 }
 
-<<<<<<< HEAD
 _CFG['tables'] = {
-=======
-CFG['tables'] = {
->>>>>>> 96ae8aa7
     "table_dir": {
         "desc": "Folder for generated tables",
         "default": None,
     },
 }
 
-<<<<<<< HEAD
 _CFG['artefacts'] = {
-=======
-CFG['artefacts'] = {
->>>>>>> 96ae8aa7
     "artefacts_dir": {
         "desc": "Folder for generated artefacts",
         "default": None,
@@ -189,17 +177,10 @@
 
     create_missing_folder_for_cfg("benchbuild_root")
     create_missing_folder_for_cfg("result_dir")
-<<<<<<< HEAD
     create_missing_folder_for_cfg("data_cache", _CFG)
     create_missing_folder_for_cfg("plot_dir", _CFG["plots"])
     create_missing_folder_for_cfg("table_dir", _CFG["tables"])
     create_missing_folder_for_cfg("artefacts_dir", _CFG["artefacts"])
-=======
-    create_missing_folder_for_cfg("data_cache", CFG)
-    create_missing_folder_for_cfg("plot_dir", CFG["plots"])
-    create_missing_folder_for_cfg("table_dir", CFG["tables"])
-    create_missing_folder_for_cfg("artefacts_dir", CFG["artefacts"])
->>>>>>> 96ae8aa7
 
 
 def save_config() -> None:
@@ -215,15 +196,9 @@
         _CFG["plots"]["plot_dir"] = path.dirname(
             str(_CFG["config_file"])
         ) + "/plots"
-<<<<<<< HEAD
     if _CFG["tables"]["table_dir"].value is None:
         _CFG["tables"]["table_dir"] = path.dirname(
             str(_CFG["config_file"])
-=======
-    if CFG["tables"]["table_dir"].value is None:
-        CFG["tables"]["table_dir"] = path.dirname(
-            str(CFG["config_file"])
->>>>>>> 96ae8aa7
         ) + "/tables"
 
     create_missing_folders()
