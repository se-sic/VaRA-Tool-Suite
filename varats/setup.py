"""Setup config for the varats namespace package."""
import os

from setuptools import find_namespace_packages, setup

base_dir = os.path.dirname(__file__)

with open(base_dir + '/README.md') as f:
    long_description = f.read()

setup(
    name='varats',
<<<<<<< HEAD
    version='13.0.0',
=======
    version='13.0.1',
>>>>>>> 2a953cf4
    url='https://github.com/se-sic/vara-tool-suite',
    packages=find_namespace_packages(include=['varats.*']),
    namespace_packages=["varats"],
    setup_requires=["pytest-runner", "setuptools_scm"],
    tests_require=["pytest", "pytest-cov"],
    install_requires=[
        "argparse-utils>=1.2.0",
<<<<<<< HEAD
        "benchbuild>=6.4.0",
=======
        "benchbuild>=6.4.0,<6.5.0",
>>>>>>> 2a953cf4
        "click>=8.0.2",
        "distro>=1.5.0",
        "graphviz>=0.14.2",
        "Jinja2>=3.0.1",
        "kaleido>=0.2.1",
        "matplotlib>=3.1.2",
        "networkx>=2.5",
        "numpy>=1.21",
        "packaging>=20.1",
        "pandas~=1.3.0",  # pin until we drop python 3.7
        "plotly>=4.14.1",
        "plumbum>=1.6.6",
        "pygit2>=0.28.2",
        "PyGithub>=1.47",
        "pygraphviz>=1.7",
        "pygtrie",
        "pylatex>=1.4.1",
        "PyQt5>=5.10.0",
        "PyQt5-stubs>=5.10.0",
        "PyYAML>=5.1",
        "pyzmq>=19.0.0",
        "requests>=2.24.0",
        "rich>=1.3.1",
        "scikit-learn~=1.0.2",
        "seaborn>=0.8.0",
        "statsmodels~=0.13.1",
        "tabulate>=0.8.6",
<<<<<<< HEAD
        "varats-core>=13.0.0",
=======
        "varats-core>=13.0.1",
>>>>>>> 2a953cf4
        "wllvm>=1.1.4",
    ],
    author="Florian Sattler",
    author_email="sattlerf@cs.uni-saarland.de",
    license="BSD 2-Clause",
    long_description=long_description,
    long_description_content_type="text/markdown",
    entry_points={
        "gui_scripts": [
            'vara-graphview = varats.tools.driver_graph_view:main',
            'vara-buildsetup-gui = varats.tools.driver_build_setup_gui:main',
        ],
        "console_scripts": [
            'vara-art = varats.tools.driver_artefacts:main',
            'vara-buildsetup = varats.tools.driver_build_setup:main',
            'vara-config = varats.tools.driver_config:main',
            'vara-container = varats.tools.driver_container:main',
            'vara-cs = varats.tools.driver_casestudy:main',
            'vara-cs-gui = varats.tools.driver_casestudy_gui:main',
            'vara-develop = varats.tools.driver_develop:main',
            'vd = varats.tools.driver_develop:main',
            'vara-gen-bbconfig = '
            'varats.tools.driver_gen_benchbuild_config:main',
            'vara-pc = varats.tools.driver_paper_config:main',
            'vara-plot = varats.tools.driver_plot:main',
            'vara-run = varats.tools.driver_run:main',
            'vara-table = varats.tools.driver_table:main',
            'vara-cve = varats.tools.driver_cve:main',
        ]
    },
    python_requires='>=3.7'
)<|MERGE_RESOLUTION|>--- conflicted
+++ resolved
@@ -10,11 +10,7 @@
 
 setup(
     name='varats',
-<<<<<<< HEAD
-    version='13.0.0',
-=======
     version='13.0.1',
->>>>>>> 2a953cf4
     url='https://github.com/se-sic/vara-tool-suite',
     packages=find_namespace_packages(include=['varats.*']),
     namespace_packages=["varats"],
@@ -22,11 +18,7 @@
     tests_require=["pytest", "pytest-cov"],
     install_requires=[
         "argparse-utils>=1.2.0",
-<<<<<<< HEAD
-        "benchbuild>=6.4.0",
-=======
         "benchbuild>=6.4.0,<6.5.0",
->>>>>>> 2a953cf4
         "click>=8.0.2",
         "distro>=1.5.0",
         "graphviz>=0.14.2",
@@ -54,11 +46,7 @@
         "seaborn>=0.8.0",
         "statsmodels~=0.13.1",
         "tabulate>=0.8.6",
-<<<<<<< HEAD
-        "varats-core>=13.0.0",
-=======
         "varats-core>=13.0.1",
->>>>>>> 2a953cf4
         "wllvm>=1.1.4",
     ],
     author="Florian Sattler",
