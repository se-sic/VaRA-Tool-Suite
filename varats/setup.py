--- conflicted
+++ resolved
@@ -25,12 +25,8 @@
         "Jinja2>=3.0.1",
         "kaleido>=0.2.1",
         "matplotlib>=3.1.2",
-<<<<<<< HEAD
         "networkx>=2.5",
-        "numpy>=1.21.4",
-=======
         "numpy>=1.21",
->>>>>>> 680fd476
         "packaging>=20.1",
         "pandas>=0.22.0",
         "plotly>=4.14.1",
@@ -46,11 +42,7 @@
         "pyzmq>=19.0.0",
         "requests>=2.24.0",
         "rich>=1.3.1",
-<<<<<<< HEAD
-        "scikit-learn>=0.24",
-=======
         "scikit-learn~=1.0.2",
->>>>>>> 680fd476
         "seaborn>=0.8.0",
         "statsmodels~=0.13.1",
         "tabulate>=0.8.6",
