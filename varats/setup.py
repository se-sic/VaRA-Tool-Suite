"""Setup config for the varats namespace package."""
import os

from setuptools import find_namespace_packages, setup

base_dir = os.path.dirname(__file__)

with open(base_dir + '/README.md') as f:
    long_description = f.read()

setup(
    name='varats',
    version='11.1.3',
    url='https://github.com/se-sic/vara-tool-suite',
    packages=find_namespace_packages(include=['varats.*']),
    namespace_packages=["varats"],
    setup_requires=["pytest-runner", "setuptools_scm"],
    tests_require=["pytest", "pytest-cov"],
    install_requires=[
        "argparse-utils>=1.2.0",
        "benchbuild>=6.3.1",
<<<<<<< HEAD
        "click>=8.0.1",
=======
        "click>=8.0.2",
        "Cryptography<37.0.0",
>>>>>>> 268ccbf5
        "distro>=1.5.0",
        "graphviz>=0.14.2",
        "Jinja2>=3.0.1",
        "kaleido>=0.2.1",
        "matplotlib>=3.1.2",
        "networkx>=2.5",
        "numpy>=1.21",
        "packaging>=20.1",
        "pandas>=0.22.0",
        "plotly>=4.14.1",
        "plumbum>=1.6.6",
        "pygit2>=0.28.2",
        "PyGithub>=1.47",
        "pygraphviz>=1.7",
        "pygtrie",
        "pylatex>=1.4.1",
        "PyQt5>=5.10.0",
        "PyQt5-stubs>=5.10.0",
        "PyYAML>=5.1",
        "pyzmq>=19.0.0",
        "requests>=2.24.0",
        "rich>=1.3.1",
        "scikit-learn~=1.0.2",
        "seaborn>=0.8.0",
        "statsmodels~=0.13.1",
        "tabulate>=0.8.6",
        "varats-core>=11.1.3",
        "wllvm>=1.1.4",
    ],
    author="Florian Sattler",
    author_email="sattlerf@cs.uni-saarland.de",
    license="BSD 2-Clause",
    long_description=long_description,
    long_description_content_type="text/markdown",
    entry_points={
        "gui_scripts": [
            'vara-graphview = varats.tools.driver_graph_view:main',
            'vara-buildsetup-gui = varats.tools.driver_build_setup_gui:main',
        ],
        "console_scripts": [
            'vara-art = varats.tools.driver_artefacts:main',
            'vara-buildsetup = varats.tools.driver_build_setup:main',
            'vara-config = varats.tools.driver_config:main',
            'vara-container = varats.tools.driver_container:main',
            'vara-cs = varats.tools.driver_casestudy:main',
            'vara-cs-gui = varats.tools.driver_casestudy_gui:main',
            'vara-develop = varats.tools.driver_develop:main',
            'vd = varats.tools.driver_develop:main',
            'vara-gen-bbconfig = '
            'varats.tools.driver_gen_benchbuild_config:main',
            'vara-pc = varats.tools.driver_paper_config:main',
            'vara-plot = varats.tools.driver_plot:main',
            'vara-run = varats.tools.driver_run:main',
            'vara-table = varats.tools.driver_table:main',
            'vara-cve = varats.tools.driver_cve:main',
        ]
    },
    python_requires='>=3.7'
)<|MERGE_RESOLUTION|>--- conflicted
+++ resolved
@@ -19,12 +19,8 @@
     install_requires=[
         "argparse-utils>=1.2.0",
         "benchbuild>=6.3.1",
-<<<<<<< HEAD
-        "click>=8.0.1",
-=======
         "click>=8.0.2",
         "Cryptography<37.0.0",
->>>>>>> 268ccbf5
         "distro>=1.5.0",
         "graphviz>=0.14.2",
         "Jinja2>=3.0.1",
