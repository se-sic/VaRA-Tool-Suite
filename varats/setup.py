--- conflicted
+++ resolved
@@ -18,11 +18,7 @@
     tests_require=["pytest", "pytest-cov"],
     install_requires=[
         "argparse-utils>=1.2.0",
-<<<<<<< HEAD
-        "benchbuild>=6.3.1",
-=======
         "benchbuild>=6.4.0",
->>>>>>> 6998eb88
         "click>=8.0.2",
         "Cryptography<37.0.0",
         "distro>=1.5.0",
