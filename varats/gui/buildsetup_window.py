"""
A module that manages the building of VaRa.
"""
import os
import re

from pathlib import Path

from PyQt5.QtWidgets import QWidget, QShortcut
from PyQt5.QtCore import QRunnable, QThreadPool, pyqtSlot, pyqtSignal, QObject, QProcess
from PyQt5.QtGui import QTextCursor, QKeySequence

from varats.settings import CFG, get_value_or_default, save_config
from varats.gui.views.ui_BuildMenu import Ui_BuildSetup
from varats import vara_manager
from varats.vara_manager import ProcessManager
from varats.utils.exceptions import ProcessTerminatedError


class WorkerSignals(QObject):
    """
    Worker signal to communicate information back to the GUI.
    """
    finished = pyqtSignal()
    update = pyqtSignal(object)
    text_update = pyqtSignal(object)


class SetupWorker(QRunnable):
    """
    Setup worker to handle the setup of VaRA.
    """

    def __init__(self, path):
        super(SetupWorker, self).__init__()
        self.path = path
        self.signals = WorkerSignals()
        self.steps = vara_manager.get_download_steps() + 2

    def _update_progress(self, val):
        self.signals.update.emit(val)

    def _update_text(self, text):
        self.signals.text_update.emit(text)

    def get_steps(self):
        """
        Get the amount of sets to init VaRA.
        """
        return self.steps

    @pyqtSlot()
    def run(self):
        """
        Run, initializes VaRA in a different thread.
        """
        try:
            vara_manager.download_vara(self.path, self._update_progress,
                                       self._update_text)

            self._update_progress(7)
            vara_manager.checkout_vara_version(self.path, CFG['version'], True)

            self._update_progress(8)
            self.signals.finished.emit()
        except ProcessTerminatedError:
            print("Process was terminated")


class BuilderSignals(QObject):
    """
    Builder singals to communicate information back to the GUI.
    """
    finished = pyqtSignal()
    update = pyqtSignal(object)
    text_update = pyqtSignal(object)


class BuildWorker(QRunnable):
    """
    BuildWorker to build an install VaRA.
    """

    def __init__(self, path_to_llvm, install_prefix,
                 build_type: vara_manager.BuildType):
        super(BuildWorker, self).__init__()
        self.signals = BuilderSignals()
        self.path_to_llvm = path_to_llvm
        self.install_prefix = install_prefix
        self.build_type = build_type

    def _update_text(self, text):
        self.signals.text_update.emit(text)

    @pyqtSlot()
    def run(self):
        """
        Run, build an installs VaRA in a diffrent thread.
        """
<<<<<<< HEAD
        try:
            vara_manager.build_vara(self.path_to_llvm,
                                    self.install_prefix,
                                    self.build_type,
                                    self._update_text)
            self.signals.finished.emit()
        except ProcessTerminatedError:
            print("Process was terminated")
=======
        vara_manager.build_vara(
            Path(self.path_to_llvm), self.install_prefix, self.build_type,
            self._update_text)
        self.signals.finished.emit()
>>>>>>> c0a2155e


class BuildSetup(QWidget, Ui_BuildSetup):
    """
    Window to control the setup and status of the local VaRA installation.
    """

    def __init__(self):
        super().__init__()
        self.setupUi(self)
        self.__quit_sc = QShortcut(QKeySequence("Ctrl+Q"), self)
        self.__quit_sc.activated.connect(self.close)

        llvm_src_dir = get_value_or_default(CFG, "llvm_source_dir",
                                            str(os.getcwd()) + "/vara-llvm/")
        self.sourcePath.insert(llvm_src_dir)
        self.sourcePath.editingFinished.connect(self._update_source_dir)

        llvm_install_dir = get_value_or_default(CFG, "llvm_install_dir",
                                                str(os.getcwd()) + "/VaRA/")
        self.installPath.insert(llvm_install_dir)
        self.installPath.editingFinished.connect(self._update_install_dir)

        self.initButton.clicked.connect(self._setup_vara)
        self.buildButton.clicked.connect(self._build_vara)
        self.textOutput.setReadOnly(True)
        self.textOutput.ensureCursorVisible()

        self.progressBar.setMaximum(1)
        self.progressBar.setValue(0)

        self.statusLabel.hide()

        self.advanced_view = False
        self._set_advanced_view()
        self.advancedMode.clicked.connect(self._toggle_advanced_view)

        self.vara_state_mgr = \
            vara_manager.VaRAStateManager(self.__get_llvm_source_path())
        self.updateButton.clicked\
            .connect(self.vara_state_mgr.update_current_branch)
        self.vara_state_mgr.state_signal\
            .status_update.connect(self._update_version)

        self._update_source_dir()
        self._update_install_dir()

        self.thread_pool = QThreadPool()
        self._check_state()

    def _update_progress(self, val):
        self.progressBar.setValue(val)

    def _update_build_text(self, text):
        match = re.match(r"\[([0-9]+)/([0-9]+)\].*", text)
        if match is not None:
            processed_files = int(match.group(1))
            max_files = int(match.group(2))
            self.progressBar.setMaximum(max_files)
            self.progressBar.setValue(processed_files)
        self._update_text(text)

    def _update_text(self, text):
        self.textOutput.insertPlainText(text)
        self.textOutput.moveCursor(QTextCursor.End)

    def _setup_vara(self):
        """
        Downloads VaRA to the current working directory.
        """
        self.statusLabel.setText("Setting up VaRA...")
        self.statusLabel.show()
        path = self.__get_llvm_source_path()

        if os.path.exists(path):
            self.statusLabel.setText("VaRA already checkout.")
        else:
            worker = SetupWorker(path)
            worker.signals.finished.connect(self._setup_done)
            worker.signals.update.connect(self._update_progress)
            worker.signals.text_update.connect(self._update_text)
            self.progressBar.setMaximum(worker.get_steps())
            self.thread_pool.start(worker)

    def _setup_done(self):
        self.statusLabel.setText("Finished setup")
        self._check_state()

    def _build_vara(self):
        self.statusLabel.setText("Building VaRA")
        if self.checkDev.isChecked():
            worker = BuildWorker(self.__get_llvm_source_path(),
                                 self.__get_install_path(),
                                 vara_manager.BuildType.DEV)
            worker.signals.finished.connect(self._build_done)
            worker.signals.text_update.connect(self._update_build_text)
            self.thread_pool.start(worker)

        if self.checkOpt.isChecked():
            raise NotImplementedError

    def _build_done(self):
        self.progressBar.setValue(self.progressBar.maximum())
        self.statusLabel.setText("Finished build")

    def _toggle_advanced_view(self):
        self.advanced_view = not self.advanced_view
        self._set_advanced_view()

    def _set_advanced_view(self):
        if self.advanced_view:
            self.checkDev.setChecked(False)
            self.checkDev.show()
            self.checkOpt.show()
        else:
            self.checkDev.setChecked(True)
            self.checkDev.hide()
            self.checkOpt.hide()

    def _check_state(self):
        self._check_init()
        self._check_versions()

    def _check_init(self):
        path = self.__get_llvm_source_path()
        self.vara_state_mgr.change_llvm_source_folder(path)
        if not os.path.exists(path):
            self.initButton.setEnabled(True)
            self.updateButton.setDisabled(True)
            self.buildButton.setDisabled(True)
        else:
            self.initButton.setDisabled(True)
            self.updateButton.setEnabled(True)
            self.buildButton.setEnabled(True)

    def _check_versions(self):
        if not os.path.exists(self.__get_llvm_source_path()):
            self.llvmStatus.setText("---")
            self.llvmStatus.setStyleSheet("QLabel { color : black; }")
            self.clangStatus.setText("---")
            self.clangStatus.setStyleSheet("QLabel { color : black; }")
            self.varaStatus.setText("---")
            self.varaStatus.setStyleSheet("QLabel { color : black; }")
        else:
            self.llvmStatus.setText("checking...")
            self.llvmStatus.setStyleSheet("QLabel { color : black; }")
            self.clangStatus.setText("checking...")
            self.clangStatus.setStyleSheet("QLabel { color : black; }")
            self.varaStatus.setText("checking...")
            self.varaStatus.setStyleSheet("QLabel { color : black; }")
            self.vara_state_mgr.check_repo_state()

    def _update_version(self, llvm_status, clang_status, vara_status):
        self.llvmStatus.setText(str(llvm_status))
        if llvm_status.state == vara_manager.GitState.OK:
            self.llvmStatus.setStyleSheet("QLabel { color : green; }")
        else:
            self.llvmStatus.setStyleSheet("QLabel { color : orange; }")

        self.clangStatus.setText(str(clang_status))
        if clang_status.state == vara_manager.GitState.OK:
            self.clangStatus.setStyleSheet("QLabel { color : green; }")
        else:
            self.clangStatus.setStyleSheet("QLabel { color : orange; }")

        self.varaStatus.setText(str(vara_status))
        if vara_status.state == vara_manager.GitState.OK:
            self.varaStatus.setStyleSheet("QLabel { color : green; }")
        else:
            self.varaStatus.setStyleSheet("QLabel { color : orange; }")

    def _update_source_dir(self):
        CFG["llvm_source_dir"] = self.__get_llvm_source_path()
        save_config()
        self._check_state()

    def _update_install_dir(self):
        CFG["llvm_install_dir"] = self.__get_install_path()
        save_config()

    def __get_llvm_source_path(self):
        return self.sourcePath.text()

    def __get_install_path(self):
        return self.installPath.text()<|MERGE_RESOLUTION|>--- conflicted
+++ resolved
@@ -97,21 +97,13 @@
         """
         Run, build an installs VaRA in a diffrent thread.
         """
-<<<<<<< HEAD
         try:
-            vara_manager.build_vara(self.path_to_llvm,
-                                    self.install_prefix,
-                                    self.build_type,
-                                    self._update_text)
+            vara_manager.build_vara(
+                Path(self.path_to_llvm), self.install_prefix, self.build_type,
+                self._update_text)
             self.signals.finished.emit()
         except ProcessTerminatedError:
             print("Process was terminated")
-=======
-        vara_manager.build_vara(
-            Path(self.path_to_llvm), self.install_prefix, self.build_type,
-            self._update_text)
-        self.signals.finished.emit()
->>>>>>> c0a2155e
 
 
 class BuildSetup(QWidget, Ui_BuildSetup):
