"""
Utility module for BenchBuild project handling.
"""

from pathlib import Path
import typing as tp
import tempfile

from plumbum import local

from benchbuild.project import ProjectRegistry, Project
from benchbuild.settings import CFG as BB_CFG
from benchbuild.utils.cmd import git
from benchbuild.utils.download import Git
from benchbuild.utils.settings import setup_config

from varats.settings import CFG


def get_project_cls_by_name(project_name: str) -> Project:
    """
    Look up a BenchBuild project by it's name.
    """
    for proj in ProjectRegistry.projects:
        if proj.endswith('gentoo') or proj.endswith("benchbuild"):
            # currently we only support vara provided projects
            continue

        if proj.startswith(project_name):
            return ProjectRegistry.projects[proj]

    raise LookupError


def get_local_project_git_path(project_name: str) -> Path:
    """
    Get the path to the local download location of git repository
    for a given benchbuild project.
    """
    setup_config(BB_CFG, [str(CFG['benchbuild_root']) + "/.benchbuild.yml"])

    project_git_path = Path(str(CFG['benchbuild_root'])) / str(
        BB_CFG["tmp_dir"])
    project_git_path /= project_name if project_name.endswith(
        "-HEAD") else project_name + "-HEAD"

    if not project_git_path.exists():
        project_cls = get_project_cls_by_name(project_name)

        with tempfile.TemporaryDirectory() as tmpdir:
            with local.cwd(tmpdir):
                Git(project_cls.repository,
                    project_cls.SRC_FILE,
                    shallow_clone=False)

    return project_git_path


def get_tagged_commits(project_name: str) -> tp.List[tp.Tuple[str, str]]:
    """
    Get a list of all tagged commits along with their respective tags.
    """
    repo_loc = get_local_project_git_path(project_name)
    with local.cwd(repo_loc):
        # --dereference resolves tag IDs into commits
        # These lines are indicated by the suffix '^{}' (see man git-show-ref)
        ref_list: tp.List[str] = git("show-ref", "--tags",
                                     "--dereference").strip().split("\n")
        ref_list = [ref for ref in ref_list if ref.endswith("^{}")]
        refs: tp.List[tp.Tuple[str, str]] = [
            (ref_split[0], ref_split[1][10:-3])
            for ref_split in [ref.strip().split() for ref in ref_list]
        ]
        return refs


<<<<<<< HEAD
def get_all_revisions_between(c_start: str, c_end: str) -> tp.List[str]:
    """
    Returns a list of all revisions between two commits c_start and c_end (inclusive),
    where c_start comes before c_end.
    It is assumed that the current working directory is the git repository.
    """
    result = [c_start]
    result.extend(
        git("log", "--pretty=%H", "--ancestry-path",
            "{}..{}".format(c_start, c_end)).strip().split())
    return result
=======
def wrap_paths_to_binaries(binaries: tp.List[str]) -> tp.List[Path]:
    """
    Generates a wrapper for project binaries.

    >>> wrap_paths_to_binaries(["src/foo"])
    [PosixPath('src/foo')]

    >>> wrap_paths_to_binaries(["src/foo", "src/bar"])
    [PosixPath('src/foo'), PosixPath('src/bar')]
    """
    return [Path(x) for x in binaries]
>>>>>>> 98427d42
<|MERGE_RESOLUTION|>--- conflicted
+++ resolved
@@ -74,7 +74,6 @@
         return refs
 
 
-<<<<<<< HEAD
 def get_all_revisions_between(c_start: str, c_end: str) -> tp.List[str]:
     """
     Returns a list of all revisions between two commits c_start and c_end (inclusive),
@@ -86,7 +85,8 @@
         git("log", "--pretty=%H", "--ancestry-path",
             "{}..{}".format(c_start, c_end)).strip().split())
     return result
-=======
+
+
 def wrap_paths_to_binaries(binaries: tp.List[str]) -> tp.List[Path]:
     """
     Generates a wrapper for project binaries.
@@ -98,4 +98,3 @@
     [PosixPath('src/foo'), PosixPath('src/bar')]
     """
     return [Path(x) for x in binaries]
->>>>>>> 98427d42
