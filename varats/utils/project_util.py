"""
Utility module for BenchBuild project handling.
"""

from pathlib import Path
import typing as tp
import tempfile

from plumbum import local

from benchbuild.project import ProjectRegistry, Project
from benchbuild.settings import CFG as BB_CFG
from benchbuild.utils.cmd import git
from benchbuild.utils.download import Git
from benchbuild.utils.settings import setup_config

from varats.settings import CFG


def get_project_cls_by_name(project_name: str) -> Project:
    """
    Look up a BenchBuild project by it's name.
    """
    for proj in ProjectRegistry.projects:
        if proj.endswith('gentoo') or proj.endswith("benchbuild"):
            # currently we only support vara provided projects
            continue

        if proj.startswith(project_name):
            return ProjectRegistry.projects[proj]

    raise LookupError


def get_local_project_git_path(project_name: str) -> Path:
    """
    Get the path to the local download location of git repository
    for a given benchbuild project.
    """
    setup_config(BB_CFG, [str(CFG['benchbuild_root']) + "/.benchbuild.yml"])

    project_git_path = Path(str(CFG['benchbuild_root'])) / str(
        BB_CFG["tmp_dir"])
    project_git_path /= project_name if project_name.endswith(
        "-HEAD") else project_name + "-HEAD"

    if not project_git_path.exists():
        project_cls = get_project_cls_by_name(project_name)

        with tempfile.TemporaryDirectory() as tmpdir:
            with local.cwd(tmpdir):
                Git(project_cls.repository,
                    project_cls.SRC_FILE,
                    shallow_clone=False)

    return project_git_path


<<<<<<< HEAD
def get_all_revisions_between(a: str, b: str) -> tp.List[str]:
    """
    Returns a list of all revisions between two commits a and b (inclusive),
    where a comes before b.
    It is assumed that the current working directory is the git repository.
    """
    result = [a]
    result.extend(
        git("log", "--pretty=%H", "--ancestry-path",
            "{}..{}".format(a, b)).strip().split())
    return result
=======
def get_tagged_commits(project_name: str) -> tp.List[tp.Tuple[str, str]]:
    """
    Get a list of all tagged commits along with their respective tags.
    """
    repo_loc = get_local_project_git_path(project_name)
    with local.cwd(repo_loc):
        # --dereference resolves tag IDs into commits
        # These lines are indicated by the suffix '^{}' (see man git-show-ref)
        ref_list: tp.List[str] = git("show-ref", "--tags",
                                     "--dereference").strip().split("\n")
        ref_list = [ref for ref in ref_list if ref.endswith("^{}")]
        refs: tp.List[tp.Tuple[str, str]] = [
            (ref_split[0], ref_split[1][10:-3])
            for ref_split in [ref.strip().split() for ref in ref_list]
        ]
        return refs
>>>>>>> 2d669248
<|MERGE_RESOLUTION|>--- conflicted
+++ resolved
@@ -56,19 +56,6 @@
     return project_git_path
 
 
-<<<<<<< HEAD
-def get_all_revisions_between(a: str, b: str) -> tp.List[str]:
-    """
-    Returns a list of all revisions between two commits a and b (inclusive),
-    where a comes before b.
-    It is assumed that the current working directory is the git repository.
-    """
-    result = [a]
-    result.extend(
-        git("log", "--pretty=%H", "--ancestry-path",
-            "{}..{}".format(a, b)).strip().split())
-    return result
-=======
 def get_tagged_commits(project_name: str) -> tp.List[tp.Tuple[str, str]]:
     """
     Get a list of all tagged commits along with their respective tags.
@@ -85,4 +72,16 @@
             for ref_split in [ref.strip().split() for ref in ref_list]
         ]
         return refs
->>>>>>> 2d669248
+
+
+def get_all_revisions_between(a: str, b: str) -> tp.List[str]:
+    """
+    Returns a list of all revisions between two commits a and b (inclusive),
+    where a comes before b.
+    It is assumed that the current working directory is the git repository.
+    """
+    result = [a]
+    result.extend(
+        git("log", "--pretty=%H", "--ancestry-path",
+            "{}..{}".format(a, b)).strip().split())
+    return result