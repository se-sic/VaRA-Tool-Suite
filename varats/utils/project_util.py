"""
Utility module for BenchBuild project handling.
"""

from pathlib import Path
import typing as tp
import tempfile

from plumbum import local

from benchbuild.project import ProjectRegistry, Project
from benchbuild.settings import CFG as BB_CFG
from benchbuild.utils.cmd import git
from benchbuild.utils.download import Git
from benchbuild.utils.settings import setup_config

from varats.settings import CFG


def get_project_cls_by_name(project_name: str) -> Project:
    """
    Look up a BenchBuild project by it's name.
    """
    for proj in ProjectRegistry.projects:
        if proj.endswith('gentoo') or proj.endswith("benchbuild"):
            # currently we only support vara provided projects
            continue

        if proj.startswith(project_name):
            return ProjectRegistry.projects[proj]

    raise LookupError


def get_local_project_git_path(project_name: str) -> Path:
    """
    Get the path to the local download location of git repository
    for a given benchbuild project.
    """
    setup_config(BB_CFG, [str(CFG['benchbuild_root']) + "/.benchbuild.yml"])

    project_git_path = Path(str(CFG['benchbuild_root'])) / str(
        BB_CFG["tmp_dir"])
    project_git_path /= project_name if project_name.endswith(
        "-HEAD") else project_name + "-HEAD"

    if not project_git_path.exists():
        project_cls = get_project_cls_by_name(project_name)

        with tempfile.TemporaryDirectory() as tmpdir:
            with local.cwd(tmpdir):
                Git(project_cls.repository,
                    project_cls.SRC_FILE,
                    shallow_clone=False)

    return project_git_path


def get_tagged_commits(project_name: str) -> tp.List[tp.Tuple[str, str]]:
    """
    Get a list of all tagged commits along with their respective tags.
    """
    repo_loc = get_local_project_git_path(project_name)
    with local.cwd(repo_loc):
        # --dereference resolves tag IDs into commits
        # These lines are indicated by the suffix '^{}' (see man git-show-ref)
        ref_list: tp.List[str] = git("show-ref", "--tags",
                                     "--dereference").strip().split("\n")
        ref_list = [ref for ref in ref_list if ref.endswith("^{}")]
        refs: tp.List[tp.Tuple[str, str]] = [
            (ref_split[0], ref_split[1][10:-3])
            for ref_split in [ref.strip().split() for ref in ref_list]
        ]
        return refs


<<<<<<< HEAD
=======
def get_all_revisions_between(c_start: str, c_end: str) -> tp.List[str]:
    """
    Returns a list of all revisions between two commits c_start and c_end (inclusive),
    where c_start comes before c_end.
    It is assumed that the current working directory is the git repository.
    """
    result = [c_start]
    result.extend(
        git("log", "--pretty=%H", "--ancestry-path",
            "{}..{}".format(c_start, c_end)).strip().split())
    return result


>>>>>>> ed5b95aa
def wrap_paths_to_binaries(binaries: tp.List[str]) -> tp.List[Path]:
    """
    Generates a wrapper for project binaries.

    >>> wrap_paths_to_binaries(["src/foo"])
    [PosixPath('src/foo')]

    >>> wrap_paths_to_binaries(["src/foo", "src/bar"])
    [PosixPath('src/foo'), PosixPath('src/bar')]
    """
<<<<<<< HEAD
    return [Path(x) for x in binaries]
=======
    return [Path(x) for x in binaries]


class BlockedRevision():
    """
    A revision marked as blocked due to some `reason`.
    """

    def __init__(self, rev_id: str, reason: tp.Optional[str] = None):
        self.__id = rev_id
        self.__reason = reason

    @property
    def reason(self) -> tp.Optional[str]:
        """
        The reason why this revision is blocked.
        """
        return self.__reason

    def __iter__(self) -> tp.Iterator[str]:
        return [self.__id].__iter__()


class BlockedRevisionRange():
    """
    A range of revisions marked as blocked due to some `reason`.
    """

    def __init__(self,
                 id_start: str,
                 id_end: str,
                 reason: tp.Optional[str] = None):
        self.__id_start = id_start
        self.__id_end = id_end
        self.__reason = reason
        # cache for commit hashes
        self.__revision_list: tp.Optional[tp.List[str]] = None

    @property
    def reason(self) -> tp.Optional[str]:
        """
        The reason why this revision range is blocked.
        """
        return self.__reason

    def __iter__(self) -> tp.Iterator[str]:
        if self.__revision_list is None:
            self.__revision_list = get_all_revisions_between(
                self.__id_start, self.__id_end)

        return self.__revision_list.__iter__()


def block_revisions(
        blocks: tp.List[tp.Union[BlockedRevision, BlockedRevisionRange]]
) -> tp.Any:
    """
    Decorator for project classes for blacklisting/blocking revisions.

    This adds a new static method `is_blocked_revision` that checks
    whether a given revision id is marked as blocked.

    Args:
        blocks: A list of `BlockedRevision`s and `BlockedRevisionRange`s.
    """

    def revision_blocker_decorator(cls: tp.Any) -> tp.Any:
        def is_blocked_revision_impl(
                rev_id: str) -> tp.Tuple[bool, tp.Optional[str]]:
            """
            Checks whether a revision is blocked or not. Also returns the
            reason for the block if available.
            """
            # cd to repo because of potential git lookups
            with local.cwd(get_local_project_git_path(cls.NAME)):
                for b_entry in blocks:
                    for b_item in b_entry:
                        if b_item.startswith(rev_id):
                            return True, b_entry.reason
            return False, None

        cls.is_blocked_revision = is_blocked_revision_impl
        return cls

    return revision_blocker_decorator
>>>>>>> ed5b95aa
<|MERGE_RESOLUTION|>--- conflicted
+++ resolved
@@ -74,8 +74,6 @@
         return refs
 
 
-<<<<<<< HEAD
-=======
 def get_all_revisions_between(c_start: str, c_end: str) -> tp.List[str]:
     """
     Returns a list of all revisions between two commits c_start and c_end (inclusive),
@@ -89,7 +87,6 @@
     return result
 
 
->>>>>>> ed5b95aa
 def wrap_paths_to_binaries(binaries: tp.List[str]) -> tp.List[Path]:
     """
     Generates a wrapper for project binaries.
@@ -100,9 +97,6 @@
     >>> wrap_paths_to_binaries(["src/foo", "src/bar"])
     [PosixPath('src/foo'), PosixPath('src/bar')]
     """
-<<<<<<< HEAD
-    return [Path(x) for x in binaries]
-=======
     return [Path(x) for x in binaries]
 
 
@@ -187,5 +181,4 @@
         cls.is_blocked_revision = is_blocked_revision_impl
         return cls
 
-    return revision_blocker_decorator
->>>>>>> ed5b95aa
+    return revision_blocker_decorator