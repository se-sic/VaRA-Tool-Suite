"""
Utility module for BenchBuild project handling.
"""
from pathlib import Path
import typing as tp
import tempfile

from plumbum import local

from benchbuild.project import ProjectRegistry, Project
from benchbuild.settings import CFG as BB_CFG
from benchbuild.utils.cmd import git
from benchbuild.utils.download import Git
from benchbuild.utils.settings import setup_config

from varats.settings import CFG


def get_project_cls_by_name(project_name: str) -> Project:
    """
    Look up a BenchBuild project by it's name.
    """
    for proj in ProjectRegistry.projects:
        if proj.endswith('gentoo') or proj.endswith("benchbuild"):
            # currently we only support vara provided projects
            continue

        if proj.startswith(project_name):
            return ProjectRegistry.projects[proj]

    raise LookupError


def get_local_project_git_path(project_name: str) -> Path:
    """
    Get the path to the local download location of git repository
    for a given benchbuild project.
    """
    setup_config(BB_CFG, [str(CFG['benchbuild_root']) + "/.benchbuild.yml"])

    project_git_path = Path(str(CFG['benchbuild_root'])) / str(
        BB_CFG["tmp_dir"])
    project_git_path /= project_name if project_name.endswith(
        "-HEAD") else project_name + "-HEAD"

    if not project_git_path.exists():
        project_cls = get_project_cls_by_name(project_name)

        with tempfile.TemporaryDirectory() as tmpdir:
            with local.cwd(tmpdir):
                Git(project_cls.repository,
                    project_cls.SRC_FILE,
                    shallow_clone=False)

    return project_git_path


def get_tagged_commits(project_name: str) -> tp.List[tp.Tuple[str, str]]:
    """
    Get a list of all tagged commits along with their respective tags.
    """
    repo_loc = get_local_project_git_path(project_name)
    with local.cwd(repo_loc):
        # --dereference resolves tag IDs into commits
        # These lines are indicated by the suffix '^{}' (see man git-show-ref)
        ref_list: tp.List[str] = git("show-ref", "--tags",
                                     "--dereference").strip().split("\n")
        ref_list = [ref for ref in ref_list if ref.endswith("^{}")]
        refs: tp.List[tp.Tuple[str, str]] = [
            (ref_split[0], ref_split[1][10:-3])
            for ref_split in [ref.strip().split() for ref in ref_list]
        ]
        return refs


<<<<<<< HEAD
def get_all_revisions_between(a: str, b: str) -> tp.List[str]:
    """
    Returns a list of all revisions between two commits a and b (inclusive),
    where a comes before b.
    It is assumed that the current working directory is the git repository.
    """
    result = [a]
    result.extend(
        git("log", "--pretty=%H", "--ancestry-path",
            "{}..{}".format(a, b)).strip().split())
    return result


class BlockedRevision():
    """
    A revision marked as blocked due to some `reason`.
    """

    def __init__(self, rev_id: str, reason: tp.Optional[str] = None):
        self.__id = rev_id
        self.__reason = reason

    @property
    def reason(self):
        """
        The reason why this revision is blocked.
        """
        return self.__reason

    def __iter__(self):
        return [self.__id].__iter__()


class BlockedRevisionRange():
    """
    A range of revisions marked as blocked due to some `reason`.
    """

    def __init__(self,
                 id_start: str,
                 id_end: str,
                 reason: tp.Optional[str] = None):
        self.__id_start = id_start
        self.__id_end = id_end
        self.__reason = reason
        # cache for commit hashes
        self.__revision_list: tp.Optional[tp.List[str]] = None

    @property
    def reason(self):
        """
        The reason why this revision range is blocked.
        """
        return self.__reason

    def __iter__(self):
        if self.__revision_list is None:
            self.__revision_list = get_all_revisions_between(
                self.__id_start, self.__id_end)

        return self.__revision_list.__iter__()


def block_revisions(
        blocks: tp.List[tp.Union[BlockedRevision, BlockedRevisionRange]]):
    """
    Decorator for project classes for blacklisting/blocking revisions.

    This adds a new static method `is_blocked_revision` that checks
    whether a given revision id is marked as blocked.

    Args:
        blocks: A list of `BlockedRevision`s and `BlockedRevisionRange`s.
    """

    def revision_blocker_decorator(cls):

        @staticmethod
        def is_blocked_revision_impl(
                rev_id: str) -> tp.Tuple[bool, tp.Optional[str]]:
            """
            Checks whether a revision is blocked or not. Also returns the
            reason for the block if available.
            """
            # cd to repo because of potential git lookups
            with local.cwd(get_local_project_git_path(cls.NAME)):
                for b_entry in blocks:
                    for b_item in b_entry:
                        if b_item.startswith(rev_id):
                            return True, b_entry.reason
            return False, None

        cls.is_blocked_revision = is_blocked_revision_impl
        return cls

    return revision_blocker_decorator
=======
def get_all_revisions_between(c_start: str, c_end: str) -> tp.List[str]:
    """
    Returns a list of all revisions between two commits c_start and c_end (inclusive),
    where c_start comes before c_end.
    It is assumed that the current working directory is the git repository.
    """
    result = [c_start]
    result.extend(
        git("log", "--pretty=%H", "--ancestry-path",
            "{}..{}".format(c_start, c_end)).strip().split())
    return result


def wrap_paths_to_binaries(binaries: tp.List[str]) -> tp.List[Path]:
    """
    Generates a wrapper for project binaries.

    >>> wrap_paths_to_binaries(["src/foo"])
    [PosixPath('src/foo')]

    >>> wrap_paths_to_binaries(["src/foo", "src/bar"])
    [PosixPath('src/foo'), PosixPath('src/bar')]
    """
    return [Path(x) for x in binaries]
>>>>>>> d3c8d596
<|MERGE_RESOLUTION|>--- conflicted
+++ resolved
@@ -1,6 +1,7 @@
 """
 Utility module for BenchBuild project handling.
 """
+
 from pathlib import Path
 import typing as tp
 import tempfile
@@ -73,18 +74,30 @@
         return refs
 
 
-<<<<<<< HEAD
-def get_all_revisions_between(a: str, b: str) -> tp.List[str]:
+def get_all_revisions_between(c_start: str, c_end: str) -> tp.List[str]:
     """
-    Returns a list of all revisions between two commits a and b (inclusive),
-    where a comes before b.
+    Returns a list of all revisions between two commits c_start and c_end (inclusive),
+    where c_start comes before c_end.
     It is assumed that the current working directory is the git repository.
     """
-    result = [a]
+    result = [c_start]
     result.extend(
         git("log", "--pretty=%H", "--ancestry-path",
-            "{}..{}".format(a, b)).strip().split())
+            "{}..{}".format(c_start, c_end)).strip().split())
     return result
+
+
+def wrap_paths_to_binaries(binaries: tp.List[str]) -> tp.List[Path]:
+    """
+    Generates a wrapper for project binaries.
+
+    >>> wrap_paths_to_binaries(["src/foo"])
+    [PosixPath('src/foo')]
+
+    >>> wrap_paths_to_binaries(["src/foo", "src/bar"])
+    [PosixPath('src/foo'), PosixPath('src/bar')]
+    """
+    return [Path(x) for x in binaries]
 
 
 class BlockedRevision():
@@ -169,30 +182,4 @@
         cls.is_blocked_revision = is_blocked_revision_impl
         return cls
 
-    return revision_blocker_decorator
-=======
-def get_all_revisions_between(c_start: str, c_end: str) -> tp.List[str]:
-    """
-    Returns a list of all revisions between two commits c_start and c_end (inclusive),
-    where c_start comes before c_end.
-    It is assumed that the current working directory is the git repository.
-    """
-    result = [c_start]
-    result.extend(
-        git("log", "--pretty=%H", "--ancestry-path",
-            "{}..{}".format(c_start, c_end)).strip().split())
-    return result
-
-
-def wrap_paths_to_binaries(binaries: tp.List[str]) -> tp.List[Path]:
-    """
-    Generates a wrapper for project binaries.
-
-    >>> wrap_paths_to_binaries(["src/foo"])
-    [PosixPath('src/foo')]
-
-    >>> wrap_paths_to_binaries(["src/foo", "src/bar"])
-    [PosixPath('src/foo'), PosixPath('src/bar')]
-    """
-    return [Path(x) for x in binaries]
->>>>>>> d3c8d596
+    return revision_blocker_decorator