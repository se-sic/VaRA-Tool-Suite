#!/usr/bin/env python3
"""
Main drivers for VaRA-TS
"""

import os
import sys
import argparse
from argparse_utils import enum_action

from pathlib import Path

import varats.development as dev
from varats import settings
from varats.settings import get_value_or_default,\
    CFG, generate_benchbuild_config, save_config
from varats.gui.main_window import MainWindow
from varats.gui.buildsetup_window import BuildSetup
from varats.vara_manager import setup_vara, BuildType, LLVMProjects
from varats.tools.commit_map import generate_commit_map, store_commit_map
from varats.plots.plots import extend_parser_with_plot_args, build_plot
from varats.utils.cli_util import cli_yn_choice
from varats.paper.case_study import SamplingMethod, generate_case_study,\
    store_case_study
import varats.paper.paper_config_manager as PCM

from PyQt5.QtWidgets import QApplication, QMessageBox


class VaRATSGui:

    def __init__(self):
        self.app = QApplication(sys.argv)

        if settings.CFG["config_file"].value is None:
            err = QMessageBox()
            err.setIcon(QMessageBox.Warning)
            err.setWindowTitle("Missing config file.")
            err.setText("Could not find VaRA config file.\n"
                        "Should we create a config file in the current folder?")
            err.setStandardButtons(QMessageBox.Yes | QMessageBox.No)
            answer = err.exec_()
            if answer == QMessageBox.Yes:
                settings.save_config()
            else:
                sys.exit()

        self.main_window = MainWindow()

    def main(self):
        """Setup and Run Qt application"""
        sys.exit(self.app.exec_())


class VaRATSSetup:

    def __init__(self):
        self.app = QApplication(sys.argv)
        self.main_window = BuildSetup()

    def main(self):
        sys.exit(self.app.exec_())


def main_graph_view():
    """
    Start VaRA-TS driver and run application.
    """
    driver = VaRATSGui()
    driver.main()


def update_term(text):
    text = text.replace(os.linesep, ' ')
    _, columns = os.popen('/bin/stty size', 'r').read().split()
    print(text, end=(int(columns) - len(text) - 1) * ' ' + '\r', flush=True)


def build_setup():
    """
    Build VaRA on cli.
    """
    llvm_src_dir = get_value_or_default(CFG, "llvm_source_dir",
                                        str(os.getcwd()) + "/vara-llvm/")
    llvm_install_dir = get_value_or_default(CFG, "llvm_install_dir",
                                            str(os.getcwd()) + "/VaRA/")

    parser = argparse.ArgumentParser("Build LLVM environment")

    parser.add_argument("-i", "--init", action="store_true", default=False,
                        help="Initializes VaRA and all components.")
    parser.add_argument("-u", "--update", action="store_true", default=False,
                        help="Updates VaRA and all components.")
    parser.add_argument("-b", "--build",
                        help="Builds VaRA and all components.",
                        action="store_true", default=False)
    parser.add_argument("--version", default=None, nargs="?",
                        help="Version to download.")
    parser.add_argument("--buildtype", default="dev", nargs="?",
                        help="Build type to use for LLVM and all subpackages.")
    parser.add_argument("llvmfolder", help="Folder of LLVM. (Optional)",
                        nargs='?', default=llvm_src_dir)
    parser.add_argument("installprefix", default=llvm_install_dir, nargs='?',
                        help="Folder to install LLVM. (Optional)")

    args = parser.parse_args()

    build_type = parse_string_to_build_type(args.buildtype)

    if not (args.init or args.update or args.build):
        parser.error("At least one argument of --init, --update or --build " +
                     "must be given.")

    vara_version = args.version if args.version is not None else CFG['version']

    own_libgit2 = bool(CFG["own_libgit2"])

    setup_vara(args.init, args.update, args.build, args.llvmfolder,
               args.installprefix, own_libgit2, vara_version, build_type,
               update_term)


def parse_string_to_build_type(build_type: str) -> BuildType:
    """
    Convert a string into a BuildType

    Test:
    >>> parse_string_to_build_type("DBG")
    <BuildType.DBG: 1>

    >>> parse_string_to_build_type("PGO")
    <BuildType.PGO: 4>

    >>> parse_string_to_build_type("DEV")
    <BuildType.DEV: 2>

    >>> parse_string_to_build_type("random string")
    <BuildType.DEV: 2>

    >>> parse_string_to_build_type("oPt")
    <BuildType.OPT: 3>

    >>> parse_string_to_build_type("OPT")
    <BuildType.OPT: 3>
    """
    build_type = build_type.upper()
    if build_type == "DBG":
        return BuildType.DBG
    if build_type == "DEV":
        return BuildType.DEV
    if build_type == "OPT":
        return BuildType.OPT
    if build_type == "PGO":
        return BuildType.PGO

    return BuildType.DEV


def main_gen_graph():
    """
    Main function for the graph generator.

    `vara-gen-graph`
    """
    parser = argparse.ArgumentParser("VaRA graph generator")
    parser.add_argument(
        "-r", "--result-folder", help="Folder with result files")
    parser.add_argument("-p", "--project", help="Project name")
    parser.add_argument("-c", "--cmap", help="Path to commit map")
    parser.add_argument("-g", "--graph", help="Graph type")
    parser.add_argument(
        "-v",
        "--view",
        help="Show the plot instead of saving it",
        action='store_true',
        default=False)

    extend_parser_with_plot_args(parser)

    args = {
        k: v
        for k, v in vars(parser.parse_args()).items() if v is not None
    }

    build_plot(**args)


def main_gen_benchbuild_config():
    """
    Main function for the benchbuild config creator.

    `vara-gen-bbconfig`
    """
    parser = argparse.ArgumentParser("Benchbuild config generator.")
    parser.add_argument("--bb-root",
                        help="Set an alternative BenchBuild root folder.")
    if settings.CFG["config_file"].value is None:
        if cli_yn_choice("Error! No VaRA config found. Should we create one?"):
            save_config()
        else:
            sys.exit()

    args = parser.parse_args()
    if args.bb_root is not None:
        if os.path.isabs(str(args.bb_root)):
            bb_root_path = str(args.bb_root)
        else:
            bb_root_path = os.path.dirname(str(CFG["config_file"])) +\
                "/" + str(args.bb_root)

        print("Setting BB path to: ", bb_root_path)
        CFG["benchbuild_root"] = bb_root_path
        save_config()

    if CFG["benchbuild_root"].value is None:
        CFG["benchbuild_root"] = os.path.dirname(str(CFG["config_file"]))\
                                                 + "/benchbuild"
        print("Setting BB path to: ", CFG["benchbuild_root"])
        save_config()

    generate_benchbuild_config(CFG, str(CFG["benchbuild_root"]) +
                               "/.benchbuild.yml")


def main_gen_commitmap():
    """
    Create a commit map for a repository.
    """
    parser = argparse.ArgumentParser("vara-gen-commitmap")
    parser.add_argument("path", help="Path to git repository")
    parser.add_argument(
        "--end", help="End of the commit range (inclusive)", default="HEAD")
    parser.add_argument(
        "--start", help="Start of the commit range (exclusive)", default=None)

    sub_parsers = parser.add_subparsers(
        help="File type to generate.", dest="command")
    cm_parser = sub_parsers.add_parser('cmap', help="Generate a commit map.")
    cm_parser.add_argument("-o", "--output", help="Output filename")

    cs_parser = sub_parsers.add_parser(
        'case-study', help="Generate a case study.")
    cs_parser.add_argument("distribution", action=enum_action(SamplingMethod))
    # TODO (se-passau/VaRA#410): this needs to be a full path to the paper
    #                            folder + config
    cs_parser.add_argument("paper_path", help="Path to paper folder.")
    cs_parser.add_argument(
        "--num-rev",
        type=int,
        default=10,
        help="Number of revisions to select.")
    cs_parser.add_argument(
        "--version", type=int, default=0, help="Case study version.")

    args = parser.parse_args()

    if args.path.endswith(".git"):
        path = Path(args.path[:-4])
    else:
        path = Path(args.path)

    if not path.exists():
        raise argparse.ArgumentTypeError("Repository path does not exist")

    cmap = generate_commit_map(path, args.end, args.start)
    if args.command == 'case-study':
        paper_path = Path(args.paper_path)
        if not paper_path.exists():
            raise argparse.ArgumentTypeError("Paper path does not exist")

        case_study = generate_case_study(args.distribution, args.num_rev, cmap,
                                         path.stem.replace("-HEAD", ""),
                                         args.version)
        store_case_study(case_study, paper_path)
    else:
        if args.output is None:
            output_name = "{result_folder}/{project_name}/{file_name}.cmap"\
                .format(
                    result_folder=CFG["result_dir"],
                    project_name=path.name.replace("-HEAD", ""),
                    file_name=path.name.replace("-HEAD", ""))
        else:
            if args.output.endswith(".cmap"):
                output_name = args.output
            else:
                output_name = args.output + ".cmap"
        store_commit_map(cmap, output_name)


<<<<<<< HEAD
def main_casestudy():
    """
    Allow easier management of case studies
    """
    parser = argparse.ArgumentParser("VaRA case-study manager")
    sub_parsers = parser.add_subparsers(help="Subcommand", dest="subcommand")

    status_parser = sub_parsers.add_parser(
        'status', help="Show status of current case study")
    status_parser.add_argument(
        "--filter-regex",
        help="Provide a regex to filter the shown case studies",
        type=str,
        default=".*")
    status_parser.add_argument(
        "--paper_config",
        help="Use this paper config instead of the configured one",
        default=None)
    status_parser.add_argument(
        "-s",
        "--short",
        help="Only print a short summary",
        action="store_true",
        default=False)

    args = parser.parse_args()
    if args.subcommand == 'status':
        if args.paper_config is not None:
            CFG['paper_config']['current_config'] = args.paper_config

        PCM.show_status_of_case_studies(args.filter_regex, args.short)
=======
def main_develop():
    """
    Handle and simplify common developer interactions with the project.
    """
    parser = argparse.ArgumentParser("Developer helper")
    sub_parsers = parser.add_subparsers(help="Sub commands", dest="command")

    # new-branch
    new_branch_parser = sub_parsers.add_parser('new-branch')
    new_branch_parser.add_argument(
        'branch_name', type=str, help='Name of the new branch')
    new_branch_parser.add_argument(
        'projects',
        nargs='+',
        action=enum_action(LLVMProjects),
        help="Projects to work on.")

    # checkout
    checkout_parser = sub_parsers.add_parser('checkout')
    checkout_parser.add_argument(
        'branch_name', type=str, help='Name of the new branch')
    checkout_parser.add_argument(
        'projects',
        nargs='+',
        action=enum_action(LLVMProjects),
        help="Projects to work on.")
    checkout_parser.add_argument('-r', '--remote', action='store_true')

    # git pull
    pull_parser = sub_parsers.add_parser('pull')
    pull_parser.add_argument(
        'projects',
        nargs='+',
        action=enum_action(LLVMProjects),
        help="Projects to work on.")

    # git push
    push_parser = sub_parsers.add_parser('push')
    push_parser.add_argument(
        'projects',
        nargs='+',
        action=enum_action(LLVMProjects),
        help="Projects to work on.")

    # git status
    status_parser = sub_parsers.add_parser('status')
    status_parser.add_argument(
        'projects',
        nargs='+',
        action=enum_action(LLVMProjects),
        help="Projects to work on.")

    # list dev-branches
    status_parser = sub_parsers.add_parser(
        'f-branches', help="List all remote feature branches")

    args = parser.parse_args()
    if args.command == 'new-branch':
        dev.create_new_branch_for_projects(args.branch_name, args.projects)
    elif args.command == 'checkout':
        if args.remote:
            dev.checkout_remote_branch_for_projects(args.branch_name,
                                                    args.projects)
        else:
            dev.checkout_branch_for_projects(args.branch_name, args.projects)
    elif args.command == 'pull':
        dev.pull_projects(args.projects)
    elif args.command == 'push':
        dev.push_projects(args.projects)
    elif args.command == 'status':
        dev.show_status_for_projects(args.projects)
    elif args.command == 'f-branches':
        dev.show_dev_branches(
            [LLVMProjects.llvm, LLVMProjects.clang, LLVMProjects.vara])
    else:
        parser.print_help()
>>>>>>> 6c800850
<|MERGE_RESOLUTION|>--- conflicted
+++ resolved
@@ -287,7 +287,6 @@
         store_commit_map(cmap, output_name)
 
 
-<<<<<<< HEAD
 def main_casestudy():
     """
     Allow easier management of case studies
@@ -319,7 +318,8 @@
             CFG['paper_config']['current_config'] = args.paper_config
 
         PCM.show_status_of_case_studies(args.filter_regex, args.short)
-=======
+
+
 def main_develop():
     """
     Handle and simplify common developer interactions with the project.
@@ -395,5 +395,4 @@
         dev.show_dev_branches(
             [LLVMProjects.llvm, LLVMProjects.clang, LLVMProjects.vara])
     else:
-        parser.print_help()
->>>>>>> 6c800850
+        parser.print_help()