<<<<<<< HEAD
#!/usr/bin/env python3
"""
Main drivers for VaRA-TS
"""

import os
import sys
import argparse
import re
import typing as tp
from pathlib import Path
from argparse_utils import enum_action

from PyQt5.QtWidgets import QApplication, QMessageBox
from PyQt5.QtCore import Qt

import varats.development as dev
from varats import settings
import varats.security as sec
from varats.settings import (get_value_or_default, CFG,
                             generate_benchbuild_config, save_config)
from varats.gui.main_window import MainWindow
from varats.gui.buildsetup_window import BuildSetup
from varats.vara_manager import (setup_vara, BuildType, LLVMProjects,
                                 convert_to_llvmprojects_enum,
                                 generate_full_list_of_llvmprojects,
                                 generate_vara_list_of_llvmprojects,
                                 ProcessManager)
from varats.tools.commit_map import (store_commit_map, get_commit_map,
                                     create_lazy_commit_map_loader)
from varats.plots.plots import (extend_parser_with_plot_args, build_plot,
                                PlotRegistry)
from varats.plots.plot import PlotDataEmpty
from varats.utils.cli_util import cli_yn_choice
from varats.utils.project_util import get_local_project_git_path
from varats.paper.case_study import (SamplingMethod, ExtenderStrategy,
                                     extend_case_study, generate_case_study,
                                     load_case_study_from_file,
                                     store_case_study, ReleaseType)
import varats.paper.paper_config_manager as PCM
from varats.paper.paper_config import get_paper_config
from varats.data.report import MetaReport


class VaRATSGui:
    """
    Start VaRA-TS grafical user interface for graphs.
    """

    def __init__(self) -> None:
        if hasattr(Qt, 'AA_EnableHighDpiScaling'):
            QApplication.setAttribute(Qt.AA_EnableHighDpiScaling, True)
        if hasattr(Qt, 'AA_UseHighDpiPixmaps'):
            QApplication.setAttribute(Qt.AA_UseHighDpiPixmaps, True)

        self.app = QApplication(sys.argv)

        if settings.CFG["config_file"].value is None:
            err = QMessageBox()
            err.setIcon(QMessageBox.Warning)
            err.setWindowTitle("Missing config file.")
            err.setText("Could not find VaRA config file.\n"
                        "Should we create a config file in the current folder?")
            err.setStandardButtons(QMessageBox.Yes | QMessageBox.No)
            answer = err.exec_()
            if answer == QMessageBox.Yes:
                settings.save_config()
            else:
                sys.exit()

        self.main_window = MainWindow()

    def main(self) -> None:
        """Setup and Run Qt application"""
        ret = self.app.exec_()
        ProcessManager.shutdown()
        sys.exit(ret)


class VaRATSSetup:
    """
    Start VaRA-TS grafical user interface for setting up VaRA.
    """

    def __init__(self) -> None:
        if hasattr(Qt, 'AA_EnableHighDpiScaling'):
            QApplication.setAttribute(Qt.AA_EnableHighDpiScaling, True)
        if hasattr(Qt, 'AA_UseHighDpiPixmaps'):
            QApplication.setAttribute(Qt.AA_UseHighDpiPixmaps, True)

        self.app = QApplication(sys.argv)
        self.main_window = BuildSetup()

    def main(self) -> None:
        """
        Start VaRA setup GUI
        """
        sys.exit(self.app.exec_())


def main_graph_view() -> None:
    """
    Start VaRA-TS driver and run application.
    """
    driver = VaRATSGui()
    driver.main()


def update_term(text: str, enable_inline: bool = False) -> None:
    """
    Print/Update terminal text with/without producing new lines.

    Args:
        text: output text that should be printed
        enable_inline: print lines without new lines
    """
    text = text.replace(os.linesep, '').strip()
    if not text:
        return
    if enable_inline:
        _, columns = os.popen('/bin/stty size', 'r').read().split()
        print(text, end=(int(columns) - len(text) - 1) * ' ' + '\r', flush=True)
    else:
        print(text)


def build_setup() -> None:
    """
    Build VaRA on cli.
    """
    llvm_src_dir = get_value_or_default(CFG, "llvm_source_dir",
                                        str(os.getcwd()) + "/vara-llvm/")
    llvm_install_dir = get_value_or_default(CFG, "llvm_install_dir",
                                            str(os.getcwd()) + "/VaRA/")

    parser = argparse.ArgumentParser("Build LLVM environment")

    parser.add_argument("-c",
                        "--config",
                        action="store_true",
                        default=False,
                        help="Only create a VaRA config file.")
    parser.add_argument("-i",
                        "--init",
                        action="store_true",
                        default=False,
                        help="Initializes VaRA and all components.")
    parser.add_argument("-u",
                        "--update",
                        action="store_true",
                        default=False,
                        help="Updates VaRA and all components.")
    parser.add_argument("-b",
                        "--build",
                        help="Builds VaRA and all components.",
                        action="store_true",
                        default=False)
    parser.add_argument("--version",
                        default=None,
                        nargs="?",
                        help="Version to download.")
    parser.add_argument("--buildtype",
                        default="dev",
                        choices=['dev', 'opt', 'pgo', 'dbg', 'dev-san'],
                        nargs="?",
                        help="Build type to use for LLVM and all subpackages.")
    parser.add_argument("llvmfolder",
                        help="Folder of LLVM. (Optional)",
                        nargs='?',
                        default=llvm_src_dir)
    parser.add_argument("installprefix",
                        default=llvm_install_dir,
                        nargs='?',
                        help="Folder to install LLVM. (Optional)")

    args = parser.parse_args()

    if not (args.config or args.init or args.update or args.build):
        parser.error(
            "At least one argument of --config, --init, --update or --build " +
            "must be given.")

    if args.config:
        save_config()
        return

    build_type = parse_string_to_build_type(args.buildtype)

    vara_version = args.version if args.version is not None else CFG['version']

    own_libgit2 = bool(CFG["own_libgit2"])
    include_phasar = bool(CFG["include_phasar"])

    setup_vara(args.init, args.update, args.build, Path(args.llvmfolder),
               args.installprefix, own_libgit2, include_phasar, vara_version,
               build_type, update_term)


def parse_string_to_build_type(build_type: str) -> BuildType:
    """
    Convert a string into a BuildType

    Args:
        build_type: VaRA build configuration

    Test:
    >>> parse_string_to_build_type("DBG")
    <BuildType.DBG: 1>

    >>> parse_string_to_build_type("PGO")
    <BuildType.PGO: 4>

    >>> parse_string_to_build_type("DEV")
    <BuildType.DEV: 2>

    >>> parse_string_to_build_type("random string")
    <BuildType.DEV: 2>

    >>> parse_string_to_build_type("oPt")
    <BuildType.OPT: 3>

    >>> parse_string_to_build_type("OPT")
    <BuildType.OPT: 3>

    >>> parse_string_to_build_type("DEV-SAN")
    <BuildType.DEV_SAN: 5>
    """
    build_type = build_type.upper()
    if build_type == "DBG":
        return BuildType.DBG
    if build_type == "DEV":
        return BuildType.DEV
    if build_type == "OPT":
        return BuildType.OPT
    if build_type == "PGO":
        return BuildType.PGO
    if build_type == "DEV-SAN":
        return BuildType.DEV_SAN

    return BuildType.DEV


def main_plot() -> None:
    """
    Main function for the graph generator.

    `vara-plot`
    """
    parser = argparse.ArgumentParser("VaRA plot generator")
    parser.add_argument("plot_type",
                        help="Plot to generate." +
                        PlotRegistry.get_plot_types_help_string())
    parser.add_argument("-r",
                        "--result-output",
                        help="Folder with result files")
    parser.add_argument("-p", "--project", help="Project name")
    parser.add_argument("-c",
                        "--cmap",
                        help="Path to commit map",
                        default=None,
                        type=Path)
    parser.add_argument("-v",
                        "--view",
                        help="Show the plot instead of saving it",
                        action='store_true',
                        default=False)
    parser.add_argument("--cs-path", help="Path to case_study", default=None)
    parser.add_argument(
        "--paper-config",
        help="Generate plots for all case studies in the current paper config",
        action='store_true',
        default=False)
    parser.add_argument(
        "--sep-stages",
        help="Separate different stages of case study in the plot.",
        action='store_true',
        default=False)
    parser.add_argument("--report-type",
                        help="The report type to generate the plot for."
                        "Plots may ignore this option.",
                        default="EmptyReport")

    extend_parser_with_plot_args(parser)

    args = {k: v for k, v in vars(parser.parse_args()).items() if v is not None}

    # Setup default result folder
    if 'result_output' not in args:
        args['plot_dir'] = str(CFG['plots']['plot_dir'])
    else:
        args['plot_dir'] = args['result_output']
        del args['result_output']  # clear parameter

    if not Path(args['plot_dir']).exists():
        print("Could not find output dir {plot_dir}".format(
            plot_dir=args['plot_dir']))
        return

    print("Writing plots to: {plot_dir}".format(plot_dir=args['plot_dir']))

    if args['paper_config']:
        paper_config = get_paper_config()
        for case_study in paper_config.get_all_case_studies():
            project_name = case_study.project_name
            args['project'] = project_name
            args['get_cmap'] = create_lazy_commit_map_loader(
                project_name, args.get('cmap', None))

            args['plot_case_study'] = case_study
            try:
                build_plot(**args)
            except PlotDataEmpty:
                print("Could not build plot for {} there was no data".format(
                    project_name))
    else:
        if 'project' in args:
            args['get_cmap'] = create_lazy_commit_map_loader(
                args['project'], args.get('cmap', None))
        if 'cs_path' in args:
            case_study_path = Path(args['cs_path'])
            args['plot_case_study'] = load_case_study_from_file(case_study_path)
        else:
            args['plot_case_study'] = None

        build_plot(**args)


def main_gen_benchbuild_config() -> None:
    """
    Main function for the benchbuild config creator.

    `vara-gen-bbconfig`
    """
    parser = argparse.ArgumentParser("Benchbuild config generator.")
    parser.add_argument("--bb-root",
                        help="Set an alternative BenchBuild root folder.")
    if settings.CFG["config_file"].value is None:
        if cli_yn_choice("Error! No VaRA config found. Should we create one?"):
            save_config()
        else:
            sys.exit()

    args = parser.parse_args()
    if args.bb_root is not None:
        if os.path.isabs(str(args.bb_root)):
            bb_root_path = str(args.bb_root)
        else:
            bb_root_path = os.path.dirname(str(CFG["config_file"])) + \
                           "/" + str(args.bb_root)

        print("Setting BB path to: ", bb_root_path)
        CFG["benchbuild_root"] = bb_root_path
        save_config()

    if CFG["benchbuild_root"].value is None:
        CFG["benchbuild_root"] = os.path.dirname(str(CFG["config_file"])) \
                                 + "/benchbuild"
        print("Setting BB path to: ", CFG["benchbuild_root"])
        save_config()

    generate_benchbuild_config(CFG,
                               str(CFG["benchbuild_root"]) + "/.benchbuild.yml")


def main_gen_commitmap() -> None:
    """
    Create a commit map for a repository.
    """
    parser = argparse.ArgumentParser("vara-gen-commitmap")
    parser.add_argument("project_name", help="Name of the project")
    parser.add_argument("--path", help="Path to git repository", default=None)
    parser.add_argument("--end",
                        help="End of the commit range (inclusive)",
                        default="HEAD")
    parser.add_argument("--start",
                        help="Start of the commit range (exclusive)",
                        default=None)
    parser.add_argument("-o", "--output", help="Output filename")

    args = parser.parse_args()

    if args.path is None:
        path = None
    elif args.path.endswith(".git"):
        path = Path(args.path[:-4])
    else:
        path = Path(args.path)

    if path is not None and not path.exists():
        raise argparse.ArgumentTypeError("Repository path does not exist")

    cmap = get_commit_map(args.project_name, path, args.end, args.start)

    if args.output is None:
        if path is not None:
            default_name = path.name.replace("-HEAD", "")
        else:
            default_name = args.project_name

        output_name = "{result_folder}/{project_name}/{file_name}.cmap" \
            .format(
                result_folder=CFG["result_dir"],
                project_name=default_name,
                file_name=default_name
            )
    else:
        if args.output.endswith(".cmap"):
            output_name = args.output
        else:
            output_name = args.output + ".cmap"
    store_commit_map(cmap, output_name)


def main_casestudy() -> None:
    """
    Allow easier management of case studies
    """
    parser = argparse.ArgumentParser("VaRA case-study manager")
    sub_parsers = parser.add_subparsers(help="Subcommand", dest="subcommand")

    status_parser = sub_parsers.add_parser(
        'status', help="Show status of current case study")
    status_parser.add_argument(
        "report_name",
        help=("Provide a report name to "
              "select which files are considered for the status"),
        choices=MetaReport.REPORT_TYPES.keys(),
        type=str,
        default=".*")
    status_parser.add_argument(
        "--filter-regex",
        help="Provide a regex to filter the shown case studies",
        type=str,
        default=".*")
    status_parser.add_argument(
        "--paper_config",
        help="Use this paper config instead of the configured one",
        default=None)
    status_parser.add_argument("-s",
                               "--short",
                               help="Only print a short summary",
                               action="store_true",
                               default=False)
    status_parser.add_argument(
        "--list-revs",
        help="Print a list of revisions for every stage and every case study",
        action="store_true",
        default=False)
    status_parser.add_argument("--ws",
                               help="Print status with stage separation",
                               action="store_true",
                               default=False)
    status_parser.add_argument(
        "--sorted",
        help="Sort the revisions in the order they are printed by git log.",
        action="store_true",
        default=False)
    status_parser.add_argument("--legend",
                               help="Print status with legend",
                               action="store_true",
                               default=False)

    def add_common_args(sub_parser: argparse.ArgumentParser) -> None:
        """
        Group common args to provide all args on different sub parsers.
        """
        sub_parser.add_argument("--git-path",
                                help="Path to git repository",
                                default=None)
        sub_parser.add_argument("-p",
                                "--project",
                                help="Project name",
                                default=None)
        sub_parser.add_argument("--end",
                                help="End of the commit range (inclusive)",
                                default="HEAD")
        sub_parser.add_argument("--start",
                                help="Start of the commit range (exclusive)",
                                default=None)
        sub_parser.add_argument(
            "--extra-revs",
            nargs="+",
            default=[],
            help="Add a list of additional revisions to the case-study")
        sub_parser.add_argument(
            "--revs-per-year",
            type=int,
            default=0,
            help="Add this many revisions per year to the case-study.")
        sub_parser.add_argument(
            "--revs-year-sep",
            action="store_true",
            default=False,
            help=
            "Separate the revisions in different stages per year (when using \'--revs-per-year\')."
        )
        sub_parser.add_argument("--num-rev",
                                type=int,
                                default=10,
                                help="Number of revisions to select.")

    gen_parser = sub_parsers.add_parser('gen', help="Generate a case study.")
    gen_parser.add_argument(
        "paper_config_path",
        help="Path to paper_config folder (e.g., paper_configs/ase-17)")

    gen_parser.add_argument("distribution", action=enum_action(SamplingMethod))
    gen_parser.add_argument("-v",
                            "--version",
                            type=int,
                            default=0,
                            help="Case study version.")
    add_common_args(gen_parser)

    # Extender
    ext_parser = sub_parsers.add_parser('ext',
                                        help="Extend an existing case study.")
    ext_parser.add_argument("case_study_path", help="Path to case_study")
    ext_parser.add_argument("strategy",
                            action=enum_action(ExtenderStrategy),
                            help="Extender strategy")
    ext_parser.add_argument("--distribution",
                            action=enum_action(SamplingMethod))
    ext_parser.add_argument("--release-type", action=enum_action(ReleaseType))
    ext_parser.add_argument(
        "--merge-stage",
        default=-1,
        type=int,
        help="Merge the new revision into stage `n`, defaults to last stage. " +
        "Use '+' to add a new stage.")
    ext_parser.add_argument(
        "--boundary-gradient",
        type=int,
        default=5,
        help="Maximal expected gradient in percent between " +
        "two revisions, e.g., 5 for 5%%")
    ext_parser.add_argument("--plot-type",
                            help="Plot to calculate new revisions from.")
    ext_parser.add_argument("--report-type",
                            help="Passed to the plot given via --plot-type.",
                            default="EmptyReport")
    ext_parser.add_argument(
        "--result-folder",
        help="Maximal expected gradient in percent between two revisions")
    add_common_args(ext_parser)

    package_parser = sub_parsers.add_parser('package',
                                            help="Case study packaging util")
    package_parser.add_argument("-o", "--output", help="Output file")
    package_parser.add_argument("--filter-regex",
                                help="Provide a regex to only include case "
                                "studies that match the filter.",
                                type=str,
                                default=".*")
    package_parser.add_argument(
        "--report_names",
        help=("Provide a report name to "
              "select which files are considered for the status"),
        choices=MetaReport.REPORT_TYPES.keys(),
        type=str,
        nargs="*",
        default=[])

    args = {k: v for k, v in vars(parser.parse_args()).items() if v is not None}

    if 'subcommand' not in args:
        parser.print_help()
        return

    if args['subcommand'] == 'status':
        if 'paper_config' in args:
            CFG['paper_config']['current_config'] = args['paper_config']

        if args['short'] and args['list_revs']:
            parser.error(
                "At most one argument of: --short, --list-revs can be used.")

        if args['short'] and args['ws']:
            parser.error("At most one argument of: --short, --ws can be used.")

        PCM.show_status_of_case_studies(args['report_name'],
                                        args['filter_regex'], args['short'],
                                        args['sorted'], args['list_revs'],
                                        args['ws'], args['legend'])

    elif args['subcommand'] == 'gen' or args['subcommand'] == 'ext':
        if "project" not in args and "git_path" not in args:
            parser.error("need --project or --git-path")
            return

        if "project" in args and "git_path" not in args:
            args['git_path'] = str(get_local_project_git_path(args['project']))

        if "git_path" in args and "project" not in args:
            args['project'] = Path(args['git_path']).stem.replace("-HEAD", "")

        args['get_cmap'] = create_lazy_commit_map_loader(
            args['project'], args.get('cmap', None), args['end'],
            args['start'] if 'start' in args else None)
        cmap = args['get_cmap']()

        if args['subcommand'] == 'ext':
            case_study = load_case_study_from_file(Path(
                args['case_study_path']))

            # If no merge_stage was specified add it to the last
            if args['merge_stage'] == -1:
                args['merge_stage'] = max(case_study.num_stages - 1, 0)
            # If + was specified we add a new stage
            if args['merge_stage'] == '+':
                args['merge_stage'] = case_study.num_stages

            # Setup default result folder
            if 'result_folder' not in args and args[
                    'strategy'] is ExtenderStrategy.smooth_plot:
                args['project'] = case_study.project_name
                args['result_folder'] = str(
                    CFG['result_dir']) + "/" + args['project']
                print("Result folder defaults to: {res_folder}".format(
                    res_folder=args['result_folder']))

            extend_case_study(case_study, cmap, args['strategy'], **args)

            store_case_study(case_study, Path(args['case_study_path']))
        else:
            args['paper_config_path'] = Path(args['paper_config_path'])
            if not args['paper_config_path'].exists():
                raise argparse.ArgumentTypeError("Paper path does not exist")

            # Specify merge_stage as 0 for creating new case studies
            args['merge_stage'] = 0

            case_study = generate_case_study(args['distribution'], cmap,
                                             args['version'], args['project'],
                                             **args)

            store_case_study(case_study, args['paper_config_path'])
    elif args['subcommand'] == 'package':
        output_path = Path(args["output"])
        if output_path.suffix == '':
            output_path = Path(str(output_path) + ".zip")

        if output_path.suffix == '.zip':
            vara_root = Path(str(CFG["config_file"])).parent
            if Path(os.getcwd()) != vara_root:
                print("Packaging needs to be called from VaRA root dir,"
                      " changing dir to {vara_dir}".format(vara_dir=vara_root))
                os.chdir(vara_root)

            PCM.package_paper_config(output_path,
                                     re.compile(args['filter_regex']),
                                     args['report_names'])
        else:
            parser.error(
                "--output has the wrong file type extension. "
                "Please do not provide any other file type extension than .zip")


def main_develop() -> None:
    """
    Handle and simplify common developer interactions with the project.
    """
    parser = argparse.ArgumentParser("Developer helper")
    sub_parsers = parser.add_subparsers(help="Sub commands", dest="command")

    # new-branch
    new_branch_parser = sub_parsers.add_parser('new-branch')
    new_branch_parser.add_argument('branch_name',
                                   type=str,
                                   help='Name of the new branch')
    new_branch_parser.add_argument(
        'projects',
        nargs='*',
        action='store',
        choices=[
            'all', 'all-vara', 'vara',
            *[x.project_name for x in generate_full_list_of_llvmprojects()]
        ],
        default=None,
        help="Projects to work on.")

    # checkout
    checkout_parser = sub_parsers.add_parser('checkout')
    checkout_parser.add_argument('branch_name',
                                 type=str,
                                 help='Name of the new branch')
    checkout_parser.add_argument(
        'projects',
        nargs='*',
        action='store',
        default=None,
        choices=[
            'all', 'all-vara', 'vara',
            *[x.project_name for x in generate_full_list_of_llvmprojects()]
        ],
        help="Projects to work on.")

    # git pull
    pull_parser = sub_parsers.add_parser('pull')
    pull_parser.add_argument(
        'projects',
        nargs='*',
        action='store',
        choices=[
            'all', 'all-vara', 'vara',
            *[x.project_name for x in generate_full_list_of_llvmprojects()]
        ],
        default=None,
        help="Projects to work on.")

    # git push
    push_parser = sub_parsers.add_parser('push')
    push_parser.add_argument(
        'projects',
        nargs='*',
        action='store',
        choices=[
            'all', 'all-vara', 'vara',
            *[x.project_name for x in generate_full_list_of_llvmprojects()]
        ],
        default=None,
        help="Projects to work on.")

    # git status
    status_parser = sub_parsers.add_parser('status')
    status_parser.add_argument(
        'projects',
        nargs='*',
        action='store',
        choices=[
            'all', 'all-vara', 'vara',
            *[x.project_name for x in generate_full_list_of_llvmprojects()]
        ],
        default=None,
        help="Projects to work on. Or all/all-vara for all projects.")

    # list dev-branches
    sub_parsers.add_parser('f-branches',
                           help="List all remote feature branches")

    args = parser.parse_args()
    project_list: tp.List[LLVMProjects] = []
    if hasattr(args, "projects"):
        if "all" in args.projects:
            project_list = generate_full_list_of_llvmprojects()
        elif "all-vara" in args.projects:
            project_list = generate_vara_list_of_llvmprojects()
        else:
            project_list = convert_to_llvmprojects_enum(args.projects)

    if args.command == 'new-branch':
        dev.create_new_branch_for_projects(args.branch_name, project_list)
    elif args.command == 'checkout':
        dev.checkout_remote_branch_for_projects(args.branch_name, project_list)
    elif args.command == 'pull':
        dev.pull_projects(project_list)
    elif args.command == 'push':
        dev.push_projects(project_list)
    elif args.command == 'status':
        dev.show_status_for_projects(project_list)
    elif args.command == 'f-branches':
        dev.show_dev_branches([
            LLVMProjects.get_project_by_name("llvm"),
            LLVMProjects.get_project_by_name("clang"),
            LLVMProjects.get_project_by_name("vara")
        ])
    else:
        parser.print_help()


def main_security() -> None:
    """
    Handle and simplify common security interactions with the project.
    """
    parser = argparse.ArgumentParser("Security helper")
    sub_parsers = parser.add_subparsers(help="CVE/CWE relevant information", dest="command")

    # List cve'S
    cve_parser = sub_parsers.add_parser('list-cve')
    cve_parser.add_argument('vendor',
                            type=str,
                            help='Name of the product vendor')
    cve_parser.add_argument('product',
                            type=str,
                            help='Name of the product')
    cve_parser.add_argument("--verbose",
                            help="Print verbose data",
                            action="store_true",
                            default=False)

    info_parser = sub_parsers.add_parser('info')
    info_parser.add_argument('id',
                             type=str,
                             help='ID of the CWE or CVE')
    info_parser.add_argument("--verbose",
                             help="Print verbose data",
                             action="store_true",
                             default=False)

    args = parser.parse_args()
    if args.command == 'list-cve':
        sec.list_cve_for_projects(vendor=args.vendor, product=args.product, verbose=args.verbose)
    elif args.command == 'info':
        sec.info(search=args.id, verbose=args.verbose)
    else:
        parser.print_help()
=======
>>>>>>> 2d3dd7ad
<|MERGE_RESOLUTION|>--- conflicted
+++ resolved
@@ -1,773 +1,9 @@
-<<<<<<< HEAD
-#!/usr/bin/env python3
 """
 Main drivers for VaRA-TS
 """
 
-import os
-import sys
 import argparse
-import re
-import typing as tp
-from pathlib import Path
-from argparse_utils import enum_action
-
-from PyQt5.QtWidgets import QApplication, QMessageBox
-from PyQt5.QtCore import Qt
-
-import varats.development as dev
-from varats import settings
 import varats.security as sec
-from varats.settings import (get_value_or_default, CFG,
-                             generate_benchbuild_config, save_config)
-from varats.gui.main_window import MainWindow
-from varats.gui.buildsetup_window import BuildSetup
-from varats.vara_manager import (setup_vara, BuildType, LLVMProjects,
-                                 convert_to_llvmprojects_enum,
-                                 generate_full_list_of_llvmprojects,
-                                 generate_vara_list_of_llvmprojects,
-                                 ProcessManager)
-from varats.tools.commit_map import (store_commit_map, get_commit_map,
-                                     create_lazy_commit_map_loader)
-from varats.plots.plots import (extend_parser_with_plot_args, build_plot,
-                                PlotRegistry)
-from varats.plots.plot import PlotDataEmpty
-from varats.utils.cli_util import cli_yn_choice
-from varats.utils.project_util import get_local_project_git_path
-from varats.paper.case_study import (SamplingMethod, ExtenderStrategy,
-                                     extend_case_study, generate_case_study,
-                                     load_case_study_from_file,
-                                     store_case_study, ReleaseType)
-import varats.paper.paper_config_manager as PCM
-from varats.paper.paper_config import get_paper_config
-from varats.data.report import MetaReport
-
-
-class VaRATSGui:
-    """
-    Start VaRA-TS grafical user interface for graphs.
-    """
-
-    def __init__(self) -> None:
-        if hasattr(Qt, 'AA_EnableHighDpiScaling'):
-            QApplication.setAttribute(Qt.AA_EnableHighDpiScaling, True)
-        if hasattr(Qt, 'AA_UseHighDpiPixmaps'):
-            QApplication.setAttribute(Qt.AA_UseHighDpiPixmaps, True)
-
-        self.app = QApplication(sys.argv)
-
-        if settings.CFG["config_file"].value is None:
-            err = QMessageBox()
-            err.setIcon(QMessageBox.Warning)
-            err.setWindowTitle("Missing config file.")
-            err.setText("Could not find VaRA config file.\n"
-                        "Should we create a config file in the current folder?")
-            err.setStandardButtons(QMessageBox.Yes | QMessageBox.No)
-            answer = err.exec_()
-            if answer == QMessageBox.Yes:
-                settings.save_config()
-            else:
-                sys.exit()
-
-        self.main_window = MainWindow()
-
-    def main(self) -> None:
-        """Setup and Run Qt application"""
-        ret = self.app.exec_()
-        ProcessManager.shutdown()
-        sys.exit(ret)
-
-
-class VaRATSSetup:
-    """
-    Start VaRA-TS grafical user interface for setting up VaRA.
-    """
-
-    def __init__(self) -> None:
-        if hasattr(Qt, 'AA_EnableHighDpiScaling'):
-            QApplication.setAttribute(Qt.AA_EnableHighDpiScaling, True)
-        if hasattr(Qt, 'AA_UseHighDpiPixmaps'):
-            QApplication.setAttribute(Qt.AA_UseHighDpiPixmaps, True)
-
-        self.app = QApplication(sys.argv)
-        self.main_window = BuildSetup()
-
-    def main(self) -> None:
-        """
-        Start VaRA setup GUI
-        """
-        sys.exit(self.app.exec_())
-
-
-def main_graph_view() -> None:
-    """
-    Start VaRA-TS driver and run application.
-    """
-    driver = VaRATSGui()
-    driver.main()
-
-
-def update_term(text: str, enable_inline: bool = False) -> None:
-    """
-    Print/Update terminal text with/without producing new lines.
-
-    Args:
-        text: output text that should be printed
-        enable_inline: print lines without new lines
-    """
-    text = text.replace(os.linesep, '').strip()
-    if not text:
-        return
-    if enable_inline:
-        _, columns = os.popen('/bin/stty size', 'r').read().split()
-        print(text, end=(int(columns) - len(text) - 1) * ' ' + '\r', flush=True)
-    else:
-        print(text)
-
-
-def build_setup() -> None:
-    """
-    Build VaRA on cli.
-    """
-    llvm_src_dir = get_value_or_default(CFG, "llvm_source_dir",
-                                        str(os.getcwd()) + "/vara-llvm/")
-    llvm_install_dir = get_value_or_default(CFG, "llvm_install_dir",
-                                            str(os.getcwd()) + "/VaRA/")
-
-    parser = argparse.ArgumentParser("Build LLVM environment")
-
-    parser.add_argument("-c",
-                        "--config",
-                        action="store_true",
-                        default=False,
-                        help="Only create a VaRA config file.")
-    parser.add_argument("-i",
-                        "--init",
-                        action="store_true",
-                        default=False,
-                        help="Initializes VaRA and all components.")
-    parser.add_argument("-u",
-                        "--update",
-                        action="store_true",
-                        default=False,
-                        help="Updates VaRA and all components.")
-    parser.add_argument("-b",
-                        "--build",
-                        help="Builds VaRA and all components.",
-                        action="store_true",
-                        default=False)
-    parser.add_argument("--version",
-                        default=None,
-                        nargs="?",
-                        help="Version to download.")
-    parser.add_argument("--buildtype",
-                        default="dev",
-                        choices=['dev', 'opt', 'pgo', 'dbg', 'dev-san'],
-                        nargs="?",
-                        help="Build type to use for LLVM and all subpackages.")
-    parser.add_argument("llvmfolder",
-                        help="Folder of LLVM. (Optional)",
-                        nargs='?',
-                        default=llvm_src_dir)
-    parser.add_argument("installprefix",
-                        default=llvm_install_dir,
-                        nargs='?',
-                        help="Folder to install LLVM. (Optional)")
-
-    args = parser.parse_args()
-
-    if not (args.config or args.init or args.update or args.build):
-        parser.error(
-            "At least one argument of --config, --init, --update or --build " +
-            "must be given.")
-
-    if args.config:
-        save_config()
-        return
-
-    build_type = parse_string_to_build_type(args.buildtype)
-
-    vara_version = args.version if args.version is not None else CFG['version']
-
-    own_libgit2 = bool(CFG["own_libgit2"])
-    include_phasar = bool(CFG["include_phasar"])
-
-    setup_vara(args.init, args.update, args.build, Path(args.llvmfolder),
-               args.installprefix, own_libgit2, include_phasar, vara_version,
-               build_type, update_term)
-
-
-def parse_string_to_build_type(build_type: str) -> BuildType:
-    """
-    Convert a string into a BuildType
-
-    Args:
-        build_type: VaRA build configuration
-
-    Test:
-    >>> parse_string_to_build_type("DBG")
-    <BuildType.DBG: 1>
-
-    >>> parse_string_to_build_type("PGO")
-    <BuildType.PGO: 4>
-
-    >>> parse_string_to_build_type("DEV")
-    <BuildType.DEV: 2>
-
-    >>> parse_string_to_build_type("random string")
-    <BuildType.DEV: 2>
-
-    >>> parse_string_to_build_type("oPt")
-    <BuildType.OPT: 3>
-
-    >>> parse_string_to_build_type("OPT")
-    <BuildType.OPT: 3>
-
-    >>> parse_string_to_build_type("DEV-SAN")
-    <BuildType.DEV_SAN: 5>
-    """
-    build_type = build_type.upper()
-    if build_type == "DBG":
-        return BuildType.DBG
-    if build_type == "DEV":
-        return BuildType.DEV
-    if build_type == "OPT":
-        return BuildType.OPT
-    if build_type == "PGO":
-        return BuildType.PGO
-    if build_type == "DEV-SAN":
-        return BuildType.DEV_SAN
-
-    return BuildType.DEV
-
-
-def main_plot() -> None:
-    """
-    Main function for the graph generator.
-
-    `vara-plot`
-    """
-    parser = argparse.ArgumentParser("VaRA plot generator")
-    parser.add_argument("plot_type",
-                        help="Plot to generate." +
-                        PlotRegistry.get_plot_types_help_string())
-    parser.add_argument("-r",
-                        "--result-output",
-                        help="Folder with result files")
-    parser.add_argument("-p", "--project", help="Project name")
-    parser.add_argument("-c",
-                        "--cmap",
-                        help="Path to commit map",
-                        default=None,
-                        type=Path)
-    parser.add_argument("-v",
-                        "--view",
-                        help="Show the plot instead of saving it",
-                        action='store_true',
-                        default=False)
-    parser.add_argument("--cs-path", help="Path to case_study", default=None)
-    parser.add_argument(
-        "--paper-config",
-        help="Generate plots for all case studies in the current paper config",
-        action='store_true',
-        default=False)
-    parser.add_argument(
-        "--sep-stages",
-        help="Separate different stages of case study in the plot.",
-        action='store_true',
-        default=False)
-    parser.add_argument("--report-type",
-                        help="The report type to generate the plot for."
-                        "Plots may ignore this option.",
-                        default="EmptyReport")
-
-    extend_parser_with_plot_args(parser)
-
-    args = {k: v for k, v in vars(parser.parse_args()).items() if v is not None}
-
-    # Setup default result folder
-    if 'result_output' not in args:
-        args['plot_dir'] = str(CFG['plots']['plot_dir'])
-    else:
-        args['plot_dir'] = args['result_output']
-        del args['result_output']  # clear parameter
-
-    if not Path(args['plot_dir']).exists():
-        print("Could not find output dir {plot_dir}".format(
-            plot_dir=args['plot_dir']))
-        return
-
-    print("Writing plots to: {plot_dir}".format(plot_dir=args['plot_dir']))
-
-    if args['paper_config']:
-        paper_config = get_paper_config()
-        for case_study in paper_config.get_all_case_studies():
-            project_name = case_study.project_name
-            args['project'] = project_name
-            args['get_cmap'] = create_lazy_commit_map_loader(
-                project_name, args.get('cmap', None))
-
-            args['plot_case_study'] = case_study
-            try:
-                build_plot(**args)
-            except PlotDataEmpty:
-                print("Could not build plot for {} there was no data".format(
-                    project_name))
-    else:
-        if 'project' in args:
-            args['get_cmap'] = create_lazy_commit_map_loader(
-                args['project'], args.get('cmap', None))
-        if 'cs_path' in args:
-            case_study_path = Path(args['cs_path'])
-            args['plot_case_study'] = load_case_study_from_file(case_study_path)
-        else:
-            args['plot_case_study'] = None
-
-        build_plot(**args)
-
-
-def main_gen_benchbuild_config() -> None:
-    """
-    Main function for the benchbuild config creator.
-
-    `vara-gen-bbconfig`
-    """
-    parser = argparse.ArgumentParser("Benchbuild config generator.")
-    parser.add_argument("--bb-root",
-                        help="Set an alternative BenchBuild root folder.")
-    if settings.CFG["config_file"].value is None:
-        if cli_yn_choice("Error! No VaRA config found. Should we create one?"):
-            save_config()
-        else:
-            sys.exit()
-
-    args = parser.parse_args()
-    if args.bb_root is not None:
-        if os.path.isabs(str(args.bb_root)):
-            bb_root_path = str(args.bb_root)
-        else:
-            bb_root_path = os.path.dirname(str(CFG["config_file"])) + \
-                           "/" + str(args.bb_root)
-
-        print("Setting BB path to: ", bb_root_path)
-        CFG["benchbuild_root"] = bb_root_path
-        save_config()
-
-    if CFG["benchbuild_root"].value is None:
-        CFG["benchbuild_root"] = os.path.dirname(str(CFG["config_file"])) \
-                                 + "/benchbuild"
-        print("Setting BB path to: ", CFG["benchbuild_root"])
-        save_config()
-
-    generate_benchbuild_config(CFG,
-                               str(CFG["benchbuild_root"]) + "/.benchbuild.yml")
-
-
-def main_gen_commitmap() -> None:
-    """
-    Create a commit map for a repository.
-    """
-    parser = argparse.ArgumentParser("vara-gen-commitmap")
-    parser.add_argument("project_name", help="Name of the project")
-    parser.add_argument("--path", help="Path to git repository", default=None)
-    parser.add_argument("--end",
-                        help="End of the commit range (inclusive)",
-                        default="HEAD")
-    parser.add_argument("--start",
-                        help="Start of the commit range (exclusive)",
-                        default=None)
-    parser.add_argument("-o", "--output", help="Output filename")
-
-    args = parser.parse_args()
-
-    if args.path is None:
-        path = None
-    elif args.path.endswith(".git"):
-        path = Path(args.path[:-4])
-    else:
-        path = Path(args.path)
-
-    if path is not None and not path.exists():
-        raise argparse.ArgumentTypeError("Repository path does not exist")
-
-    cmap = get_commit_map(args.project_name, path, args.end, args.start)
-
-    if args.output is None:
-        if path is not None:
-            default_name = path.name.replace("-HEAD", "")
-        else:
-            default_name = args.project_name
-
-        output_name = "{result_folder}/{project_name}/{file_name}.cmap" \
-            .format(
-                result_folder=CFG["result_dir"],
-                project_name=default_name,
-                file_name=default_name
-            )
-    else:
-        if args.output.endswith(".cmap"):
-            output_name = args.output
-        else:
-            output_name = args.output + ".cmap"
-    store_commit_map(cmap, output_name)
-
-
-def main_casestudy() -> None:
-    """
-    Allow easier management of case studies
-    """
-    parser = argparse.ArgumentParser("VaRA case-study manager")
-    sub_parsers = parser.add_subparsers(help="Subcommand", dest="subcommand")
-
-    status_parser = sub_parsers.add_parser(
-        'status', help="Show status of current case study")
-    status_parser.add_argument(
-        "report_name",
-        help=("Provide a report name to "
-              "select which files are considered for the status"),
-        choices=MetaReport.REPORT_TYPES.keys(),
-        type=str,
-        default=".*")
-    status_parser.add_argument(
-        "--filter-regex",
-        help="Provide a regex to filter the shown case studies",
-        type=str,
-        default=".*")
-    status_parser.add_argument(
-        "--paper_config",
-        help="Use this paper config instead of the configured one",
-        default=None)
-    status_parser.add_argument("-s",
-                               "--short",
-                               help="Only print a short summary",
-                               action="store_true",
-                               default=False)
-    status_parser.add_argument(
-        "--list-revs",
-        help="Print a list of revisions for every stage and every case study",
-        action="store_true",
-        default=False)
-    status_parser.add_argument("--ws",
-                               help="Print status with stage separation",
-                               action="store_true",
-                               default=False)
-    status_parser.add_argument(
-        "--sorted",
-        help="Sort the revisions in the order they are printed by git log.",
-        action="store_true",
-        default=False)
-    status_parser.add_argument("--legend",
-                               help="Print status with legend",
-                               action="store_true",
-                               default=False)
-
-    def add_common_args(sub_parser: argparse.ArgumentParser) -> None:
-        """
-        Group common args to provide all args on different sub parsers.
-        """
-        sub_parser.add_argument("--git-path",
-                                help="Path to git repository",
-                                default=None)
-        sub_parser.add_argument("-p",
-                                "--project",
-                                help="Project name",
-                                default=None)
-        sub_parser.add_argument("--end",
-                                help="End of the commit range (inclusive)",
-                                default="HEAD")
-        sub_parser.add_argument("--start",
-                                help="Start of the commit range (exclusive)",
-                                default=None)
-        sub_parser.add_argument(
-            "--extra-revs",
-            nargs="+",
-            default=[],
-            help="Add a list of additional revisions to the case-study")
-        sub_parser.add_argument(
-            "--revs-per-year",
-            type=int,
-            default=0,
-            help="Add this many revisions per year to the case-study.")
-        sub_parser.add_argument(
-            "--revs-year-sep",
-            action="store_true",
-            default=False,
-            help=
-            "Separate the revisions in different stages per year (when using \'--revs-per-year\')."
-        )
-        sub_parser.add_argument("--num-rev",
-                                type=int,
-                                default=10,
-                                help="Number of revisions to select.")
-
-    gen_parser = sub_parsers.add_parser('gen', help="Generate a case study.")
-    gen_parser.add_argument(
-        "paper_config_path",
-        help="Path to paper_config folder (e.g., paper_configs/ase-17)")
-
-    gen_parser.add_argument("distribution", action=enum_action(SamplingMethod))
-    gen_parser.add_argument("-v",
-                            "--version",
-                            type=int,
-                            default=0,
-                            help="Case study version.")
-    add_common_args(gen_parser)
-
-    # Extender
-    ext_parser = sub_parsers.add_parser('ext',
-                                        help="Extend an existing case study.")
-    ext_parser.add_argument("case_study_path", help="Path to case_study")
-    ext_parser.add_argument("strategy",
-                            action=enum_action(ExtenderStrategy),
-                            help="Extender strategy")
-    ext_parser.add_argument("--distribution",
-                            action=enum_action(SamplingMethod))
-    ext_parser.add_argument("--release-type", action=enum_action(ReleaseType))
-    ext_parser.add_argument(
-        "--merge-stage",
-        default=-1,
-        type=int,
-        help="Merge the new revision into stage `n`, defaults to last stage. " +
-        "Use '+' to add a new stage.")
-    ext_parser.add_argument(
-        "--boundary-gradient",
-        type=int,
-        default=5,
-        help="Maximal expected gradient in percent between " +
-        "two revisions, e.g., 5 for 5%%")
-    ext_parser.add_argument("--plot-type",
-                            help="Plot to calculate new revisions from.")
-    ext_parser.add_argument("--report-type",
-                            help="Passed to the plot given via --plot-type.",
-                            default="EmptyReport")
-    ext_parser.add_argument(
-        "--result-folder",
-        help="Maximal expected gradient in percent between two revisions")
-    add_common_args(ext_parser)
-
-    package_parser = sub_parsers.add_parser('package',
-                                            help="Case study packaging util")
-    package_parser.add_argument("-o", "--output", help="Output file")
-    package_parser.add_argument("--filter-regex",
-                                help="Provide a regex to only include case "
-                                "studies that match the filter.",
-                                type=str,
-                                default=".*")
-    package_parser.add_argument(
-        "--report_names",
-        help=("Provide a report name to "
-              "select which files are considered for the status"),
-        choices=MetaReport.REPORT_TYPES.keys(),
-        type=str,
-        nargs="*",
-        default=[])
-
-    args = {k: v for k, v in vars(parser.parse_args()).items() if v is not None}
-
-    if 'subcommand' not in args:
-        parser.print_help()
-        return
-
-    if args['subcommand'] == 'status':
-        if 'paper_config' in args:
-            CFG['paper_config']['current_config'] = args['paper_config']
-
-        if args['short'] and args['list_revs']:
-            parser.error(
-                "At most one argument of: --short, --list-revs can be used.")
-
-        if args['short'] and args['ws']:
-            parser.error("At most one argument of: --short, --ws can be used.")
-
-        PCM.show_status_of_case_studies(args['report_name'],
-                                        args['filter_regex'], args['short'],
-                                        args['sorted'], args['list_revs'],
-                                        args['ws'], args['legend'])
-
-    elif args['subcommand'] == 'gen' or args['subcommand'] == 'ext':
-        if "project" not in args and "git_path" not in args:
-            parser.error("need --project or --git-path")
-            return
-
-        if "project" in args and "git_path" not in args:
-            args['git_path'] = str(get_local_project_git_path(args['project']))
-
-        if "git_path" in args and "project" not in args:
-            args['project'] = Path(args['git_path']).stem.replace("-HEAD", "")
-
-        args['get_cmap'] = create_lazy_commit_map_loader(
-            args['project'], args.get('cmap', None), args['end'],
-            args['start'] if 'start' in args else None)
-        cmap = args['get_cmap']()
-
-        if args['subcommand'] == 'ext':
-            case_study = load_case_study_from_file(Path(
-                args['case_study_path']))
-
-            # If no merge_stage was specified add it to the last
-            if args['merge_stage'] == -1:
-                args['merge_stage'] = max(case_study.num_stages - 1, 0)
-            # If + was specified we add a new stage
-            if args['merge_stage'] == '+':
-                args['merge_stage'] = case_study.num_stages
-
-            # Setup default result folder
-            if 'result_folder' not in args and args[
-                    'strategy'] is ExtenderStrategy.smooth_plot:
-                args['project'] = case_study.project_name
-                args['result_folder'] = str(
-                    CFG['result_dir']) + "/" + args['project']
-                print("Result folder defaults to: {res_folder}".format(
-                    res_folder=args['result_folder']))
-
-            extend_case_study(case_study, cmap, args['strategy'], **args)
-
-            store_case_study(case_study, Path(args['case_study_path']))
-        else:
-            args['paper_config_path'] = Path(args['paper_config_path'])
-            if not args['paper_config_path'].exists():
-                raise argparse.ArgumentTypeError("Paper path does not exist")
-
-            # Specify merge_stage as 0 for creating new case studies
-            args['merge_stage'] = 0
-
-            case_study = generate_case_study(args['distribution'], cmap,
-                                             args['version'], args['project'],
-                                             **args)
-
-            store_case_study(case_study, args['paper_config_path'])
-    elif args['subcommand'] == 'package':
-        output_path = Path(args["output"])
-        if output_path.suffix == '':
-            output_path = Path(str(output_path) + ".zip")
-
-        if output_path.suffix == '.zip':
-            vara_root = Path(str(CFG["config_file"])).parent
-            if Path(os.getcwd()) != vara_root:
-                print("Packaging needs to be called from VaRA root dir,"
-                      " changing dir to {vara_dir}".format(vara_dir=vara_root))
-                os.chdir(vara_root)
-
-            PCM.package_paper_config(output_path,
-                                     re.compile(args['filter_regex']),
-                                     args['report_names'])
-        else:
-            parser.error(
-                "--output has the wrong file type extension. "
-                "Please do not provide any other file type extension than .zip")
-
-
-def main_develop() -> None:
-    """
-    Handle and simplify common developer interactions with the project.
-    """
-    parser = argparse.ArgumentParser("Developer helper")
-    sub_parsers = parser.add_subparsers(help="Sub commands", dest="command")
-
-    # new-branch
-    new_branch_parser = sub_parsers.add_parser('new-branch')
-    new_branch_parser.add_argument('branch_name',
-                                   type=str,
-                                   help='Name of the new branch')
-    new_branch_parser.add_argument(
-        'projects',
-        nargs='*',
-        action='store',
-        choices=[
-            'all', 'all-vara', 'vara',
-            *[x.project_name for x in generate_full_list_of_llvmprojects()]
-        ],
-        default=None,
-        help="Projects to work on.")
-
-    # checkout
-    checkout_parser = sub_parsers.add_parser('checkout')
-    checkout_parser.add_argument('branch_name',
-                                 type=str,
-                                 help='Name of the new branch')
-    checkout_parser.add_argument(
-        'projects',
-        nargs='*',
-        action='store',
-        default=None,
-        choices=[
-            'all', 'all-vara', 'vara',
-            *[x.project_name for x in generate_full_list_of_llvmprojects()]
-        ],
-        help="Projects to work on.")
-
-    # git pull
-    pull_parser = sub_parsers.add_parser('pull')
-    pull_parser.add_argument(
-        'projects',
-        nargs='*',
-        action='store',
-        choices=[
-            'all', 'all-vara', 'vara',
-            *[x.project_name for x in generate_full_list_of_llvmprojects()]
-        ],
-        default=None,
-        help="Projects to work on.")
-
-    # git push
-    push_parser = sub_parsers.add_parser('push')
-    push_parser.add_argument(
-        'projects',
-        nargs='*',
-        action='store',
-        choices=[
-            'all', 'all-vara', 'vara',
-            *[x.project_name for x in generate_full_list_of_llvmprojects()]
-        ],
-        default=None,
-        help="Projects to work on.")
-
-    # git status
-    status_parser = sub_parsers.add_parser('status')
-    status_parser.add_argument(
-        'projects',
-        nargs='*',
-        action='store',
-        choices=[
-            'all', 'all-vara', 'vara',
-            *[x.project_name for x in generate_full_list_of_llvmprojects()]
-        ],
-        default=None,
-        help="Projects to work on. Or all/all-vara for all projects.")
-
-    # list dev-branches
-    sub_parsers.add_parser('f-branches',
-                           help="List all remote feature branches")
-
-    args = parser.parse_args()
-    project_list: tp.List[LLVMProjects] = []
-    if hasattr(args, "projects"):
-        if "all" in args.projects:
-            project_list = generate_full_list_of_llvmprojects()
-        elif "all-vara" in args.projects:
-            project_list = generate_vara_list_of_llvmprojects()
-        else:
-            project_list = convert_to_llvmprojects_enum(args.projects)
-
-    if args.command == 'new-branch':
-        dev.create_new_branch_for_projects(args.branch_name, project_list)
-    elif args.command == 'checkout':
-        dev.checkout_remote_branch_for_projects(args.branch_name, project_list)
-    elif args.command == 'pull':
-        dev.pull_projects(project_list)
-    elif args.command == 'push':
-        dev.push_projects(project_list)
-    elif args.command == 'status':
-        dev.show_status_for_projects(project_list)
-    elif args.command == 'f-branches':
-        dev.show_dev_branches([
-            LLVMProjects.get_project_by_name("llvm"),
-            LLVMProjects.get_project_by_name("clang"),
-            LLVMProjects.get_project_by_name("vara")
-        ])
-    else:
-        parser.print_help()
-
 
 def main_security() -> None:
     """
@@ -804,6 +40,4 @@
     elif args.command == 'info':
         sec.info(search=args.id, verbose=args.verbose)
     else:
-        parser.print_help()
-=======
->>>>>>> 2d3dd7ad
+        parser.print_help()