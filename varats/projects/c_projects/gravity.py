"""
Project file for gravity.
"""
import typing as tp
from pathlib import Path

from benchbuild.settings import CFG
from benchbuild.utils.compiler import cc
from benchbuild.utils.run import run
from benchbuild.project import Project
from benchbuild.utils.cmd import make, cmake, git
from benchbuild.utils.download import with_git

from plumbum import local

from varats.paper.paper_config import project_filter_generator
<<<<<<< HEAD
from varats.utils.project_util import get_all_revisions_between, \
    block_revisions, BlockedRevisionRange
=======
from varats.utils.project_util import (get_all_revisions_between,
                                       wrap_paths_to_binaries)
>>>>>>> d3c8d596


@with_git(
    "https://github.com/marcobambini/gravity.git",
    refspec="HEAD",
    shallow_clone=False,
    version_filter=project_filter_generator("gravity"))
@block_revisions([
    BlockedRevisionRange("0b8e0e047fc3d5e18ead3221ad54920f1ad0eedc",
                         "8f417752dd14deea64249b5d32b6138ebc877fa9",
                         "nothing to build")
])
class Gravity(Project):  # type: ignore
    """ Programming language Gravity """

    NAME = 'gravity'
    GROUP = 'c_projects'
    DOMAIN = 'UNIX utils'
    VERSION = 'HEAD'

    SRC_FILE = NAME + "-{0}".format(VERSION)

    @property
    def binaries(self) -> tp.List[Path]:
        """Return a list of binaries generated by the project."""
        return wrap_paths_to_binaries(["gravity"])

    def run_tests(self, runner: run) -> None:
        pass

    def compile(self) -> None:
        self.download()

        # commit 46133fb47d6da1f0dec27ae23db1d633bc72e9e3 introduced
        # cmake as build system
        with local.cwd(self.SRC_FILE):
            version_id = git("rev-parse", "HEAD").strip()
            cmake_revisions = get_all_revisions_between(
                "46133fb47d6da1f0dec27ae23db1d633bc72e9e3", "master")

        if version_id in cmake_revisions:
<<<<<<< HEAD
            print("CMAKE")
            self.__compile_cmake()
        else:
            print("MAKE")
            self.__compile_make()

    def __compile_cmake(self):
=======
            self.__compile_cmake()
        else:
            self.__compile_make()

    def __compile_cmake(self) -> None:
>>>>>>> d3c8d596
        clang = cc(self)
        with local.cwd(self.SRC_FILE):
            with local.env(CC=str(clang)):
                cmake("-G", "Unix Makefiles", ".")
            run(make["-j", int(CFG["jobs"])])

<<<<<<< HEAD
    def __compile_make(self):
=======
    def __compile_make(self) -> None:
>>>>>>> d3c8d596
        clang = cc(self)
        with local.cwd(self.SRC_FILE):
            with local.env(CC=str(clang)):
                run(make["-j", int(CFG["jobs"])])<|MERGE_RESOLUTION|>--- conflicted
+++ resolved
@@ -14,13 +14,10 @@
 from plumbum import local
 
 from varats.paper.paper_config import project_filter_generator
-<<<<<<< HEAD
-from varats.utils.project_util import get_all_revisions_between, \
-    block_revisions, BlockedRevisionRange
-=======
 from varats.utils.project_util import (get_all_revisions_between,
-                                       wrap_paths_to_binaries)
->>>>>>> d3c8d596
+                                       wrap_paths_to_binaries,
+                                       block_revisions,
+                                       BlockedRevisionRange)
 
 
 @with_git(
@@ -62,32 +59,18 @@
                 "46133fb47d6da1f0dec27ae23db1d633bc72e9e3", "master")
 
         if version_id in cmake_revisions:
-<<<<<<< HEAD
-            print("CMAKE")
-            self.__compile_cmake()
-        else:
-            print("MAKE")
-            self.__compile_make()
-
-    def __compile_cmake(self):
-=======
             self.__compile_cmake()
         else:
             self.__compile_make()
 
     def __compile_cmake(self) -> None:
->>>>>>> d3c8d596
         clang = cc(self)
         with local.cwd(self.SRC_FILE):
             with local.env(CC=str(clang)):
                 cmake("-G", "Unix Makefiles", ".")
             run(make["-j", int(CFG["jobs"])])
 
-<<<<<<< HEAD
-    def __compile_make(self):
-=======
     def __compile_make(self) -> None:
->>>>>>> d3c8d596
         clang = cc(self)
         with local.cwd(self.SRC_FILE):
             with local.env(CC=str(clang)):
