"""Module for BlameReport, a collection of blame interactions."""

import typing as tp
from collections import defaultdict
from copy import deepcopy
from datetime import datetime
from pathlib import Path

import numpy as np
import pygit2
import yaml

from varats.base.version_header import VersionHeader
from varats.report.report import BaseReport, FileStatusExtension, ReportFilename
from varats.utils.git_util import (
    map_commits,
    CommitRepoPair,
    CommitLookupTy,
    FullCommitHash,
    ShortCommitHash,
    UNCOMMITTED_COMMIT_HASH,
)


class BlameInstInteractions():
    """
    An interaction between a base commit, attached to an instruction, and other
    commits.

    For the blame analysis, these commits stem from data flows into the
    instruction.
    """

    def __init__(
        self, base_hash: CommitRepoPair,
        interacting_hashes: tp.List[CommitRepoPair], amount: int
    ) -> None:
        self.__base_hash = base_hash
        self.__interacting_hashes = sorted(interacting_hashes)
        self.__amount = amount

    @staticmethod
    def create_blame_inst_interactions(
        raw_inst_entry: tp.Dict[str, tp.Any]
    ) -> 'BlameInstInteractions':
        """Creates a `BlameInstInteractions` entry from the corresponding yaml
        document section."""
        base_commit, *base_repo = str(raw_inst_entry['base-hash']
                                     ).split('-', maxsplit=1)
        base_hash = CommitRepoPair(
            FullCommitHash(base_commit),
            base_repo[0] if base_repo else "Unknown"
        )
        interacting_hashes: tp.List[CommitRepoPair] = []
        for raw_inst_hash in raw_inst_entry['interacting-hashes']:
            inter_commit, *inter_repo = str(raw_inst_hash
                                           ).split('-', maxsplit=1)
            interacting_hashes.append(
                CommitRepoPair(
                    FullCommitHash(inter_commit),
                    inter_repo[0] if inter_repo else "Unknown"
                )
            )
        amount = int(raw_inst_entry['amount'])
        return BlameInstInteractions(base_hash, interacting_hashes, amount)

    @property
    def base_commit(self) -> CommitRepoPair:
        """Base hash of the analyzed instruction."""
        return self.__base_hash

    @property
    def interacting_commits(self) -> tp.List[CommitRepoPair]:
        """List of hashes that interact with the base."""
        return self.__interacting_hashes

    @property
    def amount(self) -> int:
        """Number of same interactions found in this function."""
        return self.__amount

    def __str__(self) -> str:
        str_representation = "{base_hash} <-(# {amount:4})- [".format(
            base_hash=self.base_commit, amount=self.amount
        )
        sep = ""
        for interacting_commit in self.interacting_commits:
            str_representation += sep + str(interacting_commit)
            sep = ", "
        str_representation += "]\n"
        return str_representation

    def __eq__(self, other: tp.Any) -> bool:
        if isinstance(other, BlameInstInteractions):
            if self.base_commit == other.base_commit:
                return self.interacting_commits == other.interacting_commits

        return False

    def __lt__(self, other: tp.Any) -> bool:
        if isinstance(other, BlameInstInteractions):
            if self.base_commit < other.base_commit:
                return True
            return self.interacting_commits < other.interacting_commits

        return False


class BlameResultFunctionEntry():
    """Collection of all interactions for a specific function."""

    def __init__(
        self, name: str, demangled_name: str,
        blame_insts: tp.List[BlameInstInteractions], num_instructions: int
    ) -> None:
        self.__name = name
        self.__demangled_name = demangled_name
        self.__inst_list = blame_insts
        self.__num_instructions = num_instructions

    @staticmethod
    def create_blame_result_function_entry(
        name: str, raw_function_entry: tp.Dict[str, tp.Any]
    ) -> 'BlameResultFunctionEntry':
        """Creates a `BlameResultFunctionEntry` from the corresponding yaml
        document section."""
        demangled_name = str(raw_function_entry['demangled-name'])
        num_instructions = int(raw_function_entry['num-instructions'])
        inst_list: tp.List[BlameInstInteractions] = []
        for raw_inst_entry in raw_function_entry['insts']:
            inst_list.append(
                BlameInstInteractions.
                create_blame_inst_interactions(raw_inst_entry)
            )
        return BlameResultFunctionEntry(
            name, demangled_name, inst_list, num_instructions
        )

    @property
    def name(self) -> str:
        """
        Name of the function.

        The name is manged for C++ code, either with the itanium or windows
        mangling schema.
        """
        return self.__name

    @property
    def demangled_name(self) -> str:
        """Demangled name of the function."""
        return self.__demangled_name

    @property
    def num_instructions(self) -> int:
        """Number of instructions in this function."""
        return self.__num_instructions

    @property
    def interactions(self) -> tp.List[BlameInstInteractions]:
        """List of found instruction blame-interactions."""
        return self.__inst_list

    def __str__(self) -> str:
        str_representation = "{name} ({demangled_name})\n".format(
            name=self.name, demangled_name=self.demangled_name
        )
        for inst in self.__inst_list:
            str_representation += "  - {}".format(inst)
        return str_representation


def _calc_diff_between_func_entries(
    base_func_entry: BlameResultFunctionEntry,
    prev_func_entry: BlameResultFunctionEntry
) -> BlameResultFunctionEntry:
    diff_interactions: tp.List[BlameInstInteractions] = []

    # copy lists to avoid side effects
    base_interactions = list(base_func_entry.interactions)
    prev_interactions = list(prev_func_entry.interactions)

    # num instructions diff
    diff_num_instructions = abs(
        base_func_entry.num_instructions - prev_func_entry.num_instructions
    )

    for base_inter in base_interactions:
        if base_inter in prev_interactions:
            prev_inter_idx = prev_interactions.index(base_inter)
            prev_inter = prev_interactions.pop(prev_inter_idx)
            # create new blame inst interaction with the absolute difference
            # between base and prev
            difference = base_inter.amount - prev_inter.amount
            if difference != 0:
                diff_interactions.append(
                    BlameInstInteractions(
                        base_inter.base_commit,
                        deepcopy(base_inter.interacting_commits), difference
                    )
                )
        else:
            # append new interaction from base report
            diff_interactions.append(deepcopy(base_inter))

    # append left over interactions from previous blame report
    diff_interactions += prev_interactions

    return BlameResultFunctionEntry(
        base_func_entry.name, base_func_entry.demangled_name, diff_interactions,
        diff_num_instructions
    )


class BlameReportMetaData():
    """Provides extra meta data about llvm::Module, which was analyzed to
    generate this ``BlameReport``."""

    def __init__(
        self, num_functions: int, num_instructions: int,
        num_phasar_empty_tracked_vars: tp.Optional[int],
        num_phasar_total_tracked_vars: tp.Optional[int]
    ) -> None:
        self.__number_of_functions_in_module = num_functions
        self.__number_of_instructions_in_module = num_instructions
        self.__num_phasar_empty_tracked_vars = num_phasar_empty_tracked_vars
        self.__num_phasar_total_tracked_vars = num_phasar_total_tracked_vars

    @property
    def num_functions(self) -> int:
        """Number of functions in the analyzed llvm::Module."""
        return self.__number_of_functions_in_module

    @property
    def num_instructions(self) -> int:
        """Number of instructions processed in the analyzed llvm::Module."""
        return self.__number_of_instructions_in_module

    @property
    def num_empty_tracked_vars(self) -> tp.Optional[int]:
        """Number of variables tracked by phasar that had an empty taint set."""
        return self.__num_phasar_empty_tracked_vars

    @property
    def num_total_tracked_vars(self) -> tp.Optional[int]:
        """Number of variables tracked by phasar."""
        return self.__num_phasar_total_tracked_vars

    @staticmethod
    def create_blame_report_meta_data(
        raw_document: tp.Dict[str, tp.Any]
    ) -> 'BlameReportMetaData':
        """Creates `BlameReportMetaData` from the corresponding yaml
        document."""
        num_functions = int(raw_document['funcs-in-module'])
        num_instructions = int(raw_document['insts-in-module'])
        num_phasar_empty_tracked_vars = int(
            raw_document["phasar-empty-tracked-vars"]
        ) if "phasar-empty-tracked-vars" in raw_document else None

        num_phasar_total_tracked_vars = int(
            raw_document["phasar-total-tracked-vars"]
        ) if "phasar-total-tracked-vars" in raw_document else None

        return BlameReportMetaData(
            num_functions, num_instructions, num_phasar_empty_tracked_vars,
            num_phasar_total_tracked_vars
        )


class BlameReport(BaseReport, shorthand="BR", file_type="yaml"):
    """Full blame report containing all blame interactions."""

    def __init__(self, path: Path) -> None:
        super().__init__(path)

        with open(path, 'r') as stream:
            documents = yaml.load_all(stream, Loader=yaml.CLoader)
            version_header = VersionHeader(next(documents))
            version_header.raise_if_not_type("BlameReport")
            version_header.raise_if_version_is_less_than(4)

            self.__meta_data = BlameReportMetaData \
                .create_blame_report_meta_data(next(documents))

            self.__function_entries: tp.Dict[str, BlameResultFunctionEntry] = {}
            raw_blame_report = next(documents)
            for raw_func_entry in raw_blame_report['result-map']:
                new_function_entry = (
                    BlameResultFunctionEntry.create_blame_result_function_entry(
                        raw_func_entry,
                        raw_blame_report['result-map'][raw_func_entry]
                    )
                )
                self.__function_entries[new_function_entry.name
                                       ] = new_function_entry

    def get_blame_result_function_entry(
        self, mangled_function_name: str
    ) -> BlameResultFunctionEntry:
        """
        Get the result entry for a specific function.

        Args:
            mangled_function_name: mangled name of the function to look up
        """
        return self.__function_entries[mangled_function_name]

    @property
    def function_entries(self) -> tp.ValuesView[BlameResultFunctionEntry]:
        """Iterate over all function entries."""
        return self.__function_entries.values()

    @property
    def head_commit(self) -> ShortCommitHash:
        """The current HEAD commit under which this CommitReport was created."""
        return self.filename.commit_hash

    @property
    def meta_data(self) -> BlameReportMetaData:
        """Access the meta data that was gathered with the ``BlameReport``."""
        return self.__meta_data

<<<<<<< HEAD
    @classmethod
    def shorthand(cls) -> str:
        """Shorthand for this report."""
        return cls.SHORTHAND

    @staticmethod
    def get_file_name(
        project_name: str,
        binary_name: str,
        project_version: str,
        project_uuid: str,
        extension_type: FileStatusExtension,
        file_ext: str = "yaml"
    ) -> str:
        """
        Generates a filename for a commit report with 'yaml' as file extension.

        Args:
            project_name: name of the project for which the report was generated
            binary_name: name of the binary for which the report was generated
            project_version: version of the analyzed project, i.e., commit hash
            project_uuid: benchbuild uuid for the experiment run
            extension_type: to specify the status of the generated report
            file_ext: file extension of the report file

        Returns:
            name for the report file that can later be uniquly identified
        """
        return ReportFilename.get_file_name(
            BlameReport.SHORTHAND, project_name, binary_name, project_version,
            project_uuid, extension_type, file_ext
        )

=======
>>>>>>> c2a2a5df
    def __str__(self) -> str:
        str_representation = ""
        for function in self.__function_entries.values():
            str_representation += str(function) + "\n"
        return str_representation


class BlameReportDiff():
    """Diff class that contains all interactions that changed between two report
    revisions."""

    def __init__(
        self, base_report: BlameReport, prev_report: BlameReport
    ) -> None:
        self.__function_entries: tp.Dict[str, BlameResultFunctionEntry] = {}
        self.__base_head = base_report.head_commit
        self.__prev_head = prev_report.head_commit
        self.__calc_diff_br(base_report, prev_report)

    @property
    def base_head_commit(self) -> ShortCommitHash:
        return self.__base_head

    @property
    def prev_head_commit(self) -> ShortCommitHash:
        return self.__prev_head

    @property
    def function_entries(self) -> tp.ValuesView[BlameResultFunctionEntry]:
        """Iterate over all function entries in the diff."""
        return self.__function_entries.values()

    def get_blame_result_function_entry(
        self, mangled_function_name: str
    ) -> BlameResultFunctionEntry:
        """
        Get the result entry for a specific function in the diff.

        Args:
            mangled_function_name: mangled name of the function to look up
        """
        return self.__function_entries[mangled_function_name]

    def has_function(self, mangled_function_name: str) -> bool:
        return mangled_function_name in self.__function_entries

    def __calc_diff_br(
        self, base_report: BlameReport, prev_report: BlameReport
    ) -> None:
        function_names = {
            base_func_entry.name
            for base_func_entry in base_report.function_entries
        } | {
            prev_func_entry.name
            for prev_func_entry in prev_report.function_entries
        }
        for func_name in function_names:
            base_func_entry = None
            prev_func_entry = None
            try:
                base_func_entry = base_report.get_blame_result_function_entry(
                    func_name
                )
            except LookupError:
                pass

            try:
                prev_func_entry = prev_report.get_blame_result_function_entry(
                    func_name
                )
            except LookupError:
                pass

            # Only base report has the function
            if prev_func_entry is None and base_func_entry is not None:
                if base_func_entry.interactions:
                    self.__function_entries[func_name] = deepcopy(
                        base_func_entry
                    )

            # Only prev report has the function
            elif base_func_entry is None and prev_func_entry is not None:
                if prev_func_entry.interactions:
                    self.__function_entries[func_name] = deepcopy(
                        prev_func_entry
                    )

            # Both reports have the same function
            elif base_func_entry is not None and prev_func_entry is not None:
                diff_entry = _calc_diff_between_func_entries(
                    base_func_entry, prev_func_entry
                )

                if diff_entry.interactions:
                    self.__function_entries[func_name] = diff_entry

            else:
                raise AssertionError(
                    "The function name should be at least in one of the reports"
                )

    def __str__(self) -> str:
        str_representation = ""
        for function in self.__function_entries.values():
            str_representation += str(function) + "\n"
        return str_representation


ElementType = tp.TypeVar('ElementType')


def __count_elements(
    report: tp.Union[BlameReport, BlameReportDiff],
    get_elements_from_interaction: tp.Callable[[BlameInstInteractions],
                                               tp.Iterable[ElementType]]
) -> int:
    elements: tp.Set[ElementType] = set()

    for func_entry in report.function_entries:
        for interaction in func_entry.interactions:
            elements.update(get_elements_from_interaction(interaction))

    return len(elements)


def count_interactions(report: tp.Union[BlameReport, BlameReportDiff]) -> int:
    """
    Counts the number of interactions.

    Args:
        report: the blame report or diff

    Returns:
        the number of interactions in this report or diff
    """
    amount = 0

    for func_entry in report.function_entries:
        for interaction in func_entry.interactions:
            amount += abs(interaction.amount)

    return amount


def count_interacting_commits(
    report: tp.Union[BlameReport, BlameReportDiff],
) -> int:
    """
    Counts the number of unique interacting commits.

    Args:
        report: the blame report or diff

    Returns:
        the number unique interacting commits in this report or diff
    """
    return __count_elements(
        report, lambda interaction: interaction.interacting_commits
    )


def count_interacting_authors(
    report: tp.Union[BlameReport, BlameReportDiff],
    commit_lookup: CommitLookupTy
) -> int:
    """
    Counts the number of unique interacting authors.

    Args:
        report: the blame report or diff
        commit_lookup: function to look up commits

    Returns:
        the number unique interacting authors in this report or diff
    """

    def extract_interacting_authors(
        interaction: BlameInstInteractions
    ) -> tp.Iterable[str]:
        return map_commits(
            # Issue (se-passau/VaRA#647): improve author uniquifying
            lambda c: tp.cast(str, c.author.name),
            interaction.interacting_commits,
            commit_lookup
        )

    return __count_elements(report, extract_interacting_authors)


def generate_degree_tuples(
    report: tp.Union[BlameReport, BlameReportDiff]
) -> tp.List[tp.Tuple[int, int]]:
    """
    Generates a list of tuples (degree, amount) where degree is the interaction
    degree of a blame interaction, e.g., the number of incoming interactions,
    and amount is the number of times an interaction with this degree was found
    in the report.

    Args:
        report: the blame report

    Returns:
        list of tuples (degree, amount)
    """
    degree_dict: DegreeAmountMappingTy = defaultdict(int)

    for func_entry in report.function_entries:
        for interaction in func_entry.interactions:
            degree = len(interaction.interacting_commits)
            degree_dict[degree] += interaction.amount

    return list(degree_dict.items())


InteractingCommitRepoPairToAmountMapping = tp.Dict[CommitRepoPair, int]


def gen_base_to_inter_commit_repo_pair_mapping(
    report: tp.Union[BlameReport, BlameReportDiff]
) -> tp.Dict[CommitRepoPair, InteractingCommitRepoPairToAmountMapping]:
    """
    Maps the base CommitRepoPair of a blame interaction to each distinct
    interacting CommitRepoPair, which maps to the amount of the interaction.

    Args:
        report: blame report

    Returns:
        A mapping from base CommitRepoPairs to a mapping of the corresponding
        interacting CommitRepoPairs to their amount.
    """

    base_to_inter_mapping: tp.Dict[
        CommitRepoPair,
        InteractingCommitRepoPairToAmountMapping] = defaultdict(dict)

    for func_entry in report.function_entries:
        for interaction in func_entry.interactions:
            amount = interaction.amount
            base_commit_repo_pair = interaction.base_commit

            for interacting_c_repo_pair in interaction.interacting_commits:
                if (
                    interacting_c_repo_pair not in
                    base_to_inter_mapping[base_commit_repo_pair]
                ):
                    base_to_inter_mapping[base_commit_repo_pair][
                        interacting_c_repo_pair] = 0

                base_to_inter_mapping[base_commit_repo_pair][
                    interacting_c_repo_pair] += amount

    return base_to_inter_mapping


DegreeAmountMappingTy = tp.Dict[int, int]


def generate_lib_dependent_degrees(
    report: tp.Union[BlameReport, BlameReportDiff]
) -> tp.Dict[str, tp.Dict[str, tp.List[tp.Tuple[int, int]]]]:
    """
    Args:
        report: blame report

    Returns:
        Map of tuples (degree, amount) categorised by their corresponding
        library name to their corresponding base library name.
    """

    base_inter_lib_degree_amount_mapping: tp.Dict[str, tp.Dict[
        str, DegreeAmountMappingTy]] = {}

    for func_entry in report.function_entries:
        for interaction in func_entry.interactions:
            base_repo_name = interaction.base_commit.repository_name
            tmp_degree_of_libs: tp.Dict[str, int] = {}

            if base_repo_name not in base_inter_lib_degree_amount_mapping:
                base_inter_lib_degree_amount_mapping[base_repo_name] = {}

            for inter_hash in interaction.interacting_commits:
                inter_hash_repo_name = inter_hash.repository_name

                if (
                    inter_hash_repo_name not in
                    base_inter_lib_degree_amount_mapping[base_repo_name]
                ):
                    base_inter_lib_degree_amount_mapping[base_repo_name][
                        inter_hash_repo_name] = {}

                if inter_hash_repo_name not in tmp_degree_of_libs:
                    tmp_degree_of_libs[inter_hash_repo_name] = 1
                else:
                    tmp_degree_of_libs[inter_hash_repo_name] += 1

            for repo_name, degree in tmp_degree_of_libs.items():
                if (
                    degree not in base_inter_lib_degree_amount_mapping[
                        base_repo_name][repo_name]
                ):
                    base_inter_lib_degree_amount_mapping[base_repo_name][
                        repo_name][degree] = 0

                base_inter_lib_degree_amount_mapping[base_repo_name][repo_name][
                    degree] += interaction.amount

    # Transform to tuples (degree, amount)
    result_dict: tp.Dict[str, tp.Dict[str, tp.List[tp.Tuple[int, int]]]] = {}
    for base_name, inter_lib_dict in base_inter_lib_degree_amount_mapping.items(
    ):
        result_dict[base_name] = {}
        for inter_lib_name, degree_amount_dict in inter_lib_dict.items():
            result_dict[base_name][inter_lib_name] = list(
                degree_amount_dict.items()
            )

    return result_dict


def generate_author_degree_tuples(
    report: tp.Union[BlameReport, BlameReportDiff],
    commit_lookup: CommitLookupTy
) -> tp.List[tp.Tuple[int, int]]:
    """
    Generates a list of tuples (author_degree, amount) where author_degree is
    the number of unique authors for all blame interaction, e.g., the number of
    unique authors of incoming interactions, and amount is the number of times
    an interaction with this degree was found in the report.

    Args:
        report: the blame report
        commit_lookup: function to look up commits

    Returns:
        list of tuples (author_degree, amount)
    """

    degree_dict: tp.DefaultDict[int, int] = defaultdict(int)

    for func_entry in report.function_entries:
        for interaction in func_entry.interactions:
            author_list = map_commits(
                # Issue (se-passau/VaRA#647): improve author uniquifying
                lambda c: tp.cast(str, c.author.name),
                interaction.interacting_commits,
                commit_lookup
            )

            degree = len(set(author_list))
            degree_dict[degree] += interaction.amount

    return list(degree_dict.items())


def generate_time_delta_distribution_tuples(
    report: tp.Union[BlameReport, BlameReportDiff],
    commit_lookup: CommitLookupTy, bucket_size: int,
    aggregate_function: tp.Callable[[tp.Sequence[tp.Union[int, float]]],
                                    tp.Union[int, float]]
) -> tp.List[tp.Tuple[int, int]]:
    """
    Generates a list of tuples that represent the distribution of time delta
    interactions. The first value in the tuple represents the degree of the time
    delta, bucketed according to ``bucket_size``. The second value is the time
    delta, aggregated over all interacting commits by the passed
    ``aggregate_function``.

    Args:
        report: to analyze
        commit_lookup: function to look up commits
        bucket_size: size of a time bucket in days
        aggregate_function: to aggregate the delta values of all
                            interacting commits

    Returns:
        list of (degree, amount) tuples
    """
    degree_dict: tp.DefaultDict[int, int] = defaultdict(int)

    for func_entry in report.function_entries:
        for interaction in func_entry.interactions:
            if interaction.base_commit.commit_hash == UNCOMMITTED_COMMIT_HASH:
                continue

            base_commit = commit_lookup(
                interaction.base_commit.commit_hash,
                interaction.base_commit.repository_name
            )
            base_c_time = datetime.utcfromtimestamp(base_commit.commit_time)

            def translate_to_time_deltas2(
                commit: pygit2.Commit,
                base_time: datetime = base_c_time
            ) -> int:
                other_c_time = datetime.utcfromtimestamp(commit.commit_time)
                return abs((base_time - other_c_time).days)

            author_list = map_commits(
                translate_to_time_deltas2, interaction.interacting_commits,
                commit_lookup
            )

            degree = aggregate_function(author_list) if author_list else 0
            bucket = round(degree / bucket_size)
            degree_dict[bucket] += interaction.amount

    return list(degree_dict.items())


def generate_avg_time_distribution_tuples(
    report: tp.Union[BlameReport, BlameReportDiff],
    commit_lookup: CommitLookupTy, bucket_size: int
) -> tp.List[tp.Tuple[int, int]]:
    """
    Generates a list of tuples that represent the distribution of average time
    delta interactions. The first value in the tuple represents the degree of
    the time delta, bucketed according to ``bucket_size``. The second value is
    the time delta, averaged over all interacting commits.

    Args:
        report: to analyze
        commit_lookup: function to look up commits
        bucket_size: size of a time bucket in days

    Returns:
        list of (degree, avg_time) tuples
    """
    return generate_time_delta_distribution_tuples(
        report, commit_lookup, bucket_size, np.average
    )


def generate_max_time_distribution_tuples(
    report: tp.Union[BlameReport, BlameReportDiff],
    commit_lookup: CommitLookupTy, bucket_size: int
) -> tp.List[tp.Tuple[int, int]]:
    """
    Generates a list of tuples that represent the distribution of maximal time
    delta interactions. The first value in the tuple represents the degree of
    the time delta, bucketed according to ``bucket_size``. The second value is
    the max time delta, i.e., the maximal time distance between the base commit
    and one of the all interacting commits.

    Args:
        report: to analyze
        commit_lookup: function to look up commits
        bucket_size: size of a time bucket in days

    Returns:
        list of (degree, max_time) tuples
    """
    return generate_time_delta_distribution_tuples(
        report, commit_lookup, bucket_size, max
    )


def generate_in_head_interactions(
    report: BlameReport
) -> tp.List[BlameInstInteractions]:
    """
    Generate a list of interactions where the base_hash of the interaction is
    the same as the HEAD of the report.

    Args:
        report: BlameReport to get the interactions from
    """
    head_interactions = []
    for func_entry in report.function_entries:
        for interaction in func_entry.interactions:
            if interaction.base_commit.commit_hash.startswith(
                report.head_commit
            ):
                head_interactions.append(interaction)
                continue

    return head_interactions


def generate_out_head_interactions(
    report: BlameReport
) -> tp.List[BlameInstInteractions]:
    """
    Generate a list of interactions where one of the interacting hashes is the
    same as the HEAD of the report.

    Args:
        report: BlameReport to get the interactions from
    """
    head_interactions = []
    for func_entry in report.function_entries:
        for interaction in func_entry.interactions:
            for interacting_commit in interaction.interacting_commits:
                if interacting_commit.commit_hash.startswith(
                    report.head_commit
                ):
                    head_interactions.append(interaction)
                    break
    return head_interactions<|MERGE_RESOLUTION|>--- conflicted
+++ resolved
@@ -321,42 +321,6 @@
         """Access the meta data that was gathered with the ``BlameReport``."""
         return self.__meta_data
 
-<<<<<<< HEAD
-    @classmethod
-    def shorthand(cls) -> str:
-        """Shorthand for this report."""
-        return cls.SHORTHAND
-
-    @staticmethod
-    def get_file_name(
-        project_name: str,
-        binary_name: str,
-        project_version: str,
-        project_uuid: str,
-        extension_type: FileStatusExtension,
-        file_ext: str = "yaml"
-    ) -> str:
-        """
-        Generates a filename for a commit report with 'yaml' as file extension.
-
-        Args:
-            project_name: name of the project for which the report was generated
-            binary_name: name of the binary for which the report was generated
-            project_version: version of the analyzed project, i.e., commit hash
-            project_uuid: benchbuild uuid for the experiment run
-            extension_type: to specify the status of the generated report
-            file_ext: file extension of the report file
-
-        Returns:
-            name for the report file that can later be uniquly identified
-        """
-        return ReportFilename.get_file_name(
-            BlameReport.SHORTHAND, project_name, binary_name, project_version,
-            project_uuid, extension_type, file_ext
-        )
-
-=======
->>>>>>> c2a2a5df
     def __str__(self) -> str:
         str_representation = ""
         for function in self.__function_entries.values():
