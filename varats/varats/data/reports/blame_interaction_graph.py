--- conflicted
+++ resolved
@@ -574,14 +574,6 @@
 def _nodes_for_func_entry(
     function_entry: tp.Optional[BlameResultFunctionEntry]
 ) -> tp.Set[BIGNodeTy]:
-<<<<<<< HEAD
-    if function_entry:
-        return {
-            BlameTaintData(commit, function_name=function_entry.name)
-            for commit in function_entry.commits
-        }
-    return set()
-=======
     if function_entry is None:
         return set()
 
@@ -589,7 +581,6 @@
         BlameTaintData(commit, function_name=function_entry.name)
         for commit in function_entry.commits
     }
->>>>>>> e9878b3d
 
 
 class FileBasedInteractionGraph(InteractionGraph):
@@ -676,13 +667,8 @@
 
 
 def create_blame_interaction_graph(
-<<<<<<< HEAD
     project_name: str, revision: ShortCommitHash,
-    experiment_type: tp.Type[BlameReportExperiment]
-=======
-    project_name: str, revision: FullCommitHash,
     experiment_type: tp.Type['BlameReportExperiment']
->>>>>>> e9878b3d
 ) -> BlameInteractionGraph:
     """
     Create a blame interaction graph for a certain project revision.
