"""Module for representing blame interaction data in a graph/network."""
import abc
import itertools
import re
import sys
import typing as tp
from collections import defaultdict
from copy import deepcopy
from enum import Enum
from pathlib import Path

import networkx as nx
from benchbuild.utils.cmd import git

from varats.data.cache_helper import build_cached_graph
from varats.data.reports.blame_report import (
    gen_base_to_inter_commit_repo_pair_mapping,
    BlameTaintData,
<<<<<<< HEAD
    BlameReportDiff,
    BlameInstInteractions,
=======
    BlameResultFunctionEntry,
>>>>>>> 72198046
)
from varats.experiments.vara.blame_report_experiment import (
    BlameReportExperiment,
)
from varats.jupyterhelper.file import load_blame_report
from varats.project.project_util import (
    get_local_project_git_path,
    get_local_project_gits,
)
from varats.report.report import ReportFilepath
from varats.revision.revisions import get_processed_revision_files
from varats.utils.git_util import (
    CommitRepoPair,
    create_commit_lookup_helper,
    ChurnConfig,
    UNCOMMITTED_COMMIT_HASH,
    FullCommitHash,
    get_submodule_head,
    ShortCommitHash,
)

if sys.version_info <= (3, 8):
    from typing_extensions import TypedDict
else:
    from typing import TypedDict

BIGNodeTy = BlameTaintData


class BIGNodeAttrs(TypedDict):
    """Blame interaction graph node attributes."""
    blame_taint_data: BlameTaintData


class BIGEdgeAttrs(TypedDict):
    """Blame interaction graph edge attributes."""
    amount: int


class DiffType(Enum):
    ADDITION = 1
    DELETION = -1
    UNCHANGED = 0


class BIGDiffNodeAttrs(TypedDict):
    """Blame interaction graph node attributes."""
    blame_taint_data: BlameTaintData
    region: tp.Optional[int]
    function: tp.Optional[str]
    commit: str
    repo: str
    diff_type: DiffType


class BIGDiffEdgeAttrs(TypedDict):
    """Blame interaction graph edge attributes."""
    amount: int
    diff_type: DiffType


class CIGNodeAttrs(TypedDict):
    """Commit interaction graph node attributes."""
    commit: CommitRepoPair


class CIGEdgeAttrs(TypedDict):
    """Commit interaction graph edge attributes."""
    amount: int


class AIGNodeAttrs(TypedDict):
    """Author interaction graph node attributes."""
    author: str
    num_commits: int
    commits: tp.List[CommitRepoPair]


class AIGEdgeAttrs(TypedDict):
    """Author interaction graph edge attributes."""
    amount: int
    interactions: tp.List[tp.Tuple[CommitRepoPair, CommitRepoPair]]


class CAIGNodeAttrs(TypedDict):
    """Commit-author interaction graph node attributes."""
    commit: tp.Optional[CommitRepoPair]
    author: tp.Optional[str]


class CAIGEdgeAttrs(TypedDict):
    """Commit-author interaction graph edge attributes."""
    amount: int


class InteractionGraph(abc.ABC):
    """Graph/Network built from interaction data."""

    def __init__(self, project_name: str):
        self.__project_name = project_name

    @property
    def project_name(self) -> str:
        return self.__project_name

    @abc.abstractmethod
    def _interaction_graph(self) -> nx.DiGraph:
        pass

    def blame_interaction_graph(self) -> nx.DiGraph:
        """
        Return a digraph with blame data as nodes and interactions as edges.

        Nodes can be referenced via their
        :class:`~varats.data.reports.blame_report.BlameTaintData`.
        The graph has the following attributes:
        Nodes:
          - blame_taint_data: BlameTaintData for this node
        Edges:
          - amount: how often this interaction was found

        Returns:
            the blame interaction graph
        """
        return deepcopy(self._interaction_graph())

    def commit_interaction_graph(self) -> nx.DiGraph:
        """
        Return a digraph with commits as nodes and interactions as edges.

        Nodes can be referenced via their
        :class:`~varats.utils.git_util.CommitRepoPair`.
        The graph has the following attributes:
        Nodes:
          - commit: CommitRepoPair for this commit
        Edges:
          - amount: how often this interaction was found

        Returns:
            the commit interaction graph
        """
        interaction_graph = self._interaction_graph()

        def edge_data(
            source: tp.Set[BIGNodeTy], sink: tp.Set[BIGNodeTy]
        ) -> CIGEdgeAttrs:
            assert len(source) == len(
                sink
            ) == 1, "Some node has more than one commit."
            return tp.cast(
                CIGEdgeAttrs,
                interaction_graph[next(iter(source))][next(iter(sink))].copy()
            )

        def node_data(node: tp.Set[BIGNodeTy]) -> CIGNodeAttrs:
            assert len(node) == 1, "Some node has more than one commit."
            node_attrs = tp.cast(
                BIGNodeAttrs, interaction_graph.nodes[next(iter(node))]
            )
            return {"commit": node_attrs["blame_taint_data"].commit}

        cig = nx.quotient_graph(
            interaction_graph,
            partition=lambda u, v: False,
            edge_data=edge_data,
            node_data=node_data,
            create_using=nx.DiGraph
        )
        relabel_dict: tp.Dict[tp.FrozenSet[BIGNodeTy], CommitRepoPair] = {}
        for node in cig.nodes:
            relabel_dict[node] = tp.cast(CIGNodeAttrs,
                                         cig.nodes[node])["commit"]
        nx.relabel_nodes(cig, relabel_dict, copy=False)
        return cig

    def author_interaction_graph(self) -> nx.DiGraph:
        """
        Return a digraph with authors as nodes and interactions as edges.

        Nodes can be referenced via their author.
        The graph has the following attributes:
        Nodes:
          - author: name of the author
          - num_commits: number of commits aggregated in this node
        Edges:
          - amount: how often an interaction between two authors was found

        Returns:
            the author interaction graph
        """
        interaction_graph = self._interaction_graph()
        commit_lookup = create_commit_lookup_helper(self.project_name)

        def partition(node_u: BIGNodeTy, node_v: BIGNodeTy) -> bool:
            if UNCOMMITTED_COMMIT_HASH in (
                node_u.commit.commit_hash, node_v.commit.commit_hash
            ):
                return node_u.commit == node_v.commit
            return str(commit_lookup(node_u.commit).author.name
                      ) == str(commit_lookup(node_v.commit).author.name)

        def edge_data(
            partition_a: tp.Set[BIGNodeTy], partition_b: tp.Set[BIGNodeTy]
        ) -> AIGEdgeAttrs:
            amount = 0
            interactions: tp.List[tp.Tuple[CommitRepoPair, CommitRepoPair]] = []
            for source in partition_a:
                for sink in partition_b:
                    if interaction_graph.has_edge(source, sink):
                        amount += int(interaction_graph[source][sink]["amount"])
                        interactions.append((source.commit, sink.commit))

            return {"amount": amount, "interactions": interactions}

        def node_data(nodes: tp.Set[BIGNodeTy]) -> AIGNodeAttrs:
            authors = {
                str(commit_lookup(node.commit).author.name)
                if node.commit.commit_hash != UNCOMMITTED_COMMIT_HASH else
                "Unknown" for node in nodes
            }
            assert len(authors) == 1, "Some node has more then one author."
            return {
                "author": next(iter(authors)),
                "num_commits": len(nodes),
                "commits": [node.commit for node in nodes]
            }

        aig = nx.quotient_graph(
            interaction_graph,
            partition=partition,
            edge_data=edge_data,
            node_data=node_data,
            create_using=nx.DiGraph
        )
        relabel_dict: tp.Dict[tp.FrozenSet[BIGNodeTy], str] = {}
        for node in aig.nodes:
            relabel_dict[node] = tp.cast(AIGNodeAttrs,
                                         aig.nodes[node])["author"]
        nx.relabel_nodes(aig, relabel_dict, copy=False)
        return aig

    def commit_author_interaction_graph(
        self,
        outgoing_interactions: bool = True,
        incoming_interactions: bool = False
    ) -> nx.DiGraph:
        """
        Return a digraph connecting commits to interacting authors.

        Nodes can be referenced via their ``CommitRepoPair`` or author,
        whichever is present.
        The graph has the following attributes:
        Nodes:
          - commit: commit hash if the node is a commit
          - author: name of the author if the node is an author
        Edges:
          - amount: how often a commit interacts with an author

        Args:
            outgoing_interactions: whether to include outgoing interactions
            incoming_interactions: whether to include incoming interactions

        Returns:
            the commit-author interaction graph
        """
        commit_interaction_graph = self.commit_interaction_graph()
        commit_lookup = create_commit_lookup_helper(self.project_name)

        commit_author_mapping = {
            commit: commit_lookup(commit).author.name
            if commit.commit_hash != UNCOMMITTED_COMMIT_HASH else "Unknown"
            for commit in (list(commit_interaction_graph.nodes))
        }
        caig = nx.DiGraph()
        # add commits as nodes
        caig.add_nodes_from([(commit, {
            "commit": commit,
            "author": None
        }) for commit in list(commit_interaction_graph.nodes)])
        # add authors as nodes
        caig.add_nodes_from([(author, {
            "commit": None,
            "author": author
        }) for author in set(commit_author_mapping.values())])

        # add edges and aggregate edge attributes
        for node in commit_interaction_graph.nodes:
            if incoming_interactions:
                for source, sink, data in commit_interaction_graph.in_edges(
                    node, data=True
                ):
                    if not caig.has_edge(source, commit_author_mapping[sink]):
                        caig.add_edge(
                            source, commit_author_mapping[sink], amount=0
                        )
                    caig[source][commit_author_mapping[sink]
                                ]["amount"] += data["amount"]
            if outgoing_interactions:
                for source, sink, data in commit_interaction_graph.out_edges(
                    node, data=True
                ):
                    if not caig.has_edge(sink, commit_author_mapping[source]):
                        caig.add_edge(
                            sink, commit_author_mapping[source], amount=0
                        )
                    caig[sink][commit_author_mapping[source]
                              ]["amount"] += data["amount"]
        return caig


class BlameInteractionGraph(InteractionGraph):
    """Graph/Network built from blame interaction data."""

    def __init__(self, project_name: str, report_file: ReportFilepath):
        super().__init__(project_name)
        self.__report_file = report_file
        self.__cached_interaction_graph: tp.Optional[nx.DiGraph] = None

    def _interaction_graph(self) -> nx.DiGraph:

        def create_graph() -> nx.DiGraph:
            report = load_blame_report(self.__report_file.full_path())
            interaction_graph = nx.DiGraph()
            interactions = gen_base_to_inter_commit_repo_pair_mapping(report)
            nodes: tp.Set[BIGNodeTy] = {
                commit for base, inters in interactions.items()
                for commit in [base, *inters.keys()]
            }

            def create_node_attrs(
                blame_taint_data: BlameTaintData
            ) -> BIGNodeAttrs:
                return {
                    "blame_taint_data": blame_taint_data,
                }

            # pylint: disable=unused-argument
            def create_edge_attrs(
                base: BlameTaintData, inter: BlameTaintData, amount: int
            ) -> BIGEdgeAttrs:
                return {"amount": amount}

            interaction_graph.add_nodes_from([
                (node, create_node_attrs(node)) for node in nodes
            ])
            interaction_graph.add_edges_from([
                (base, inter, create_edge_attrs(base, inter, amount))
                for base, inters in interactions.items()
                for inter, amount in inters.items()
            ])
            return interaction_graph

        if not self.__cached_interaction_graph:
            filename = self.__report_file.report_filename
            self.__cached_interaction_graph = build_cached_graph(
                f"ig-{filename.experiment_shorthand}-{self.project_name}-"
                f"{filename.commit_hash.hash}", create_graph
            )
        return self.__cached_interaction_graph


<<<<<<< HEAD
class BlameInteractionGraphDiff():
    """Graph/Network built from blame interaction data diff."""

    def __init__(
        self, project_name: str, old_report_file: ReportFilepath,
        new_report_file: ReportFilepath
    ):
        # super().__init__(project_name)
        self.__project_name = project_name
        self.__old_report_file = old_report_file
        self.__new_report_file = new_report_file
        self.__cached_interaction_graph: tp.Optional[nx.MultiDiGraph] = None

    def blame_interaction_graph(self) -> nx.MultiDiGraph:
        """
        Return a digraph with blame data as nodes and interactions as edges.

        Nodes can be referenced via their
        :class:`~varats.data.reports.blame_report.BlameTaintData`.
        The graph has the following attributes:
        Nodes:
          - blame_taint_data: BlameTaintData for this node
          - diff_type: whether this node was added, deleted, or unchanged
        Edges:
          - amount: how often this interaction was found
          - diff_type: whether this edge was added, deleted, or unchanged

        Returns:
            the blame interaction graph diff
        """

        def create_graph() -> nx.MultiDiGraph:
            old_report = load_blame_report(self.__old_report_file.full_path())
            new_report = load_blame_report(self.__new_report_file.full_path())
            diff = BlameReportDiff(old_report, new_report)

            interaction_graph = nx.MultiDiGraph()

            def group_interactions(
                interactions: tp.Generator[BlameInstInteractions, None, None]
            ) -> tp.Dict[BlameTaintData, tp.Dict[BlameTaintData, int]]:
                grouped_interactions: tp.Dict[BlameTaintData, tp.Dict[
                    BlameTaintData,
                    int]] = defaultdict(lambda: defaultdict(lambda: 0))

                for interaction in interactions:
                    base_taint = interaction.base_taint

                    for interacting_taint in interaction.interacting_taints:
                        grouped_interactions[base_taint][interacting_taint
                                                        ] += interaction.amount
                return grouped_interactions

            additions = group_interactions(diff.additions())
            deletions = group_interactions(diff.deletions())
            unchanged = group_interactions(diff.unchanged())
            unchanged_nodes = {
                commit for base, inters in unchanged.items()
                for commit in [base, *inters.keys()]
            }
            added_nodes = {
                commit for base, inters in additions.items()
                for commit in [base, *inters.keys()]
            }.difference(unchanged_nodes)
            deleted_nodes = {
                commit for base, inters in deletions.items()
                for commit in [base, *inters.keys()]
            }.difference(unchanged_nodes)

            def create_node_attrs(
                blame_taint_data: BlameTaintData, diff_type: DiffType
            ) -> BIGDiffNodeAttrs:
                func_entry = diff.get_function_entry(
                    blame_taint_data.function_name
                ) if blame_taint_data.function_name else None
                return {
                    "blame_taint_data":
                        blame_taint_data,
                    "region":
                        blame_taint_data.region_id,
                    "function":
                        func_entry.demangled_name if func_entry else None,
                    "commit":
                        blame_taint_data.commit.commit_hash.short_hash,
                    "repo":
                        blame_taint_data.commit.repository_name,
                    "diff_type":
                        diff_type
                }

            # pylint: disable=unused-argument
            def create_edge_attrs(
                base: BlameTaintData, inter: BlameTaintData, amount: int,
                diff_type: DiffType
            ) -> BIGDiffEdgeAttrs:
                return {"amount": amount, "diff_type": diff_type}

            interaction_graph.add_nodes_from([
                (node, create_node_attrs(node, DiffType.UNCHANGED))
                for node in unchanged_nodes
            ])
            interaction_graph.add_nodes_from([
                (node, create_node_attrs(node, DiffType.ADDITION))
                for node in added_nodes
            ])
            interaction_graph.add_nodes_from([
                (node, create_node_attrs(node, DiffType.DELETION))
                for node in deleted_nodes
            ])
            interaction_graph.add_edges_from([
                (
                    base, inter,
                    create_edge_attrs(base, inter, amount, DiffType.UNCHANGED)
                )
                for base, inters in unchanged.items()
                for inter, amount in inters.items()
            ])
            interaction_graph.add_edges_from([
                (
                    base, inter,
                    create_edge_attrs(base, inter, amount, DiffType.ADDITION)
                )
                for base, inters in additions.items()
                for inter, amount in inters.items()
            ])
            interaction_graph.add_edges_from([
                (
                    base, inter,
                    create_edge_attrs(base, inter, amount, DiffType.DELETION)
                )
                for base, inters in deletions.items()
                for inter, amount in inters.items()
            ])
            return interaction_graph

        if not self.__cached_interaction_graph:
            old_filename = self.__old_report_file.report_filename
            new_filename = self.__old_report_file.report_filename
            self.__cached_interaction_graph = build_cached_graph(
                f"ig-diff-{new_filename.experiment_shorthand}-"
                f"{self.__project_name}-{old_filename.commit_hash.hash}-"
                f"{old_filename.commit_hash.hash}", create_graph
=======
class CallgraphBasedInteractionGraph(InteractionGraph):
    """Graph/Network built from callgraph-based interaction data."""

    def __init__(self, project_name: str, report_file: ReportFilepath):
        super().__init__(project_name)
        self.__report_file = report_file
        self.__cached_interaction_graph: tp.Optional[nx.DiGraph] = None

    def _interaction_graph(self) -> nx.DiGraph:

        def create_graph() -> nx.DiGraph:
            report = load_blame_report(self.__report_file.full_path())
            interaction_graph = nx.DiGraph()

            for function_entry in report.function_entries:
                sources = _nodes_for_func_entry(function_entry)
                sinks = [
                    sink for callee in function_entry.callees
                    for sink in _nodes_for_func_entry(
                        report.get_blame_result_function_entry(callee)
                    )
                ]

                for node in [*sources, *sinks]:
                    interaction_graph.add_node(node, blame_taint_data=node)

                for source, sink in itertools.product(sources, sinks):
                    if source != sink:
                        if not interaction_graph.has_edge(source, sink):
                            interaction_graph.add_edge(source, sink, amount=0)
                        interaction_graph[source][sink]["amount"] += 1

            return interaction_graph

        if not self.__cached_interaction_graph:
            self.__cached_interaction_graph = build_cached_graph(
                f"ig-callgraph-{self.project_name}", create_graph
>>>>>>> 72198046
            )
        return self.__cached_interaction_graph


<<<<<<< HEAD
=======
def _nodes_for_func_entry(
    function_entry: BlameResultFunctionEntry
) -> tp.Set[BIGNodeTy]:
    return {
        BlameTaintData(commit, function_name=function_entry.name)
        for commit in function_entry.commits
    }


>>>>>>> 72198046
class FileBasedInteractionGraph(InteractionGraph):
    """Graph/Network built from file-based interaction data."""

    def __init__(self, project_name: str, head_commit: FullCommitHash):
        super().__init__(project_name)
        self.__head_commit = head_commit
        self.__cached_interaction_graph: tp.Optional[nx.DiGraph] = None

    def _interaction_graph(self) -> nx.DiGraph:

        def create_graph() -> nx.DiGraph:
            repos = get_local_project_gits(self.project_name)
            interaction_graph = nx.DiGraph()
            churn_config = ChurnConfig.create_c_style_languages_config()
            file_pattern = re.compile(
                r"|".join(
                    churn_config.get_extensions_repr(prefix=r"\.", suffix=r"$")
                )
            )

            blame_regex = re.compile(r"^([0-9a-f]+)\s+(?:.+\s+)?[\d]+\) ?(.*)$")

            for repo_name in repos:
                repo_path = get_local_project_git_path(
                    self.project_name, repo_name
                )
                project_git = git["-C", str(repo_path)]
                head_commit = get_submodule_head(
                    self.project_name, repo_name, self.__head_commit
                )

                file_names = project_git(
                    "ls-tree", "--full-tree", "--name-only", "-r", head_commit
                ).split("\n")
                files: tp.List[Path] = [
                    repo_path / path
                    for path in file_names
                    if file_pattern.search(path)
                ]
                for file in files:
                    nodes: tp.Set[BIGNodeTy] = set()
                    blame_lines: str = project_git(
                        "blame", "-w", "-s", "-l", "--root", head_commit, "--",
                        str(file.relative_to(repo_path))
                    )

                    for line in blame_lines.strip().split("\n"):
                        match = blame_regex.match(line)
                        if not match:
                            raise AssertionError

                        if match.group(2):
                            nodes.add(
                                BlameTaintData(
                                    CommitRepoPair(
                                        FullCommitHash(match.group(1)),
                                        repo_name
                                    )
                                )
                            )

                    for node in nodes:
                        interaction_graph.add_node(node, blame_taint_data=node)
                    for commit_a, commit_b in itertools.product(
                        nodes, repeat=2
                    ):
                        if commit_a != commit_b:
                            if not interaction_graph.has_edge(
                                commit_a, commit_b
                            ):
                                interaction_graph.add_edge(
                                    commit_a, commit_b, amount=0
                                )
                            interaction_graph[commit_a][commit_b]["amount"] += 1
            return interaction_graph

        if not self.__cached_interaction_graph:
            self.__cached_interaction_graph = build_cached_graph(
                f"ig-file-{self.project_name}", create_graph
            )
        return self.__cached_interaction_graph


def create_blame_interaction_graph(
    project_name: str, revision: ShortCommitHash,
    experiment_type: tp.Type[BlameReportExperiment]
) -> BlameInteractionGraph:
    """
    Create a blame interaction graph for a certain project revision.

    Args:
        project_name: name of the project
        revision: project revision
        experiment_type: experiment that was used to create the blame data

    Returns:
        the blame interaction graph
    """
    report_files = get_processed_revision_files(
        project_name, revision, experiment_type
    )
    if len(report_files) == 0:
        raise LookupError(f"Found no BlameReport for project {project_name}")
    return BlameInteractionGraph(project_name, report_files[0])


def create_blame_interaction_graph_diff(
    project_name: str, old_revision: ShortCommitHash,
    new_revision: ShortCommitHash,
    experiment_type: tp.Type[BlameReportExperiment]
) -> BlameInteractionGraphDiff:
    """
    Create a blame interaction graph diff for the given project revisions.

    Args:
        project_name: name of the project
        old_revision: old project revision
        new_revision: new project revision
        experiment_type: experiment that was used to create the blame data

    Returns:
        the blame interaction graph diff
    """
    old_report_files = get_processed_revision_files(
        project_name, old_revision, experiment_type
    )
    new_report_files = get_processed_revision_files(
        project_name, new_revision, experiment_type
    )
    if len(new_report_files) == 0 or len(old_report_files) == 0:
        raise LookupError(f"Missing BlameReport for project {project_name}")
    return BlameInteractionGraphDiff(
        project_name, old_report_files[0], new_report_files[0]
    )


def create_callgraph_based_interaction_graph(
    project_name: str, revision: FullCommitHash,
    experiment_type: tp.Type[BlameReportExperiment]
) -> CallgraphBasedInteractionGraph:
    """
    Create a callgraph-based interaction graph for a certain project revision.

    Args:
        project_name: name of the project
        revision: project revision
        experiment_type: experiment that was used to create the callgraph data

    Returns:
        the blame interaction graph
    """
    file_name_filter: tp.Callable[[str], bool] = lambda x: False

    if revision:

        def match_revision(file_name: str) -> bool:
            return ReportFilename(
                file_name
            ).commit_hash != revision.to_short_commit_hash()

        file_name_filter = match_revision

    report_files = get_processed_revisions_files(
        project_name, experiment_type, file_name_filter=file_name_filter
    )
    if len(report_files) == 0:
        raise LookupError(f"Found no BlameReport for project {project_name}")
    return CallgraphBasedInteractionGraph(project_name, report_files[0])


def create_file_based_interaction_graph(
    project_name: str, revision: FullCommitHash
) -> FileBasedInteractionGraph:
    """
    Create a file-based interaction graph for a certain project revision.

    Args:
        project_name: name of the project
        revision: project revision

    Returns:
        the blame interaction graph
    """
    return FileBasedInteractionGraph(project_name, revision)


def get_author_data(aig: nx.DiGraph, author: str) -> tp.Dict[str, tp.Any]:
    """
    Collect information for a specific author from an author interaction graph.

    Args:
        aig: a author interaction graph
        author: name of the author

    Returns:
        a dict with information about the author
    """
    node_attrs = tp.cast(AIGNodeAttrs, aig.nodes[author])
    in_attrs = [
        d["interactions"] for u, v, d in aig.in_edges().data() if v == author
    ]
    out_attrs = [
        d["interactions"] for u, v, d in aig.out_edges().data() if u == author
    ]
    neighbors = set(aig.successors(author)).union(aig.predecessors(author))

    return {
        "node_attrs": node_attrs,
        "neighbors": neighbors,
        "in_attrs": in_attrs,
        "out_attrs": out_attrs
    }<|MERGE_RESOLUTION|>--- conflicted
+++ resolved
@@ -16,12 +16,9 @@
 from varats.data.reports.blame_report import (
     gen_base_to_inter_commit_repo_pair_mapping,
     BlameTaintData,
-<<<<<<< HEAD
     BlameReportDiff,
     BlameInstInteractions,
-=======
     BlameResultFunctionEntry,
->>>>>>> 72198046
 )
 from varats.experiments.vara.blame_report_experiment import (
     BlameReportExperiment,
@@ -383,7 +380,6 @@
         return self.__cached_interaction_graph
 
 
-<<<<<<< HEAD
 class BlameInteractionGraphDiff():
     """Graph/Network built from blame interaction data diff."""
 
@@ -526,7 +522,10 @@
                 f"ig-diff-{new_filename.experiment_shorthand}-"
                 f"{self.__project_name}-{old_filename.commit_hash.hash}-"
                 f"{old_filename.commit_hash.hash}", create_graph
-=======
+            )
+        return self.__cached_interaction_graph
+
+
 class CallgraphBasedInteractionGraph(InteractionGraph):
     """Graph/Network built from callgraph-based interaction data."""
 
@@ -564,13 +563,10 @@
         if not self.__cached_interaction_graph:
             self.__cached_interaction_graph = build_cached_graph(
                 f"ig-callgraph-{self.project_name}", create_graph
->>>>>>> 72198046
             )
         return self.__cached_interaction_graph
 
 
-<<<<<<< HEAD
-=======
 def _nodes_for_func_entry(
     function_entry: BlameResultFunctionEntry
 ) -> tp.Set[BIGNodeTy]:
@@ -580,7 +576,6 @@
     }
 
 
->>>>>>> 72198046
 class FileBasedInteractionGraph(InteractionGraph):
     """Graph/Network built from file-based interaction data."""
 
