"""Module for representing blame interaction data in a graph/network."""
import abc
import itertools
import re
import sys
import typing as tp
from copy import deepcopy
from pathlib import Path

import networkx as nx
from benchbuild.utils.cmd import git

from varats.data.cache_helper import build_cached_graph
from varats.data.reports.blame_report import (
    BlameReport,
    gen_base_to_inter_commit_repo_pair_mapping,
    BlameReportDiff,
    BlameTaintData,
)
from varats.jupyterhelper.file import load_blame_report
from varats.project.project_util import (
    get_local_project_git_path,
    get_local_project_gits,
)
from varats.report.report import ReportFilename
from varats.revision.revisions import get_processed_revisions_files
from varats.utils.git_util import (
    CommitRepoPair,
    create_commit_lookup_helper,
    ChurnConfig,
    UNCOMMITTED_COMMIT_HASH,
    FullCommitHash,
    get_submodule_head,
)

if sys.version_info <= (3, 8):
    from typing_extensions import TypedDict
else:
    from typing import TypedDict

BIGNodeTy = BlameTaintData


class BIGNodeAttrs(TypedDict):
    """Blame interaction graph node attributes."""
    blame_taint_data: BlameTaintData


class BIGEdgeAttrs(TypedDict):
    """Blame interaction graph edge attributes."""
    amount: int


class CIGNodeAttrs(TypedDict):
    """Commit interaction graph node attributes."""
    commit: CommitRepoPair


class CIGEdgeAttrs(TypedDict):
    """Commit interaction graph edge attributes."""
    amount: int


class AIGNodeAttrs(TypedDict):
    """Author interaction graph node attributes."""
    author: str
    num_commits: int
    commits: tp.List[CommitRepoPair]


class AIGEdgeAttrs(TypedDict):
    """Author interaction graph edge attributes."""
    amount: int
    interactions: tp.List[tp.Tuple[CommitRepoPair, CommitRepoPair]]


class CAIGNodeAttrs(TypedDict):
    """Commit-author interaction graph node attributes."""
    commit: tp.Optional[CommitRepoPair]
    author: tp.Optional[str]


class CAIGEdgeAttrs(TypedDict):
    """Commit-author interaction graph edge attributes."""
    amount: int


class InteractionGraph(abc.ABC):
    """Graph/Network built from interaction data."""

    def __init__(self, project_name: str):
        self.__project_name = project_name

    @property
    def project_name(self) -> str:
        return self.__project_name

    @abc.abstractmethod
    def _interaction_graph(self) -> nx.DiGraph:
        pass

    def blame_interaction_graph(self) -> nx.DiGraph:
        """
        Return a digraph with blame data as nodes and interactions as edges.

        Nodes can be referenced via their
        :class:`~varats.data.reports.blame_report.BlameTaintData`.
        The graph has the following attributes:
        Nodes:
          - blame_taint_data: BlameTaintData for this node
        Edges:
          - amount: how often this interaction was found

        Returns:
            the blame interaction graph
        """
        return deepcopy(self._interaction_graph())

    def commit_interaction_graph(self) -> nx.DiGraph:
        """
        Return a digraph with commits as nodes and interactions as edges.

        Nodes can be referenced via their
        :class:`~varats.utils.git_util.CommitRepoPair`.
        The graph has the following attributes:
        Nodes:
          - commit: CommitRepoPair for this commit
        Edges:
          - amount: how often this interaction was found

        Returns:
            the commit interaction graph
        """
        interaction_graph = self._interaction_graph()

        def edge_data(
            source: tp.Set[BIGNodeTy], sink: tp.Set[BIGNodeTy]
        ) -> CIGEdgeAttrs:
            assert len(source) == len(
                sink
            ) == 1, "Some node has more than one commit."
            return tp.cast(
                CIGEdgeAttrs,
                interaction_graph[next(iter(source))][next(iter(sink))].copy()
            )

        def node_data(node: tp.Set[BIGNodeTy]) -> CIGNodeAttrs:
            assert len(node) == 1, "Some node has more than one commit."
            node_attrs = tp.cast(
                BIGNodeAttrs, interaction_graph.nodes[next(iter(node))]
            )
            return {"commit": node_attrs["blame_taint_data"].commit}

        cig = nx.quotient_graph(
            interaction_graph,
            partition=lambda u, v: False,
            edge_data=edge_data,
            node_data=node_data,
            create_using=nx.DiGraph
        )
        relabel_dict: tp.Dict[tp.FrozenSet[BIGNodeTy], CommitRepoPair] = {}
        for node in cig.nodes:
            relabel_dict[node] = tp.cast(CIGNodeAttrs,
                                         cig.nodes[node])["commit"]
        nx.relabel_nodes(cig, relabel_dict, copy=False)
        return cig

    def author_interaction_graph(self) -> nx.DiGraph:
        """
        Return a digraph with authors as nodes and interactions as edges.

        Nodes can be referenced via their author.
        The graph has the following attributes:
        Nodes:
          - author: name of the author
          - num_commits: number of commits aggregated in this node
        Edges:
          - amount: how often an interaction between two authors was found

        Returns:
            the author interaction graph
        """
        interaction_graph = self._interaction_graph()
        commit_lookup = create_commit_lookup_helper(self.project_name)

        def partition(node_u: BIGNodeTy, node_v: BIGNodeTy) -> bool:
            if UNCOMMITTED_COMMIT_HASH in (
                node_u.commit.commit_hash, node_v.commit.commit_hash
            ):
                return node_u.commit == node_v.commit
            return str(commit_lookup(node_u.commit).author.name
                      ) == str(commit_lookup(node_v.commit).author.name)

        def edge_data(
            partition_a: tp.Set[BIGNodeTy], partition_b: tp.Set[BIGNodeTy]
        ) -> AIGEdgeAttrs:
            amount = 0
            interactions: tp.List[tp.Tuple[CommitRepoPair, CommitRepoPair]] = []
            for source in partition_a:
                for sink in partition_b:
                    if interaction_graph.has_edge(source, sink):
                        amount += int(interaction_graph[source][sink]["amount"])
                        interactions.append((source.commit, sink.commit))

            return {"amount": amount, "interactions": interactions}

        def node_data(nodes: tp.Set[BIGNodeTy]) -> AIGNodeAttrs:
            authors = {
                str(commit_lookup(node.commit).author.name)
                if node.commit.commit_hash != UNCOMMITTED_COMMIT_HASH else
                "Unknown" for node in nodes
            }
            assert len(authors) == 1, "Some node has more then one author."
            return {
                "author": next(iter(authors)),
                "num_commits": len(nodes),
                "commits": [node.commit for node in nodes]
            }

        aig = nx.quotient_graph(
            interaction_graph,
            partition=partition,
            edge_data=edge_data,
            node_data=node_data,
            create_using=nx.DiGraph
        )
        relabel_dict: tp.Dict[tp.FrozenSet[BIGNodeTy], str] = {}
        for node in aig.nodes:
            relabel_dict[node] = tp.cast(AIGNodeAttrs,
                                         aig.nodes[node])["author"]
        nx.relabel_nodes(aig, relabel_dict, copy=False)
        return aig

    def commit_author_interaction_graph(
        self,
        outgoing_interactions: bool = True,
        incoming_interactions: bool = False
    ) -> nx.DiGraph:
        """
        Return a digraph connecting commits to interacting authors.

        Nodes can be referenced via their ``CommitRepoPair`` or author,
        whichever is present.
        The graph has the following attributes:
        Nodes:
          - commit: commit hash if the node is a commit
          - author: name of the author if the node is an author
        Edges:
          - amount: how often a commit interacts with an author

        Args:
            outgoing_interactions: whether to include outgoing interactions
            incoming_interactions: whether to include incoming interactions

        Returns:
            the commit-author interaction graph
        """
        commit_interaction_graph = self.commit_interaction_graph()
        commit_lookup = create_commit_lookup_helper(self.project_name)

        commit_author_mapping = {
            commit: commit_lookup(commit).author.name
            if commit.commit_hash != UNCOMMITTED_COMMIT_HASH else "Unknown"
            for commit in (list(commit_interaction_graph.nodes))
        }
        caig = nx.DiGraph()
        # add commits as nodes
        caig.add_nodes_from([(commit, {
            "commit": commit,
            "author": None
        }) for commit in list(commit_interaction_graph.nodes)])
        # add authors as nodes
        caig.add_nodes_from([(author, {
            "commit": None,
            "author": author
        }) for author in set(commit_author_mapping.values())])

        # add edges and aggregate edge attributes
        for node in commit_interaction_graph.nodes:
            if incoming_interactions:
                for source, sink, data in commit_interaction_graph.in_edges(
                    node, data=True
                ):
                    if not caig.has_edge(source, commit_author_mapping[sink]):
                        caig.add_edge(
                            source, commit_author_mapping[sink], amount=0
                        )
                    caig[source][commit_author_mapping[sink]
                                ]["amount"] += data["amount"]
            if outgoing_interactions:
                for source, sink, data in commit_interaction_graph.out_edges(
                    node, data=True
                ):
                    if not caig.has_edge(sink, commit_author_mapping[source]):
                        caig.add_edge(
                            sink, commit_author_mapping[source], amount=0
                        )
                    caig[sink][commit_author_mapping[source]
                              ]["amount"] += data["amount"]
        return caig


class BlameInteractionGraph(InteractionGraph):
    """Graph/Network built from blame interaction data."""

    def __init__(self, project_name: str, report_file: Path):
        super().__init__(project_name)
        self.__report_file = report_file
        self.__cached_interaction_graph: tp.Optional[nx.DiGraph] = None

    def _interaction_graph(self) -> nx.DiGraph:

        def create_graph() -> nx.DiGraph:
            report = load_blame_report(self.__report_file)
            interaction_graph = nx.DiGraph()
<<<<<<< HEAD
            interactions = gen_base_to_inter_commit_repo_pair_mapping(report)
            commits = {
=======
            interactions = gen_base_to_inter_commit_repo_pair_mapping(
                self.__report
            )
            nodes: tp.Set[BIGNodeTy] = {
>>>>>>> 96b00924
                commit for base, inters in interactions.items()
                for commit in [base, *inters.keys()]
            }

            def create_node_attrs(
                blame_taint_data: BlameTaintData
            ) -> BIGNodeAttrs:
                return {
                    "blame_taint_data": blame_taint_data,
                }

            # pylint: disable=unused-argument
            def create_edge_attrs(
                base: BlameTaintData, inter: BlameTaintData, amount: int
            ) -> BIGEdgeAttrs:
                return {"amount": amount}

            interaction_graph.add_nodes_from([
                (node, create_node_attrs(node)) for node in nodes
            ])
            interaction_graph.add_edges_from([
                (base, inter, create_edge_attrs(base, inter, amount))
                for base, inters in interactions.items()
                for inter, amount in inters.items()
            ])
            return interaction_graph

        if not self.__cached_interaction_graph:
            filename = ReportFilename(self.__report_file)
            self.__cached_interaction_graph = build_cached_graph(
                f"ig-blame-{self.project_name}-{filename.commit_hash.hash}",
                create_graph
            )
        return self.__cached_interaction_graph


class FileBasedInteractionGraph(InteractionGraph):
    """Graph/Network built from file-based interaction data."""

    def __init__(self, project_name: str, head_commit: FullCommitHash):
        super().__init__(project_name)
        self.__head_commit = head_commit
        self.__cached_interaction_graph: tp.Optional[nx.DiGraph] = None

    def _interaction_graph(self) -> nx.DiGraph:

        def create_graph() -> nx.DiGraph:
            repos = get_local_project_gits(self.project_name)
            interaction_graph = nx.DiGraph()
            churn_config = ChurnConfig.create_c_style_languages_config()
            file_pattern = re.compile(
                r"|".join(
                    churn_config.get_extensions_repr(prefix=r"\.", suffix=r"$")
                )
            )

            blame_regex = re.compile(r"^([0-9a-f]+)\s+(?:.+\s+)?[\d]+\) ?(.*)$")

            for repo_name in repos:
                repo_path = get_local_project_git_path(
                    self.project_name, repo_name
                )
                project_git = git["-C", str(repo_path)]
                head_commit = get_submodule_head(
                    self.project_name, repo_name, self.__head_commit
                )

                file_names = project_git(
                    "ls-tree", "--full-tree", "--name-only", "-r", head_commit
                ).split("\n")
                files: tp.List[Path] = [
                    repo_path / path
                    for path in file_names
                    if file_pattern.search(path)
                ]
                for file in files:
                    nodes: tp.Set[BIGNodeTy] = set()
                    blame_lines: str = project_git(
                        "blame", "-w", "-s", "-l", "--root", head_commit, "--",
                        str(file.relative_to(repo_path))
                    )

                    for line in blame_lines.strip().split("\n"):
                        match = blame_regex.match(line)
                        if not match:
                            raise AssertionError

                        if match.group(2):
                            nodes.add(
                                BlameTaintData(
                                    CommitRepoPair(
                                        FullCommitHash(match.group(1)),
                                        repo_name
                                    )
                                )
                            )

                    for node in nodes:
                        interaction_graph.add_node(node, blame_taint_data=node)
                    for commit_a, commit_b in itertools.product(
                        nodes, repeat=2
                    ):
                        if commit_a != commit_b:
                            if not interaction_graph.has_edge(
                                commit_a, commit_b
                            ):
                                interaction_graph.add_edge(
                                    commit_a, commit_b, amount=0
                                )
                            interaction_graph[commit_a][commit_b]["amount"] += 1
            return interaction_graph

        if not self.__cached_interaction_graph:
            self.__cached_interaction_graph = build_cached_graph(
                f"ig-file-{self.project_name}", create_graph
            )
        return self.__cached_interaction_graph


def create_blame_interaction_graph(
    project_name: str, revision: FullCommitHash
) -> BlameInteractionGraph:
    """
    Create a blame interaction graph for a certain project revision.

    Args:
        project_name: name of the project
        revision: project revision

    Returns:
        the blame interaction graph
    """
    file_name_filter: tp.Callable[[str], bool] = lambda x: False

    if revision:

        def match_revision(file_name: str) -> bool:
            return ReportFilename(
                file_name
            ).commit_hash != revision.to_short_commit_hash()

        file_name_filter = match_revision

    report_files = get_processed_revisions_files(
        project_name, BlameReport, file_name_filter
    )
    if len(report_files) == 0:
        raise LookupError(f"Found no BlameReport for project {project_name}")
    return BlameInteractionGraph(project_name, report_files[0])


def create_file_based_interaction_graph(
    project_name: str, revision: FullCommitHash
) -> FileBasedInteractionGraph:
    """
    Create a file-based interaction graph for a certain project revision.

    Args:
        project_name: name of the project
        revision: project revision

    Returns:
        the blame interaction graph
    """
    return FileBasedInteractionGraph(project_name, revision)


def get_author_data(aig: nx.DiGraph, author: str) -> tp.Dict[str, tp.Any]:
    """
    Collect information for a specific author from an author interaction graph.

    Args:
        aig: a author interaction graph
        author: name of the author

    Returns:
        a dict with information about the author
    """
    node_attrs = tp.cast(AIGNodeAttrs, aig.nodes[author])
    in_attrs = [
        d["interactions"] for u, v, d in aig.in_edges().data() if v == author
    ]
    out_attrs = [
        d["interactions"] for u, v, d in aig.out_edges().data() if u == author
    ]
    neighbors = set(aig.successors(author)).union(aig.predecessors(author))

    return {
        "node_attrs": node_attrs,
        "neighbors": neighbors,
        "in_attrs": in_attrs,
        "out_attrs": out_attrs
    }<|MERGE_RESOLUTION|>--- conflicted
+++ resolved
@@ -313,15 +313,8 @@
         def create_graph() -> nx.DiGraph:
             report = load_blame_report(self.__report_file)
             interaction_graph = nx.DiGraph()
-<<<<<<< HEAD
             interactions = gen_base_to_inter_commit_repo_pair_mapping(report)
-            commits = {
-=======
-            interactions = gen_base_to_inter_commit_repo_pair_mapping(
-                self.__report
-            )
             nodes: tp.Set[BIGNodeTy] = {
->>>>>>> 96b00924
                 commit for base, inters in interactions.items()
                 for commit in [base, *inters.keys()]
             }
