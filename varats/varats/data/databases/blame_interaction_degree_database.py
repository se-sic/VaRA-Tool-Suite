--- conflicted
+++ resolved
@@ -70,28 +70,6 @@
             report_path: Path
         ) -> tp.Tuple[pd.DataFrame, str, str]:
             report = load_blame_report(report_path)
-<<<<<<< HEAD
-
-            categorised_degree_occurrences = \
-                generate_lib_dependent_degrees(report)
-
-            def calc_total_amounts() -> int:
-                total = 0
-
-                for _, lib_dict \
-                        in categorised_degree_occurrences.items():
-                    for _, tuple_list in lib_dict.items():
-                        for degree_amount_tuple in tuple_list:
-                            total += degree_amount_tuple[1]
-                return total
-
-            total_amounts_of_all_libs = calc_total_amounts()
-
-            list_of_author_degree_occurrences = \
-                generate_author_degree_tuples(report, commit_lookup
-                                              )
-            author_degrees, author_amounts = map(
-=======
 
             categorised_degree_occurrences = generate_lib_dependent_degrees(
                 report
@@ -113,7 +91,6 @@
             )
 
             author_degrees_untyped, author_amounts_untyped = map(
->>>>>>> 90094ae3
                 list, zip(*list_of_author_degree_occurrences)
             )
             author_degrees = tp.cast(tp.List[int], author_degrees_untyped)
@@ -175,15 +152,6 @@
                 for inter_lib_name, degree_amount_tuples in \
                         inter_lib_dict.items():
 
-<<<<<<< HEAD
-                    inter_degrees, inter_amounts = map(
-                        list, zip(*degree_amount_tuples)
-                    )
-
-                    for i, _ in enumerate(inter_degrees):
-                        degree = tp.cast(tp.List, inter_degrees)[i]
-                        lib_amount = tp.cast(tp.List, inter_amounts)[i]
-=======
                     inter_degrees_untyped, inter_amounts_untyped = map(
                         list, zip(*degree_amount_tuples)
                     )
@@ -193,7 +161,6 @@
                     for i, _ in enumerate(inter_degrees):
                         degree = inter_degrees[i]
                         lib_amount = inter_amounts[i]
->>>>>>> 90094ae3
 
                         interaction_data_dict = build_dataframe_row(
                             degree_type=DegreeType.interaction,
@@ -210,11 +177,7 @@
                 degrees: tp.List[int],
                 amounts: tp.List[int],
                 sum_amounts: int,
-<<<<<<< HEAD
-            ):
-=======
             ) -> None:
->>>>>>> 90094ae3
                 for k, _ in enumerate(degrees):
                     data_dict = build_dataframe_row(
                         degree_type=degree_type,
@@ -227,29 +190,6 @@
             # Append author rows
             append_rows_of_degree_type(
                 degree_type=DegreeType.author,
-<<<<<<< HEAD
-                degrees=tp.cast(tp.List, author_degrees),
-                amounts=tp.cast(tp.List, author_amounts),
-                sum_amounts=tp.cast(int, author_total)
-            )
-
-            # Append max_time rows
-            append_rows_of_degree_type(
-                degree_type=DegreeType.max_time,
-                degrees=tp.cast(tp.List, max_time_buckets),
-                amounts=tp.cast(tp.List, max_time_amounts),
-                sum_amounts=tp.cast(int, total_max_time_amounts)
-            )
-
-            # Append avg_time rows
-            append_rows_of_degree_type(
-                degree_type=DegreeType.avg_time,
-                degrees=tp.cast(tp.List, avg_time_buckets),
-                amounts=tp.cast(tp.List, avg_time_amounts),
-                sum_amounts=tp.cast(int, total_avg_time_amounts)
-            )
-
-=======
                 degrees=author_degrees,
                 amounts=author_amounts,
                 sum_amounts=author_total
@@ -271,7 +211,6 @@
                 sum_amounts=total_avg_time_amounts
             )
 
->>>>>>> 90094ae3
             return pd.DataFrame(result_data_dicts), report.head_commit, str(
                 report_path.stat().st_mtime_ns
             )
