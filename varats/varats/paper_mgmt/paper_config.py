"""
The PaperConfig pins down a specific set of case studies, one or more for each
project, where each encaspulates a fixed set of revision to evaluate.

This allows users to specify which revisions of what project have to be
analyzed. Furthermore, it allows other users to reproduce the exact same set of
projects and revisions, either with the old experiment automatically or with a
new experiment to compare the results.
"""
<<<<<<< HEAD
=======
import logging
>>>>>>> c2a2a5df
import typing as tp
from pathlib import Path

from varats.paper.case_study import (
    CaseStudy,
    load_case_study_from_file,
    store_case_study,
)
from varats.paper_mgmt.artefacts import (
    Artefact,
    Artefacts,
    load_artefacts_from_file,
    store_artefacts_to_file,
)
from varats.utils.exceptions import ConfigurationLookupError
from varats.utils.git_util import ShortCommitHash
from varats.utils.settings import vara_cfg

LOG = logging.getLogger(__name__)


class PaperConfig():
    """
    Paper config, a specific set of case studies, e.g.,  for a publication.

    The paper config allows easy reevaluation of a set of case studies.

    Args:
        folder_path: path to the paper config folder
    """

    __ARTEFACTS_FILE_NAME = 'artefacts.yaml'

    def __init__(self, folder_path: Path) -> None:
        self.__path = Path(folder_path)
        self.__case_studies: tp.Dict[str, tp.List[CaseStudy]] = {}
        for case_study_path in \
                [x for x in self.__path.iterdir()
                 if x.suffix == ".case_study"]:
            case_study = load_case_study_from_file(case_study_path)
            if case_study.project_name in self.__case_studies.keys():
                self.__case_studies[case_study.project_name].append(case_study)
            else:
                self.__case_studies[case_study.project_name] = [case_study]
        self.__artefacts: tp.Optional[Artefacts] = None

    @property
    def path(self) -> Path:
        """Path to the paper config folder."""
        return self.__path

    @property
    def artefacts(self) -> Artefacts:
        """The artefacts of this paper config."""
        if not self.__artefacts:
            if (self.path / self.__ARTEFACTS_FILE_NAME).exists():
                self.__artefacts = load_artefacts_from_file(
                    self.path / self.__ARTEFACTS_FILE_NAME
                )
            else:
                self.__artefacts = Artefacts([])

        return self.__artefacts

    def get_case_studies(self, cs_name: str) -> tp.List[CaseStudy]:
        """
        Lookup all case studies with a given name.

        Args:
            cs_name: name of the case study

        Returns:
            case studies with project name `cs_name`.
        """
        return self.__case_studies[cs_name]

    def get_all_case_studies(self) -> tp.List[CaseStudy]:
        """
        Generate a list of all case studies in the paper config.

        Returns:
            full list of all case studies with all different version.
        """
        return [
            case_study for case_study_list in self.__case_studies.values()
            for case_study in case_study_list
        ]

    def get_all_artefacts(self) -> tp.Iterable[Artefact]:
        """Returns an iterable of the artefacts of this paper config."""
        return self.artefacts

    def has_case_study(self, cs_name: str) -> bool:
        """
        Checks if a case study with `cs_name` was loaded.

        Args:
            cs_name: name of the case study

        Returns:
            ``True``, if a case study with ``cs_name`` was loaded
        """
        return cs_name in self.__case_studies.keys()

    def get_filter_for_case_study(self,
                                  cs_name: str) -> tp.Callable[[str], bool]:
        """
        Return a case study specific revision filter. If one case study includes
        a revision the filter function will return ``True``. This can be used to
        automatically filter out revisions that are not part of a case study,
        loaded by this paper config.

        Args:
            cs_name: name of the case study

        Returns:
            a filter function that checks if a given revision is part of a
            case study with name ``cs_name`` and returns ``True`` if it was
        """
        if self.has_case_study(cs_name):
            rev_filters = [
                cs.get_revision_filter()
                for cs in self.get_case_studies(cs_name)
            ]

            def multi_case_study_rev_filter(revision: str) -> bool:
                for rev_filter in rev_filters:
                    if rev_filter(ShortCommitHash(revision)):
                        return True
                return False

            return multi_case_study_rev_filter

        return lambda x: False

    def add_case_study(self, case_study: CaseStudy) -> None:
        """
        Add a new case study to this paper config.

        Args:
            case_study: to be added
        """
        self.__case_studies[case_study.project_name] += [case_study]

    def add_artefact(self, artefact: Artefact) -> None:
        """
        Add a new artefact to this paper config.

        Args:
            artefact: the artefact to add
        """
        self.artefacts.add_artefact(artefact)

    def store_artefacts(self) -> None:
        """Store artefacts to file."""
        if self.artefacts:
            store_artefacts_to_file(
                self.artefacts, self.path / self.__ARTEFACTS_FILE_NAME
            )

    def store(self) -> None:
        """Persist the current state of the paper config saving all case studies
        to their corresponding files in the paper config path."""
        for case_study_list in self.__case_studies.values():
            for case_study in case_study_list:
                store_case_study(case_study, self.__path)
        self.store_artefacts()

    def __str__(self) -> str:
        string = "Loaded case studies:\n"
        for case_study_list in self.__case_studies.values():
            for case_study in case_study_list:
                string += f"  {case_study.project_name}\n"
        return string


_G_PAPER_CONFIG: tp.Optional[PaperConfig] = None


def project_filter_generator(project_name: str) -> tp.Callable[[str], bool]:
    """
    Generate project specific revision filters.

    - if no paper config is loaded, we allow all revisions
    - otherwise the paper config generates a specific revision filter

    Args:
        project_name: corresponding project name

    Returns:
        a filter function that returns ``True`` if a revision of the specified
        project is included in one of the related case studies.
    """
    if vara_cfg()["paper_config"]["current_config"].value is None:
        return lambda x: True

    if not is_paper_config_loaded():
        load_paper_config(
            Path(
                str(vara_cfg()["paper_config"]["folder"]) + "/" +
                str(vara_cfg()["paper_config"]["current_config"])
            )
        )

    return get_paper_config().get_filter_for_case_study(project_name)


def get_loaded_paper_config() -> PaperConfig:
    """
    Returns the currently active paper config, this requires a config to be
    loaded before use.

    Returns:
        currently active paper config
    """
    if _G_PAPER_CONFIG is None:
        raise Exception('Paper config was not loaded')
    return _G_PAPER_CONFIG


def is_paper_config_loaded() -> bool:
    """
    Check if a currently a paper config is loaded.

    Returns:
        ``True``, if a paper config has been loaded
    """
    return _G_PAPER_CONFIG is not None


def load_paper_config(config_path: tp.Optional[Path] = None) -> None:
    """
    Loads a paper config from a yaml file, initializes the paper config and sets
    it to the currently active paper config. If no config path is provided, the
    paper config set in the vara settings yaml is loaded.

    Note:
        Only one paper config can be active at a time

    Args:
        config_path: path to a paper config folder
    """
    if config_path is None:
        if vara_cfg()["paper_config"]["folder"].value is None or \
                vara_cfg()["paper_config"][
                    "current_config"].value is None:
            raise ConfigurationLookupError(
                "No paper config was set in VaRA config file {}".format(
                    vara_cfg()['config_file']
                )
            )
        config_path = Path(
            str(vara_cfg()["paper_config"]["folder"]) + "/" +
            str(vara_cfg()["paper_config"]["current_config"])
        )

    global _G_PAPER_CONFIG  # pylint: disable=global-statement
    _G_PAPER_CONFIG = PaperConfig(config_path)


def get_paper_config() -> PaperConfig:
    """
    Returns the current paper config and loads one if there is currently no
    active paper config.

    Returns:
        currently active paper config
    """
    if _G_PAPER_CONFIG is None:
        load_paper_config()
    return get_loaded_paper_config()<|MERGE_RESOLUTION|>--- conflicted
+++ resolved
@@ -7,10 +7,7 @@
 projects and revisions, either with the old experiment automatically or with a
 new experiment to compare the results.
 """
-<<<<<<< HEAD
-=======
 import logging
->>>>>>> c2a2a5df
 import typing as tp
 from pathlib import Path
 
