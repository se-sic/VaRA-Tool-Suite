"""Command line utilities."""

import logging
import os
import sys
import typing as tp
from enum import Enum
from select import select

import click
<<<<<<< HEAD
from click import Context, Parameter
=======
>>>>>>> 4d7a6905
from plumbum.lib import read_fd_decode_safely
from plumbum.machines.local import PlumbumLocalPopen
from rich.traceback import install


def cli_yn_choice(question: str, default: str = 'y') -> bool:
    """Ask the user to make a y/n decision on the cli."""
    choices = 'Y/n' if default.lower() in ('y', 'yes') else 'y/N'
    choice: str = str(
        input(
            "{message} ({choices}) ".format(message=question, choices=choices)
        )
    )
    values: tp.Union[tp.Tuple[str, str],
                     tp.Tuple[str, str,
                              str]] = ('y', 'yes', ''
                                      ) if choices == 'Y/n' else ('y', 'yes')
    return choice.strip().lower() in values


ListType = tp.TypeVar("ListType")


def cli_list_choice(
    question: str,
    choices: tp.List[ListType],
    choice_to_str: tp.Callable[[ListType], str],
    on_choice_callback: tp.Callable[[ListType], None],
    start_label: int = 0,
    default: int = 0,
    repeat: bool = False
) -> None:
    """
    Ask the user to select an item from a list on the cli.

    Args:
        question: the question to ask the user
        choices: the choices the user has
        choice_to_str: a function converting a choice to a string
        on_choice_callback: action to perform when a choice has been made
        start_label: the number label of the first choice
        default: the default choice that is taken if no input is given
        repeat: whether to ask for another choice after ``on_choice_callback``
                has finished
    """
    if repeat:
        prompt = f"{question} or enter 'q' to quit (default={default}): "
    else:
        prompt = f"{question} (default={default}): "

    max_idx_digits = len(str(len(choices) - 1))
    for idx, choice in enumerate(choices, start=start_label):
        idx_str = f"{idx}.".ljust(max_idx_digits + 1, " ")
        print(f"{idx_str} {choice_to_str(choice)}")

    user_choice = input(prompt)
    while not user_choice.startswith("q"):
        if not user_choice:
            user_choice = str(default)
        if user_choice.isdigit(
        ) and start_label <= int(user_choice) < start_label + len(choices):
            on_choice_callback(choices[int(user_choice) - start_label])
        if not repeat:
            return
        user_choice = input(prompt)


def initialize_cli_tool() -> None:
    """Initializes all relevant context and tools for varats cli tools."""
    install(width=120)
    initialize_logger_config()


def initialize_logger_config() -> None:
    """Initializes the logging framework with a basic config, allowing the user
    to pass the warning level via an environment variable ``LOG_LEVEL``."""
    log_level = os.environ.get('LOG_LEVEL', "WARNING").upper()
    logging.basicConfig(level=log_level)


CLIOptionTy = tp.Callable[..., tp.Any]


# TODO: make this have a typed version of the click.core.Option constructor?
def make_cli_option(*param_decls: str, **attrs: tp.Any) -> CLIOptionTy:
    """
    Create an object that represents a click command line option, i.e., the
    decorator object that is created by ``click.option()``.

    Args:
        *param_decls: parameter declarations, i.e., how this option can be used
        **attrs: attributes used to construct the option

    Returns:
        a click CLI option that can be wrapped around a function
    """
    return click.option(*param_decls, **attrs)


def add_cli_options(command: tp.Callable[..., None],
                    *options: CLIOptionTy) -> tp.Callable[..., None]:
    """
    Adds click CLI options to a click command.

    Args:
        command: the command
        *options: the options to add

    Returns:
        the command with the added options
    """
    for option in options:
        command = option(command)
    return command


ChoiceTy = tp.TypeVar("ChoiceTy")


class TypedChoice(click.Choice, tp.Generic[ChoiceTy]):
    """Typed version of click's choice parameter type."""

    name = "typed choice"

    def __init__(
        self, choices: tp.Dict[str, ChoiceTy], case_sensitive: bool = True
    ):
        self.__choices = choices
        super().__init__(list(choices.keys()), case_sensitive)

    def convert(
<<<<<<< HEAD
        self, value: tp.Any, param: tp.Optional[Parameter],
        ctx: tp.Optional[Context]
=======
        self, value: tp.Any, param: tp.Optional[click.Parameter],
        ctx: tp.Optional[click.Context]
>>>>>>> 4d7a6905
    ) -> ChoiceTy:
        return self.__choices[
            #  pylint: disable=super-with-arguments
            super(TypedChoice, self).convert(value, param, ctx)]


class TypedMultiChoice(click.Choice, tp.Generic[ChoiceTy]):
    """
    Typed choice parameter type allows giving multiple values.

    Multiple values can be given as a comma separated list; no whitespace
    allowed.
    """

    name = "typed multi choice"

    def __init__(
        self,
        choices: tp.Dict[str, tp.List[ChoiceTy]],
        case_sensitive: bool = True
    ):
        self.__choices = choices
        super().__init__(list(choices.keys()), case_sensitive)

    def convert(
<<<<<<< HEAD
        self, value: tp.Any, param: tp.Optional[Parameter],
        ctx: tp.Optional[Context]
=======
        self, value: tp.Any, param: tp.Optional[click.Parameter],
        ctx: tp.Optional[click.Context]
>>>>>>> 4d7a6905
    ) -> tp.List[ChoiceTy]:
        values = [value]
        if isinstance(value, str):
            values = list(map(str.strip, value.split(",")))

        return [
            item for v in values for item in self.__choices[
                #  pylint: disable=super-with-arguments
                super(TypedMultiChoice, self).convert(v, param, ctx)]
        ]


EnumTy = tp.TypeVar("EnumTy", bound=Enum)


class EnumChoice(click.Choice, tp.Generic[EnumTy]):
    """
    Enum choice type for click.

    This type can be used with click to specify a choice from the given enum.
    """

    def __init__(self, enum: tp.Type[EnumTy], case_sensitive: bool = True):
        self.__enum = enum
        super().__init__(list(dict(enum.__members__).keys()), case_sensitive)

    def convert(
        self, value: tp.Union[str, EnumTy], param: tp.Optional[click.Parameter],
        ctx: tp.Optional[click.Context]
    ) -> EnumTy:
<<<<<<< HEAD
        if isinstance(value, Enum):
            return value
        return self.__enum[super().convert(value, param, ctx)]
=======
        if isinstance(value, str):
            return self.__enum[super().convert(value, param, ctx)]
        return value
>>>>>>> 4d7a6905


def tee(process: PlumbumLocalPopen,
        buffered: bool = True) -> tp.Tuple[int, str, str]:
    """
    Adapted from from plumbum's TEE implementation.

    Plumbum's TEE does not allow access to the underlying popen object, which we
    need to properly handle keyboard interrupts. Therefore, we just copy the
    relevant portion of plumbum's implementation and create the popen object by
    ourself.
    """
    outbuf: tp.List[bytes] = []
    errbuf: tp.List[bytes] = []
    out = process.stdout
    err = process.stderr
    buffers = {out: outbuf, err: errbuf}
    tee_to = {out: sys.stdout, err: sys.stderr}
    done = False
    while not done:
        # After the process exits, we have to do one more
        # round of reading in order to drain any data in the
        # pipe buffer. Thus, we check poll() here,
        # unconditionally enter the read loop, and only then
        # break out of the outer loop if the process has
        # exited.
        done = process.poll() is not None

        # We continue this loop until we've done a full
        # `select()` call without collecting any input. This
        # ensures that our final pass -- after process exit --
        # actually drains the pipe buffers, even if it takes
        # multiple calls to read().
        progress = True
        while progress:
            progress = False
            ready, _, _ = select((out, err), (), ())
            # logging.info(f"Streams ready: {[r.fileno() for r in ready]}")
            for file_descriptor in ready:
                buf = buffers[file_descriptor]
                data, text = read_fd_decode_safely(file_descriptor, 4096)
                if not data:  # eof
                    continue
                progress = True

                # Python conveniently line-buffers stdout and stderr for
                # us, so all we need to do is write to them

                # This will automatically add up to three bytes if it cannot be
                # decoded
                tee_to[file_descriptor].write(text)

                # And then "unbuffered" is just flushing after each write
                if not buffered:
                    tee_to[file_descriptor].flush()

                buf.append(data)

    stdout = "".join([x.decode("utf-8") for x in outbuf])
    stderr = "".join([x.decode("utf-8") for x in errbuf])
    return process.returncode, stdout, stderr<|MERGE_RESOLUTION|>--- conflicted
+++ resolved
@@ -8,10 +8,6 @@
 from select import select
 
 import click
-<<<<<<< HEAD
-from click import Context, Parameter
-=======
->>>>>>> 4d7a6905
 from plumbum.lib import read_fd_decode_safely
 from plumbum.machines.local import PlumbumLocalPopen
 from rich.traceback import install
@@ -143,13 +139,8 @@
         super().__init__(list(choices.keys()), case_sensitive)
 
     def convert(
-<<<<<<< HEAD
-        self, value: tp.Any, param: tp.Optional[Parameter],
-        ctx: tp.Optional[Context]
-=======
         self, value: tp.Any, param: tp.Optional[click.Parameter],
         ctx: tp.Optional[click.Context]
->>>>>>> 4d7a6905
     ) -> ChoiceTy:
         return self.__choices[
             #  pylint: disable=super-with-arguments
@@ -175,13 +166,8 @@
         super().__init__(list(choices.keys()), case_sensitive)
 
     def convert(
-<<<<<<< HEAD
-        self, value: tp.Any, param: tp.Optional[Parameter],
-        ctx: tp.Optional[Context]
-=======
         self, value: tp.Any, param: tp.Optional[click.Parameter],
         ctx: tp.Optional[click.Context]
->>>>>>> 4d7a6905
     ) -> tp.List[ChoiceTy]:
         values = [value]
         if isinstance(value, str):
@@ -212,15 +198,9 @@
         self, value: tp.Union[str, EnumTy], param: tp.Optional[click.Parameter],
         ctx: tp.Optional[click.Context]
     ) -> EnumTy:
-<<<<<<< HEAD
-        if isinstance(value, Enum):
-            return value
-        return self.__enum[super().convert(value, param, ctx)]
-=======
         if isinstance(value, str):
             return self.__enum[super().convert(value, param, ctx)]
         return value
->>>>>>> 4d7a6905
 
 
 def tee(process: PlumbumLocalPopen,
