"""Module for custom click parameter types."""

import typing as tp
from enum import Enum

import click
from benchbuild.experiment import ExperimentRegistry
from click import ParamType

from varats.data.discover_reports import initialize_reports
from varats.experiments.discover_experiments import initialize_experiments
from varats.paper.paper_config import get_paper_config
from varats.project.project_util import get_loaded_vara_projects
from varats.projects.discover_projects import initialize_projects
from varats.report.report import BaseReport
from varats.ts_utils.artefact_util import (
    CaseStudyConverter,
    ReportTypeConverter,
    ExperimentTypeConverter,
)
from varats.ts_utils.cli_util import CLIOptionTy, convert_value, make_cli_option
from varats.utils.exceptions import ConfigurationLookupError
from varats.utils.git_util import ShortCommitHash

if tp.TYPE_CHECKING:
    # pylint: disable=unused-import
    from varats.experiment.experiment_util import VersionExperiment
    from varats.paper.case_study import CaseStudy

ChoiceTy = tp.TypeVar("ChoiceTy")


class TypedChoice(click.Choice, tp.Generic[ChoiceTy]):
    """Typed version of click's choice parameter type."""

    name = "typed choice"

    def __init__(
        self, choices: tp.Dict[str, ChoiceTy], case_sensitive: bool = True
    ):
        self.__choices = choices
        super().__init__(list(choices.keys()), case_sensitive)

    def convert(
        self, value: tp.Any, param: tp.Optional[click.Parameter],
        ctx: tp.Optional[click.Context]
    ) -> ChoiceTy:
        return self.__choices[
            #  pylint: disable=super-with-arguments
            super(TypedChoice, self).convert(value, param, ctx)]


class TypedMultiChoice(click.Choice, tp.Generic[ChoiceTy]):
    """
    Typed choice parameter type allows giving multiple values.

    Multiple values can be given as a comma separated list; no whitespace
    allowed.
    """

    name = "typed multi choice"

    def __init__(
        self,
        choices: tp.Dict[str, tp.List[ChoiceTy]],
        case_sensitive: bool = True
    ):
        self.__choices = choices
        super().__init__(list(choices.keys()), case_sensitive)

    def convert(
        self, value: tp.Any, param: tp.Optional[click.Parameter],
        ctx: tp.Optional[click.Context]
    ) -> tp.List[ChoiceTy]:
        values = [value]
        if isinstance(value, str):
            values = list(map(str.strip, value.split(",")))

        return [
            item for v in values for item in self.__choices[
                #  pylint: disable=super-with-arguments
                super(TypedMultiChoice, self).convert(v, param, ctx)]
        ]


EnumTy = tp.TypeVar("EnumTy", bound=Enum)


class EnumChoice(click.Choice, tp.Generic[EnumTy]):
    """
    Enum choice type for click.

    This type can be used with click to specify a choice from the given enum.
    """

    def __init__(self, enum: tp.Type[EnumTy], case_sensitive: bool = True):
        self.__enum = enum
        super().__init__(list(dict(enum.__members__).keys()), case_sensitive)

    def convert(
        self, value: tp.Union[str, EnumTy], param: tp.Optional[click.Parameter],
        ctx: tp.Optional[click.Context]
    ) -> EnumTy:
        if isinstance(value, str):
            return self.__enum[super().convert(value, param, ctx)]
        return value


def create_multi_case_study_choice() -> TypedMultiChoice['CaseStudy']:
    """
    Create a choice parameter type that allows selecting multiple case studies
    from the current paper config.

    Multiple case studies can be given as a comma separated list. The special
    value "all" selects all case studies in the current paper config.
    """
    try:
        paper_config = get_paper_config()
    except ConfigurationLookupError:
        empty_cs_dict: tp.Dict[str, tp.List['CaseStudy']] = {}
        return TypedMultiChoice(empty_cs_dict)
    value_dict = {
        f"{cs.project_name}_{cs.version}": [cs]
        for cs in paper_config.get_all_case_studies()
    }
    value_dict["all"] = paper_config.get_all_case_studies()
    return TypedMultiChoice(value_dict)


def create_single_case_study_choice() -> TypedChoice['CaseStudy']:
    """Create a choice parameter type that allows selecting exactly one case
    study from the current paper config."""
    try:
        paper_config = get_paper_config()
    except ConfigurationLookupError:
        empty_cs_dict: tp.Dict[str, 'CaseStudy'] = {}
        return TypedChoice(empty_cs_dict)
    value_dict = {
        f"{cs.project_name}_{cs.version}": cs
        for cs in paper_config.get_all_case_studies()
    }
    return TypedChoice(value_dict)


def create_report_type_choice() -> TypedChoice[tp.Type[BaseReport]]:
    """Create a choice parameter type that allows selecting a report type."""
    initialize_reports()
    return TypedChoice(BaseReport.REPORT_TYPES)


<<<<<<< HEAD
def create_project_choice() -> click.Choice:
    initialize_projects()
    projects = [proj.NAME for proj in get_loaded_vara_projects()]
    return click.Choice(projects)


def __is_experiment_excluded(experiment_name: str) -> bool:
=======
def is_experiment_excluded(experiment_name: str) -> bool:
>>>>>>> 0c58792b
    """Checks if an experiment should be excluded, as we don't want to show/use
    standard BB experiments."""
    if experiment_name in ('raw', 'empty', 'no-measurement'):
        return True

    return False


def create_experiment_type_choice(
) -> TypedChoice[tp.Type['VersionExperiment']]:
    """Create a choice parameter type that allows selecting a report type."""
    initialize_experiments()
    return TypedChoice({
        k: v
        for k, v in ExperimentRegistry.experiments.items()
        if not is_experiment_excluded(k)
    })


def create_multi_experiment_type_choice(
) -> TypedMultiChoice['VersionExperiment']:
    """
    Create a choice parameter type that allows selecting multiple experiments.

    Multiple experiments can be given as a comma separated list. The special
    value "all" selects all experiments.
    """
    initialize_experiments()
    value_dict = {
        k: [v]  # make value a list to be consistent with entry for 'all'
        for k, v in ExperimentRegistry.experiments.items()
        if not is_experiment_excluded(k)
    }
    value_dict["all"] = [
        experiment for value in value_dict.values() for experiment in value
    ]
    return TypedMultiChoice(value_dict)


class ShortCommitHashParamType(ParamType):
    """Click parameter type for commit hashes."""
    name = "ShortCommitHash"

    def convert(
        self, value: tp.Union[str, ShortCommitHash],
        param: tp.Optional[click.Parameter], ctx: tp.Optional[click.Context]
    ) -> ShortCommitHash:
        if isinstance(value, ShortCommitHash):
            return value

        return ShortCommitHash(value)


# ------------------------------------------------------------------------------
# Predefined plot/table CLI Options
# ------------------------------------------------------------------------------

REQUIRE_CASE_STUDY: CLIOptionTy = convert_value(
    "case_study", CaseStudyConverter
)(
    make_cli_option(
        "-cs",
        "--case-study",
        type=create_single_case_study_choice(),
        required=True,
        metavar="NAME",
        help="The case study to use."
    )
)
REQUIRE_MULTI_CASE_STUDY: CLIOptionTy = convert_value(
    "case_study", CaseStudyConverter
)(
    make_cli_option(
        "-cs",
        "--case-study",
        type=create_multi_case_study_choice(),
        required=True,
        metavar="NAMES",
        help="One or more case studies to use."
    )
)
REQUIRE_REVISION: CLIOptionTy = make_cli_option(
    "-rev",
    "--revision",
    type=str,
    required=True,
    metavar="SHORT_COMMIT_HASH",
    help="The revision to use."
)
REQUIRE_REPORT_TYPE: CLIOptionTy = convert_value(
    "report_type", ReportTypeConverter
)(
    make_cli_option(
        "--report-type",
        type=create_report_type_choice(),
        required=True,
        help="The report type to use."
    )
)
OPTIONAL_REPORT_TYPE: CLIOptionTy = convert_value(
    "report_type", ReportTypeConverter
)(
    make_cli_option(
        "--report-type",
        type=create_report_type_choice(),
        required=False,
        help="The report type to use."
    )
)
REQUIRE_EXPERIMENT_TYPE: CLIOptionTy = convert_value(
    "experiment_type", ExperimentTypeConverter
)(
    make_cli_option(
        "--experiment-type",
        type=create_experiment_type_choice(),
        required=True,
        help="The experiment type to use."
    )
)
REQUIRE_MULTI_EXPERIMENT_TYPE: CLIOptionTy = convert_value(
    "experiment_type", ExperimentTypeConverter
)(
    make_cli_option(
        "--experiment-type",
        type=create_multi_experiment_type_choice(),
        required=True,
        help="One or more experiment types to use."
    )
)<|MERGE_RESOLUTION|>--- conflicted
+++ resolved
@@ -148,17 +148,13 @@
     return TypedChoice(BaseReport.REPORT_TYPES)
 
 
-<<<<<<< HEAD
 def create_project_choice() -> click.Choice:
     initialize_projects()
     projects = [proj.NAME for proj in get_loaded_vara_projects()]
     return click.Choice(projects)
 
 
-def __is_experiment_excluded(experiment_name: str) -> bool:
-=======
 def is_experiment_excluded(experiment_name: str) -> bool:
->>>>>>> 0c58792b
     """Checks if an experiment should be excluded, as we don't want to show/use
     standard BB experiments."""
     if experiment_name in ('raw', 'empty', 'no-measurement'):
