"""Module for table related utility functionality."""

import typing as tp

import pandas as pd
from pylatex import Document, Package, NoEscape
from tabulate import tabulate

from varats.table.tables import TableFormat


def wrap_table_in_latex_document(
    table: str,
    landscape: bool = False,
    margin: float = 1.5,
<<<<<<< HEAD
    document_decorator: tp.Callable[[Document], None] = lambda x: x
=======
    document_decorator: tp.Callable[[Document], None] = lambda _: None
>>>>>>> 982bf9b9
) -> str:
    """
    Wraps a table inside a proper latex document.

    Uses ``\\longtable`` instead of ``\\tabular`` to fit data on multiple pages.

    Args:
        table: table string to wrap the document around
        landscape: whether to layout the table in landscape mode
        margin: margin around the table in cm

    Returns:
        the resulting latex document as a string
    """
    doc = Document(
        documentclass="scrbook",
        document_options="7pt,paper=a4",
        geometry_options={
            "margin": f"{margin}cm",
            "landscape": "true" if landscape else "false"
        }
    )

    doc.packages.update([
        Package("booktabs"),
        Package("hyperref"),
        Package("longtable"),
        Package("multirow"),
<<<<<<< HEAD
        Package('multicol'),
=======
        Package("multicol"),
>>>>>>> 982bf9b9
        Package("xcolor", options=["table", "dvipsnames"]),
    ])

    doc.change_document_style("empty")

    document_decorator(doc)

    # embed latex table inside document
    doc.append(NoEscape(table))

    return tp.cast(str, doc.dumps())


def dataframe_to_table(
    data: pd.DataFrame,
    table_format: TableFormat,
    style: tp.Optional["pd.io.formats.style.Styler"] = None,
    wrap_table: bool = False,
    wrap_landscape: bool = False,
    margin: float = 1.5,
<<<<<<< HEAD
    document_decorator: tp.Callable[[Document], None] = lambda x: x,
=======
    document_decorator: tp.Callable[[Document], None] = lambda _: None,
>>>>>>> 982bf9b9
    **kwargs: tp.Any
) -> str:
    """
    Convert a pandas ``DataFrame`` to a table.

    Args:
        data: the ``DataFrame`` to convert
        table_format: the table format used for conversion
        style: optional styler object;
               needs to be passed when custom styles are used
        wrap_table: whether to wrap the table in a separate
                    document (latex only)
        wrap_landscape: whether to use landscape mode to wrap the
                        table (latex only)
        margin: margin around the table in cm
        document_decorator: callable function to decorate the document with
                            additional things (e.g., packages, macros, etc.)
        **kwargs: kwargs that get passed to pandas' conversion functions
                  (``DataFrame.to_latex`` or ``DataFrame.to_html``)

    Returns:
        the table as a string
    """
    table = ""
    if not style:
        style = data.style
    if table_format.is_latex():
        table = style.to_latex(**kwargs)
        if wrap_table:
            table = wrap_table_in_latex_document(
                table,
                wrap_landscape,
                margin=margin,
                document_decorator=document_decorator
            )

    elif table_format.is_html():
        table = style.to_html(**kwargs)
    else:
        table = tabulate(data, data.columns, table_format.value)

    return table<|MERGE_RESOLUTION|>--- conflicted
+++ resolved
@@ -13,11 +13,7 @@
     table: str,
     landscape: bool = False,
     margin: float = 1.5,
-<<<<<<< HEAD
-    document_decorator: tp.Callable[[Document], None] = lambda x: x
-=======
     document_decorator: tp.Callable[[Document], None] = lambda _: None
->>>>>>> 982bf9b9
 ) -> str:
     """
     Wraps a table inside a proper latex document.
@@ -46,11 +42,7 @@
         Package("hyperref"),
         Package("longtable"),
         Package("multirow"),
-<<<<<<< HEAD
-        Package('multicol'),
-=======
         Package("multicol"),
->>>>>>> 982bf9b9
         Package("xcolor", options=["table", "dvipsnames"]),
     ])
 
@@ -71,11 +63,7 @@
     wrap_table: bool = False,
     wrap_landscape: bool = False,
     margin: float = 1.5,
-<<<<<<< HEAD
-    document_decorator: tp.Callable[[Document], None] = lambda x: x,
-=======
     document_decorator: tp.Callable[[Document], None] = lambda _: None,
->>>>>>> 982bf9b9
     **kwargs: tp.Any
 ) -> str:
     """
