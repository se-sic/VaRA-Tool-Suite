--- conflicted
+++ resolved
@@ -1,19 +1,13 @@
 """Module for the FeaturePerfPrecision tables."""
-import enum
 import re
 import typing as tp
-from collections import defaultdict
 from pathlib import Path
 
 import matplotlib.pyplot as plt
 import numpy as np
 import pandas as pd
-<<<<<<< HEAD
-from ijson import IncompleteJSONError
-=======
 from benchbuild.utils.cmd import git
 from matplotlib import colors
->>>>>>> afe6f041
 from plumbum import local
 from pylatex import Document, Package
 
@@ -31,14 +25,9 @@
     load_overhead_data,
 )
 from varats.data.metrics import ConfusionMatrix
-from varats.experiments.vara.feature_perf_precision import (
-    MPRTimeReportAggregate,
-)
 from varats.paper.paper_config import get_loaded_paper_config
-from varats.paper_mgmt.case_study import get_case_study_file_name_filter
 from varats.project.project_domain import ProjectDomains
 from varats.project.project_util import get_local_project_git_path
-from varats.revision.revisions import get_processed_revisions_files
 from varats.table.table import Table
 from varats.table.table_utils import dataframe_to_table
 from varats.table.tables import TableFormat, TableGenerator
@@ -257,182 +246,8 @@
         maxval: largest color value
         n: number of colors that should be in the map
 
-<<<<<<< HEAD
-class FeaturePerfSensitivityTable(Table, table_name="fperf_sensitivity"):
-    PROFILERS: tp.List[Profiler] = [
-        Baseline(), VXray(), PIMTracer(),
-        EbpfTraceTEF()
-    ]
-    SEVERITIES: tp.List[str] = [
-        "1 ms", "10 ms", "100 ms", "1000 ms", "10000 ms"
-    ]
-
-    def tabulate(self, table_format: TableFormat, wrap_table: bool) -> str:
-        # Data aggregation
-        df = pd.DataFrame()
-        table_rows = self.__by_severity()
-        df = pd.concat([df, pd.DataFrame(table_rows)])
-
-        columns_names = ["CaseStudy", "# Regressions"]
-
-        for p in self.PROFILERS:
-            for severity in ["1ms", "10ms", "100ms", "1000ms", "10000ms"]:
-                columns_names.append(f"{p.name}_{severity}")
-        print(f"{df=}")
-        df = df.reindex(columns=columns_names)
-        print(f"{df=}")
-        symb_regressed_configs = "$\\mathbb{R}$"
-
-        column_setup = [(' ', 'CaseStudy'), ('', f'{symb_regressed_configs}')]
-
-        for p in self.PROFILERS:
-            for severity in self.SEVERITIES:
-                column_setup.append((
-                    p.name, "\\begin{sideways}" + severity + "\\end{sideways}"
-                ))
-
-        df.columns = pd.MultiIndex.from_tuples(column_setup)
-
-        print(f"{df=}")
-
-        style: pd.io.formats.style.Styler = df.style
-        kwargs: tp.Dict[str, tp.Any] = {}
-        if table_format.is_latex():
-            kwargs["hrules"] = True
-            column_format = "lr"
-            column_format += "ccccc" * len(self.PROFILERS)
-            kwargs["column_format"] = column_format
-            kwargs["multicol_align"] = "c"
-            kwargs[
-                "caption"
-            ] = f"""Sensitivity of different profiling approaches with regard to the introduced regression in milliseconds.
-        On the left, we show the total amount of regressed program variants that are considered for each regression severity.
-        Furthermore, the table depicts for each profiler the relative amount of regressions that were detected.
-        """
-            style.format(precision=2)
-
-            ryg_map = plt.get_cmap('RdYlGn')
-            ryg_map = cmap_map(lambda x: x / 1.2 + 0.2, ryg_map)
-
-            #style.background_gradient(
-            #    cmap=ryg_map,
-            #    subset=[(p.name, s) for p in self.PROFILERS for s in self.SEVERITIES],
-            #    vmin=0.0,
-            #    vmax=1.0
-            #)
-
-            style.hide()
-
-        def add_extras(doc: Document) -> None:
-            doc.packages.append(Package("amsmath"))
-            doc.packages.append(Package("amssymb"))
-
-        return dataframe_to_table(
-            df,
-            table_format,
-            style=style,
-            wrap_table=wrap_table,
-            wrap_landscape=True,
-            document_decorator=add_extras,
-            **kwargs
-        )
-
-    def __by_severity(self):
-        profilers = self.PROFILERS
-        case_studies = get_loaded_paper_config().get_all_case_studies()
-
-        table_rows = []
-
-        for case_study in case_studies:
-            rev = case_study.revisions[0]
-            project_name = case_study.project_name
-
-            total_num_patches = defaultdict(int)
-            regressed_num_regressions = defaultdict(int)
-
-            for config_id in case_study.get_config_ids_for_revision(rev):
-                report_paths = {}
-
-                # Load reports once in the beginning
-                for p in profilers:
-                    rep_type = p.report_type if p.name != "Base" else MPRTimeReportAggregate
-
-                    report_files = get_processed_revisions_files(
-                        project_name,
-                        p.experiment,
-                        rep_type,
-                        get_case_study_file_name_filter(case_study),
-                        config_id=config_id
-                    )
-
-                    if len(report_files) != 1:
-                        print(
-                            f"Found {len(report_files)} report files for profiler {p.name}. Expected 1. (config_id={config_id})"
-                        )
-                        report_paths[p] = None
-                        continue
-
-                    try:
-                        report_paths[p] = report_files[0]
-                    except Exception as e:
-                        print(
-                            f"Exception during report parsing for project '{case_study.project_name}' (config_id={config_id}, profiler='{p.name}')"
-                        )
-                        report_paths[p] = None
-                        continue
-
-                patch_names = get_patch_names(case_study, config_id)
-
-                for patch_name in patch_names:
-                    if '-' in patch_name and '_' not in patch_name:
-                        severity = patch_name.split("-")[-1]
-                    else:
-                        severity = patch_name.split("_")[-1]
-
-                    for p in profilers:
-                        total_num_patches[f"{p.name}_{severity}"] += 1
-
-                        path = report_paths[p]
-
-                        if not path:
-                            continue
-
-                        try:
-                            if p.is_regression(path, patch_name):
-                                regressed_num_regressions[f"{p.name}_{severity}"
-                                                         ] += 1
-                        except IncompleteJSONError as e:
-                            print(
-                                f"Error in parsing. Case Study={project_name}, Config_id={config_id}, patch_name={patch_name}, profiler={p.name}"
-                            )
-
-            new_row = {'CaseStudy': project_name}
-
-            for k in total_num_patches:
-                new_row["# Regressions"] = total_num_patches[k]
-                new_row[k] = regressed_num_regressions[k] / total_num_patches[k]
-
-            table_rows.append(new_row)
-
-        return table_rows
-
-
-class FeaturePerfSensitivityTableGenerator(
-    TableGenerator, generator_name="fperf-sensitivity", options=[]
-):
-    """Generator for FeaturePerfSensitivityTable."""
-
-    def generate(self) -> tp.List['varats.table.table.Table']:
-        return [
-            FeaturePerfSensitivityTable(self.table_config, **self.table_kwargs)
-        ]
-
-
-def truncate_colormap(cmap, minval=0.0, maxval=1.0, n=100):
-=======
     Returns: color map truncated to the given parameters
     """
->>>>>>> afe6f041
     new_cmap = colors.LinearSegmentedColormap.from_list(
         f"trunc({cmap.name},{minval:.2f},{maxval:.2f})",
         cmap(np.linspace(minval, maxval, n))
