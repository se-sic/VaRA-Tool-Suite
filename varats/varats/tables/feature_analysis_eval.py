--- conflicted
+++ resolved
@@ -158,15 +158,8 @@
 
         kwargs: tp.Dict[str, tp.Any] = {}
         if table_format.is_latex():
-<<<<<<< HEAD
             kwargs["column_format"] = self.__get_col_format(
                 len(features), len(binaries)
-=======
-            kwargs["column_format"] = (
-                'ccc|cc' +
-                '|cc' * len(features) if len(binaries) > 1 else 'cc|cc' +
-                '|cc' * len(features)
->>>>>>> 5f032c48
             )
             kwargs["multicol_align"] = "c"
             kwargs["caption"] = (
@@ -357,16 +350,8 @@
         kwargs: tp.Dict[str, tp.Any] = {}
         if table_format.is_latex():
             kwargs["column_format"] = col_format
-<<<<<<< HEAD
-            kwargs["longtable"] = True
-            kwargs["multicolumn"] = True
-            kwargs["multicolumn_format"] = "c"
-            kwargs["multirow"] = True
-            kwargs["position"] = 't'
-=======
             kwargs["multicol_align"] = "c"
             kwargs['position'] = 't'
->>>>>>> 5f032c48
 
         return dataframe_to_table(
             df,
@@ -498,10 +483,7 @@
         kwargs: tp.Dict[str, tp.Any] = {}
         if table_format.is_latex():
             kwargs["column_format"] = 'c' + len(binaries) * '|c|c'
-            kwargs["longtable"] = True
-            kwargs["multicolumn"] = True
-            kwargs["multicolumn_format"] = "c"
-            kwargs["multirow"] = True
+            kwargs["multicol_align"] = "c"
             kwargs["position"] = 't'
 
         return dataframe_to_table(
