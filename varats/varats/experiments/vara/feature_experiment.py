
"""Base class experiment and utilities for experiments that work with
features."""
import textwrap
import typing as tp
from abc import abstractmethod
from pathlib import Path

from benchbuild.command import cleanup
from benchbuild.project import Project
from benchbuild.utils.actions import Step, ProjectStep, StepResult
from plumbum import local

from varats.experiment.experiment_util import (
    VersionExperiment,
    ExperimentHandle,
    create_new_success_result_filepath,
    ZippedReportFolder,
    get_current_config_id,
    get_extra_config_options,
)
from varats.experiment.workload_util import workload_commands, WorkloadCategory
from varats.project.project_util import BinaryType
from varats.project.varats_project import VProject
from varats.provider.feature.feature_model_provider import (
    FeatureModelProvider,
    FeatureModelNotFound,
)
from varats.report.report import ReportSpecification


class FeatureExperiment(VersionExperiment, shorthand=""):
    """Base class experiment for feature specific experiments."""

    NAME = "FeatureExperiment"

    REPORT_SPEC = ReportSpecification()

    @abstractmethod
    def actions_for_project(self, project: Project) -> tp.MutableSequence[Step]:
        """Get the actions a project wants to run."""

    @staticmethod
    def get_feature_model_path(project: VProject) -> Path:
        """Get access to the feature model for a given project."""
        fm_provider = FeatureModelProvider.create_provider_for_project(
            type(project)
        )
        if fm_provider is None:
            raise Exception("Could not get FeatureModelProvider!")

        fm_path = fm_provider.get_feature_model_path(project.version_of_primary)
        if fm_path is None or not fm_path.exists():
            raise FeatureModelNotFound(project, fm_path)

        return fm_path

    @staticmethod
    def get_vara_feature_cflags(project: VProject) -> tp.List[str]:
        """
        Returns the cflags needed to enable VaRAs feature support, i.e., passing
        the compiler a feature model and lowering the feature information into
        the LLVM-IR.
        Args:
            project: to get the cflags for
        Returns: list of feature cflags
        """
        fm_path = FeatureExperiment.get_feature_model_path(project).absolute()
        return ["-fvara-feature", f"-fvara-fm-path={fm_path}"]

    @staticmethod
    def get_vara_tracing_cflags(instr_type: str,
                                save_temps: bool = False) -> tp.List[str]:
        """
        Returns the cflags needed to trace projects with VaRA, using the
        specified tracer code.
        Args:
            instr_type: instrumentation type to use
            save_temps: saves temporary LLVM-IR files (good for debugging)
        Returns: list of tracing specific cflags
        """
        c_flags = [
            "-fsanitize=vara", f"-fvara-instr={instr_type}", "-flto",
            "-fuse-ld=lld", "-flegacy-pass-manager"
        ]
        if save_temps:
            c_flags += ["-Wl,-plugin-opt=save-temps"]

        return c_flags

    @staticmethod
    def get_vara_tracing_ldflags() -> tp.List[str]:
        """
        Returns the ldflags needed to instrument projects with VaRA during LTO.
        Returns: ldflags for VaRA LTO support
        """
        return ["-flto"]


class RunVaRATracedWorkloads(ProjectStep):  # type: ignore
    """Executes the traced project binaries on the specified workloads."""

    NAME = "VaRARunTracedBinaries"
    DESCRIPTION = "Run traced binary on workloads."

    project: VProject

    def __init__(self, project: VProject, experiment_handle: ExperimentHandle):
        super().__init__(project=project)
        self.__experiment_handle = experiment_handle

    def __call__(self) -> StepResult:
        return self.run_traced_code()

    def __str__(self, indent: int = 0) -> str:
        return textwrap.indent(
            f"* {self.project.name}: Run instrumentation verifier", indent * " "
        )

    def run_traced_code(self) -> StepResult:
        """Runs the binary with the embedded tracing code."""
        for binary in self.project.binaries:
            if binary.type != BinaryType.EXECUTABLE:
                # Skip libaries as we cannot run them
                continue

            result_filepath = create_new_success_result_filepath(
                self.__experiment_handle,
                self.__experiment_handle.report_spec().main_report,
                self.project, binary, get_current_config_id(self.project)
            )

            with local.cwd(local.path(self.project.builddir)):
                with ZippedReportFolder(result_filepath.full_path()) as tmp_dir:
                    for prj_command in workload_commands(
                        self.project, binary, [WorkloadCategory.EXAMPLE]
                    ):
                        local_tracefile_path = Path(
                            tmp_dir
                        ) / f"trace_{prj_command.command.label}.json"
                        with local.env(VARA_TRACE_FILE=local_tracefile_path):
                            pb_cmd = prj_command.command.as_plumbum(
                                project=self.project
                            )
                            print(
                                f"Running example {prj_command.command.label}"
                            )
<<<<<<< HEAD
                            with cleanup(prj_command):
                                pb_cmd("--slow", "--header")
=======
>>>>>>> 346a4349

                            extra_options = get_extra_config_options(
                                self.project
                            )
                            with cleanup(prj_command):
                                pb_cmd(*extra_options)

        return StepResult.OK<|MERGE_RESOLUTION|>--- conflicted
+++ resolved
@@ -1,4 +1,3 @@
-
 """Base class experiment and utilities for experiments that work with
 features."""
 import textwrap
@@ -61,8 +60,10 @@
         Returns the cflags needed to enable VaRAs feature support, i.e., passing
         the compiler a feature model and lowering the feature information into
         the LLVM-IR.
+
         Args:
             project: to get the cflags for
+
         Returns: list of feature cflags
         """
         fm_path = FeatureExperiment.get_feature_model_path(project).absolute()
@@ -74,9 +75,11 @@
         """
         Returns the cflags needed to trace projects with VaRA, using the
         specified tracer code.
+
         Args:
             instr_type: instrumentation type to use
             save_temps: saves temporary LLVM-IR files (good for debugging)
+
         Returns: list of tracing specific cflags
         """
         c_flags = [
@@ -92,6 +95,7 @@
     def get_vara_tracing_ldflags() -> tp.List[str]:
         """
         Returns the ldflags needed to instrument projects with VaRA during LTO.
+
         Returns: ldflags for VaRA LTO support
         """
         return ["-flto"]
@@ -145,11 +149,6 @@
                             print(
                                 f"Running example {prj_command.command.label}"
                             )
-<<<<<<< HEAD
-                            with cleanup(prj_command):
-                                pb_cmd("--slow", "--header")
-=======
->>>>>>> 346a4349
 
                             extra_options = get_extra_config_options(
                                 self.project
