--- conflicted
+++ resolved
@@ -156,7 +156,6 @@
                             print(
                                 f"Running example {prj_command.command.label}"
                             )
-<<<<<<< HEAD
 
                             extra_options = get_extra_config_options(
                                 self.project
@@ -270,13 +269,5 @@
                                         indent=2
                                     )
                                 )
-=======
-
-                            extra_options = get_extra_config_options(
-                                self.project
-                            )
-                            with cleanup(prj_command):
-                                pb_cmd(*extra_options)
->>>>>>> 346a4349
 
         return StepResult.OK