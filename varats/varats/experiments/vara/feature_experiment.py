"""Base class experiment and utilities for experiments that work with
features."""
import json
import re
import textwrap
import typing as tp
from abc import abstractmethod
from enum import Enum
from pathlib import Path

from benchbuild.command import cleanup
from benchbuild.extensions import compiler, run, time
from benchbuild.utils.actions import (
    ProjectStep,
    Step,
    StepResult,
    Compile,
    Clean,
)
from plumbum import local

from varats.experiment.experiment_util import (
    ExperimentHandle,
    VersionExperiment,
    ZippedReportFolder,
    create_new_success_result_filepath,
    get_current_config_id,
    get_default_compile_error_wrapped,
    get_extra_config_options,
    WithUnlimitedStackSize,
)
from varats.experiment.trace_util import merge_trace
from varats.experiment.workload_util import WorkloadCategory, workload_commands
from varats.project.project_domain import ProjectDomains
from varats.project.project_util import BinaryType
from varats.project.varats_project import VProject
from varats.provider.feature.feature_model_provider import (
    FeatureModelNotFound,
    FeatureModelProvider,
)
from varats.report.report import ReportSpecification


class FeatureInstrType(Enum):
    """Type of instrumentation to be used in feature tracing ."""

    NONE = ""
    """Don't add any instrumentation."""

    PRINT = "print"
    """Print tracing information to stdout."""

    TEF = "trace_event"
    """Produce a trace file."""

    USDT = "usdt"
    """Insert USDT probes."""

    USDT_RAW = "usdt_raw"
    """Insert raw USDT probes."""

    VERIFY = "instr_verify"
    """Verify markers."""


class FeatureExperiment(VersionExperiment, shorthand=""):
    """Base class experiment for feature specific experiments."""

    NAME = "FeatureExperiment"

    REPORT_SPEC = ReportSpecification()

    @abstractmethod
    def actions_for_project(self,
                            project: VProject) -> tp.MutableSequence[Step]:
        """Get the actions a project wants to run."""

    def get_common_tracing_actions(
        self,
        project: VProject,
        instr_type: FeatureInstrType,
        analysis_actions: tp.List[Step],
        save_temps: bool = False,
        instruction_threshold: tp.Optional[int] = None,
    ) -> tp.MutableSequence[Step]:
        """
        Set common options and return a list of common actions for feature
        tracing experiments.

        Args:
            project: to analyze instr_type: type of the instrumentation to add
            instr_type: type of instrumentation to add analysis_actions:
            analysis actions to perform save_temps: saves temporary LLVM-IR
            files (good for debugging) instruction_threshold: minimum function
            size to instrument

        Returns:
            list of actions for project containing compile, analysis_actions,
            and clean
        """
        project.cflags += self.get_vara_feature_cflags(project)
        project.cflags += self.get_vara_tracing_cflags(
            instr_type, save_temps, instruction_threshold
        )
        project.ldflags += self.get_vara_tracing_ldflags()

        # runtime and compiler extensions
        project.runtime_extension = run.RuntimeExtension(project, self) \
            << time.RunWithTime()
        project.compiler_extension = compiler.RunCompiler(project, self) \
            << WithUnlimitedStackSize()

        # project actions
        project_actions = []
        project_actions.append(Compile(project))
        project_actions.extend(analysis_actions)
        project_actions.append(Clean(project))

        # compile error handler
        project.compile = get_default_compile_error_wrapped(
            self.get_handle(), project,
            self.report_spec().main_report
        )

        return project_actions

    @staticmethod
    def get_feature_model_path(project: VProject) -> Path:
        """Get access to the feature model for a given project."""
        fm_provider = FeatureModelProvider.create_provider_for_project(
            type(project)
        )
        if fm_provider is None:
            raise RuntimeError("Could not get FeatureModelProvider!")

        fm_path = fm_provider.get_feature_model_path(project.version_of_primary)
        if fm_path is None or not fm_path.exists():
            raise FeatureModelNotFound(project, fm_path)

        return fm_path

    @staticmethod
    def get_vara_feature_cflags(project: VProject) -> tp.List[str]:
        """
        Returns the cflags needed to enable VaRAs feature support, i.e., passing
        the compiler a feature model and lowering the feature information into
        the LLVM-IR.

        Args:
            project: to get the cflags for

        Returns: list of feature cflags
        """
        try:
            fm_path = FeatureExperiment.get_feature_model_path(project
                                                              ).absolute()
            return ["-fvara-feature", f"-fvara-fm-path={fm_path}"]
        except FeatureModelNotFound:
            return ["-fvara-feature", "-fvara-fm-path="]

    @staticmethod
    def get_vara_tracing_cflags(
<<<<<<< HEAD
        instr_type: FeatureInstrType,
        save_temps: bool = False,
        instruction_threshold: tp.Optional[int] = None
=======
        instr_type: str,
        save_temps: bool = False,
        project: Project = None
>>>>>>> a9a3304c
    ) -> tp.List[str]:
        """
        Returns the cflags needed to trace projects with VaRA, using the
        specified tracer code.

        Args:
            instr_type: instrumentation type to use
            save_temps: saves temporary LLVM-IR files (good for debugging)
<<<<<<< HEAD
            instruction_threshold: minimum function size to instrument
=======
            project: project for which the cflags are used
>>>>>>> a9a3304c

        Returns: list of tracing specific cflags
        """
        c_flags = []
        if instr_type != FeatureInstrType.NONE:
            c_flags += ["-fsanitize=vara", f"-fvara-instr={instr_type.value}"]
        c_flags += [
            "-flto", "-fuse-ld=lld", "-flegacy-pass-manager",
            "-fno-omit-frame-pointer"
        ]
<<<<<<< HEAD
        if instruction_threshold is not None:
            c_flags += [f"-fvara-instruction-threshold={instruction_threshold}"]
=======

>>>>>>> a9a3304c
        if save_temps:
            c_flags += ["-Wl,-plugin-opt=save-temps"]

        # For test projects, do not exclude small regions
        if project is not None and project.domain == ProjectDomains.TEST:
            c_flags += ["-fvara-instruction-threshold=1"]

        return c_flags

    @staticmethod
    def get_vara_tracing_ldflags() -> tp.List[str]:
        """
        Returns the ldflags needed to instrument projects with VaRA during LTO.

        Returns: ldflags for VaRA LTO support
        """
        return ["-flto"]


class RunVaRATracedWorkloads(ProjectStep):  # type: ignore
    """Executes the traced project binaries on the specified workloads."""

    NAME = "VaRARunTracedBinaries"
    DESCRIPTION = "Run traced binary on workloads."

    project: VProject

    def __init__(
        self,
        project: VProject,
        experiment_handle: ExperimentHandle,
        report_file_ending: str = "json"
    ):
        super().__init__(project=project)
        self.__experiment_handle = experiment_handle
        self.__report_file_ending = report_file_ending

    def __call__(self) -> StepResult:
        return self.run_traced_code()

    def __str__(self, indent: int = 0) -> str:
        return textwrap.indent(
            f"* {self.project.name}: Run instrumentation verifier", indent * " "
        )

    def run_traced_code(self) -> StepResult:
        """Runs the binary with the embedded tracing code."""
        for binary in self.project.binaries:
            if binary.type != BinaryType.EXECUTABLE:
                # Skip libaries as we cannot run them
                continue

            result_filepath = create_new_success_result_filepath(
                self.__experiment_handle,
                self.__experiment_handle.report_spec().main_report,
                self.project, binary, get_current_config_id(self.project)
            )

            with local.cwd(local.path(self.project.builddir)):
                with ZippedReportFolder(result_filepath.full_path()) as tmp_dir:
                    for prj_command in workload_commands(
                        self.project, binary, [WorkloadCategory.EXAMPLE]
                    ):
                        local_tracefile_path = Path(
                            tmp_dir
                        ) / f"trace_{prj_command.command.label}" \
                            f".{self.__report_file_ending}"
                        with local.env(VARA_TRACE_FILE=local_tracefile_path):
                            pb_cmd = prj_command.command.as_plumbum(
                                project=self.project
                            )
                            print(
                                f"Running example {prj_command.command.label}"
                            )

                            extra_options = get_extra_config_options(
                                self.project
                            )
                            with cleanup(prj_command):
                                pb_cmd(
                                    *extra_options,
                                    retcode=binary.valid_exit_codes
                                )

        return StepResult.OK


class RunVaRATracedXRayWorkloads(ProjectStep):  # type: ignore
    """Executes the traced project binaries on the specified workloads."""

    NAME = "VaRARunTracedXRayBinaries"
    DESCRIPTION = "Run traced binary on workloads."

    project: VProject

    def __init__(self, project: VProject, experiment_handle: ExperimentHandle):
        super().__init__(project=project)
        self.__experiment_handle = experiment_handle

    def __call__(self) -> StepResult:
        return self.run_traced_code()

    def __str__(self, indent: int = 0) -> str:
        return textwrap.indent(
            f"* {self.project.name}: Run VaRA measurements together with XRay",
            indent * " "
        )

    def run_traced_code(self) -> StepResult:
        """Runs the binary with the embedded tracing code."""
        for binary in self.project.binaries:
            if binary.type != BinaryType.EXECUTABLE:
                # Skip libraries as we cannot run them
                continue

            result_filepath = create_new_success_result_filepath(
                self.__experiment_handle,
                self.__experiment_handle.report_spec().main_report,
                self.project, binary
            )

            with local.cwd(local.path(self.project.builddir)):
                with ZippedReportFolder(result_filepath.full_path()) as tmp_dir:
                    for prj_command in workload_commands(
                        self.project, binary, [WorkloadCategory.EXAMPLE]
                    ):
                        trace_result_path = Path(
                            tmp_dir
                        ) / f"trace_{prj_command.command.label}.json"
                        with local.env(
                            VARA_TRACE_FILE=trace_result_path,
                            XRAY_OPTIONS=" ".join([
                                "patch_premain=true",
                                "xray_mode=xray-basic",
                                "verbosity=1",
                            ]),
                        ):
                            pb_cmd = prj_command.command.as_plumbum(
                                project=self.project
                            )
                            print(
                                "Running example"
                                f" '{prj_command.command.label}'",
                                flush=True
                            )
                            with cleanup(prj_command):
                                _, _, err = pb_cmd.run()
                            xray = re.findall(
                                r"XRay: Log file in '(.+?)'",
                                err,
                                flags=re.DOTALL
                            )

                        if xray:
                            xray_log_path = local.cwd / xray[0]
                            xray_map_path = local.path(
                                self.project.primary_source
                            ) / binary.path
                            print(
                                f"XRay: Log file in '{xray_log_path}' /"
                                f" {xray_map_path}",
                                flush=True
                            )
                            xray_result_path = Path(
                                tmp_dir
                            ) / f"xray_{prj_command.command.label}.json"
                            local["llvm-xray"]([
                                "convert",
                                f"--instr_map={xray_map_path}",
                                f"--output={xray_result_path}",
                                "--output-format=trace_event",
                                "--symbolize",
                                xray_log_path,
                            ])

                            merge_result_path = Path(
                                tmp_dir
                            ) / f"merge_{prj_command.command.label}.json"

                            with open(
                                merge_result_path, mode="x", encoding="UTF-8"
                            ) as file:
                                file.write(
                                    json.dumps(
                                        merge_trace(
                                            (trace_result_path, "Trace"),
                                            (xray_result_path, "XRay")
                                        ),
                                        indent=2
                                    )
                                )

        return StepResult.OK<|MERGE_RESOLUTION|>--- conflicted
+++ resolved
@@ -100,7 +100,7 @@
         """
         project.cflags += self.get_vara_feature_cflags(project)
         project.cflags += self.get_vara_tracing_cflags(
-            instr_type, save_temps, instruction_threshold
+            instr_type, save_temps, instruction_threshold=instruction_threshold
         )
         project.ldflags += self.get_vara_tracing_ldflags()
 
@@ -160,15 +160,10 @@
 
     @staticmethod
     def get_vara_tracing_cflags(
-<<<<<<< HEAD
         instr_type: FeatureInstrType,
         save_temps: bool = False,
+        project: tp.Optional[VProject] = None,
         instruction_threshold: tp.Optional[int] = None
-=======
-        instr_type: str,
-        save_temps: bool = False,
-        project: Project = None
->>>>>>> a9a3304c
     ) -> tp.List[str]:
         """
         Returns the cflags needed to trace projects with VaRA, using the
@@ -177,11 +172,8 @@
         Args:
             instr_type: instrumentation type to use
             save_temps: saves temporary LLVM-IR files (good for debugging)
-<<<<<<< HEAD
+            project: project for which the cflags are used
             instruction_threshold: minimum function size to instrument
-=======
-            project: project for which the cflags are used
->>>>>>> a9a3304c
 
         Returns: list of tracing specific cflags
         """
@@ -192,18 +184,14 @@
             "-flto", "-fuse-ld=lld", "-flegacy-pass-manager",
             "-fno-omit-frame-pointer"
         ]
-<<<<<<< HEAD
         if instruction_threshold is not None:
+            # For test projects, do not exclude small regions
+            if project is not None and project.domain == ProjectDomains.TEST:
+                instruction_threshold = 1
+
             c_flags += [f"-fvara-instruction-threshold={instruction_threshold}"]
-=======
-
->>>>>>> a9a3304c
         if save_temps:
             c_flags += ["-Wl,-plugin-opt=save-temps"]
-
-        # For test projects, do not exclude small regions
-        if project is not None and project.domain == ProjectDomains.TEST:
-            c_flags += ["-fvara-instruction-threshold=1"]
 
         return c_flags
 
