--- conflicted
+++ resolved
@@ -19,7 +19,6 @@
     exec_func_with_pe_error_handler,
     VersionExperiment,
     ExperimentHandle,
-    get_varats_result_folder,
     wrap_unlimit_stack_size,
     create_default_compiler_error_handler,
     create_default_analysis_failure_handler,
@@ -59,27 +58,18 @@
             * -vara-BR: to run a commit flow report
             * -yaml-report-outfile=<path>: specify the path to store the results
         """
-        # Add to the user-defined path for saving the results of the
-        # analysis also the name and the unique id of the project of every
-        # run.
-        vara_result_folder = get_varats_result_folder(self.project)
-
         for binary in self.project.binaries:
             result_file = create_new_success_result_filepath(
                 self.__experiment_handle, BR, self.project, binary
             )
 
             opt_params = [
-<<<<<<< HEAD
                 "-enable-new-pm=0", "-vara-BD", "-vara-BR",
-                "-vara-init-commits", "-vara-use-phasar",
-=======
-                "-vara-BD", "-vara-BR", "-vara-init-commits", "-vara-rewriteMD",
+                "-vara-init-commits", "-vara-rewriteMD",
                 "-vara-git-mappings=" + ",".join([
                     f'"{repo}:{path}"' for repo, path in
                     get_local_project_git_paths(self.project.name).items()
                 ]), "-vara-use-phasar",
->>>>>>> e2bb8412
                 f"-vara-blame-taint-scope={self.__blame_taint_scope.name}",
                 f"-vara-report-outfile={result_file.full_path()}",
                 get_cached_bc_file_path(
