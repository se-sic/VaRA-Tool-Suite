--- conflicted
+++ resolved
@@ -24,12 +24,9 @@
     ExperimentHandle,
     get_default_compile_error_wrapped,
     create_default_compiler_error_handler,
-<<<<<<< HEAD
     create_default_analysis_failure_handler,
-=======
     create_new_success_result_filename,
     create_new_failed_result_filename,
->>>>>>> 77745ff8
 )
 from varats.experiment.wllvm import (
     RunWLLVM,
@@ -37,11 +34,7 @@
     get_bc_cache_actions,
     get_cached_bc_file_path,
 )
-<<<<<<< HEAD
 from varats.provider.feature.feature_model_provider import FeatureModelProvider
-from varats.report.report import FileStatusExtension as FSE
-=======
->>>>>>> 77745ff8
 from varats.report.report import ReportSpecification
 
 
@@ -72,17 +65,6 @@
 
         for binary in project.binaries:
             # Define empty success file
-<<<<<<< HEAD
-            result_file = self.__experiment_handle.get_file_name(
-                FAR.shorthand(),
-                project_name=str(project.name),
-                binary_name=binary.name,
-                project_revision=project.version_of_primary,
-                project_uuid=str(project.run_uuid),
-                extension_type=FSE.SUCCESS
-            )
-
-=======
             result_file = create_new_success_result_filename(
                 self.__experiment_handle, EMPTY, project, binary
             )
@@ -92,7 +74,6 @@
                 self.__experiment_handle, EMPTY, project, binary
             )
 
->>>>>>> 77745ff8
             # Combine the input bitcode file's name
             bc_target_file = get_cached_bc_file_path(
                 project, binary, self.__bc_file_extensions
