"""
Implements the BlameVerifier experiment.

The experiment analyses a project, which contains llvm-debug-information and
checks for inconsistencies between VaRA-commit-hashes and debug-commit-hashes in
order to generate a BlameVerifierReport.
"""

import typing as tp

from benchbuild.project import Project
from benchbuild.utils import actions
from benchbuild.utils.cmd import opt, timeout

import varats.experiments.vara.blame_experiment as BE
from varats.data.reports.blame_verifier_report import (
    BlameVerifierReportOpt as BVR_Opt,
)
from varats.data.reports.blame_verifier_report import (
    BlameVerifierReportNoOptTBAA as BVR_NoOptTBAA,
)
from varats.experiment.experiment_util import (
    exec_func_with_pe_error_handler,
    get_varats_result_folder,
    ExperimentHandle,
    VersionExperiment,
    PEErrorHandler,
<<<<<<< HEAD
    create_new_success_result_filename,
    create_new_failed_result_filename,
=======
    create_new_success_result_filepath,
    create_new_failed_result_filepath,
>>>>>>> 9fbfc6a9
)
from varats.experiment.wllvm import BCFileExtensions, get_cached_bc_file_path
from varats.report.report import ReportSpecification


class BlameVerifierReportGeneration(actions.Step):  # type: ignore
    """Analyse a project with the BlameVerifier and generate a
    BlameVerifierReport."""

    NAME = "BlameVerifierReportGeneration"
    DESCRIPTION = "Compares and analyses VaRA-commit-hashes with " \
                  "debug-commit-hashes."

    def __init__(
        self, project: Project, bc_file_extensions: tp.List[BCFileExtensions],
        experiment_handle: ExperimentHandle
    ):
        super().__init__(obj=project, action_fn=self.analyze)
        self.bc_file_extensions = bc_file_extensions
        self.__experiment_handle = experiment_handle

    def analyze(self) -> actions.StepResult:
        """
        This step performs the actual analysis with the correct command line
        flags.

        Flags used:
            * -vara-BD: activates Blame Detection
            * -vara-init-commits: let's the Blame Detection initialize
            Commits for Repos
            * -vara-verify-blameMD: activate BlameMDVerifier
            * -vara-verifier-options=: chooses between multiple print options
                * Status: prints if the module as a whole passed or failed
        """
        if not self.obj:
            return actions.StepResult.ERROR
        project = self.obj

        # Add to the user-defined path for saving the results of the
        # analysis also the name and the unique id of the project of every
        # run.
        vara_result_folder = get_varats_result_folder(project)

        timeout_duration = '8h'

        for binary in project.binaries:
            bc_target_file = get_cached_bc_file_path(
                project, binary, self.bc_file_extensions
            )

            # Define empty success file.
<<<<<<< HEAD
            result_file = create_new_success_result_filename(
=======
            result_file = create_new_success_result_filepath(
>>>>>>> 9fbfc6a9
                self.__experiment_handle,
                self.__experiment_handle.report_spec().main_report, project,
                binary
            )

            # Define output file name of failed runs
<<<<<<< HEAD
            error_file = create_new_failed_result_filename(
=======
            error_file = create_new_failed_result_filepath(
>>>>>>> 9fbfc6a9
                self.__experiment_handle,
                self.__experiment_handle.report_spec().main_report, project,
                binary
            )

            # Put together the path to the bc file and the opt command of vara
            vara_run_cmd = opt["-vara-BD", "-vara-init-commits",
                               "-vara-verify-blameMD",
                               "-vara-verifier-options=All",
                               str(bc_target_file), "-o", "/dev/null"]

            exec_func_with_pe_error_handler(
                timeout[timeout_duration, vara_run_cmd] >
                f"{vara_result_folder}/{result_file}",
                PEErrorHandler(
                    vara_result_folder, error_file.filename, timeout_duration
                )
            )

        return actions.StepResult.OK


class BlameVerifierReportExperiment(VersionExperiment, shorthand="BVRE"):
    """BlameVerifierReportExperiment generalizes the implementation and usage
    over different optimization levels."""

    REPORT_SPEC = ReportSpecification()

    def __init__(
        self,
        project: Project,
        opt_flags: tp.Union[str, tp.List[str]],
        bc_file_extensions: tp.Optional[tp.List[BCFileExtensions]] = None
    ) -> None:
        super().__init__()

        if bc_file_extensions is None:
            bc_file_extensions = []

        self.projects = project
        self.__opt_flag = opt_flags
        self.__bc_file_extensions = bc_file_extensions

    def actions_for_project(
        self, project: Project
    ) -> tp.MutableSequence[actions.Step]:
        """Returns the specified steps to run the project(s) specified in the
        call in a fixed order."""

        BE.setup_basic_blame_experiment(
            self, project,
            self.get_handle().report_spec().main_report
        )

        project.cflags.append('-g')
        project.cflags.append(self.__opt_flag)

        analysis_actions = BE.generate_basic_blame_experiment_actions(
            project, self.__bc_file_extensions
        )

        analysis_actions.append(
            BlameVerifierReportGeneration(
                project, self.__bc_file_extensions, self.get_handle()
            )
        )
        analysis_actions.append(actions.Clean(project))

        return analysis_actions


class BlameVerifierReportExperimentOpt(
    BlameVerifierReportExperiment, shorthand="BVRE_Opt"
):
    """Generates a Blame Verifier Report of the project(s) specified in the call
    with optimization (BVR_Opt)."""

    NAME = "GenerateBlameVerifierReportOpt"

    REPORT_SPEC = ReportSpecification(BVR_Opt)

    def __init__(self, projects: Project) -> None:
        super().__init__(
            projects, '-O2', [
                BCFileExtensions.DEBUG, BCFileExtensions.OPT,
                BCFileExtensions.BLAME
            ]
        )


class BlameVerifierReportExperimentNoOptTBAA(
    BlameVerifierReportExperiment, shorthand="BVRE_NoOptTBAA"
):
    """Generates a Blame Verifier Report of the project(s) specified in the call
    without any optimization and TBAA metadata (BVR_NoOptTBAA)."""

    NAME = "GenerateBlameVerifierReportNoOptTBAA"

    REPORT_SPEC = ReportSpecification(BVR_NoOptTBAA)

    def __init__(self, projects: Project) -> None:
        super().__init__(
            projects, ["-O1", "-Xclang", "-disable-llvm-optzns"], [
                BCFileExtensions.DEBUG, BCFileExtensions.NO_OPT,
                BCFileExtensions.TBAA, BCFileExtensions.BLAME
            ]
        )<|MERGE_RESOLUTION|>--- conflicted
+++ resolved
@@ -25,13 +25,8 @@
     ExperimentHandle,
     VersionExperiment,
     PEErrorHandler,
-<<<<<<< HEAD
-    create_new_success_result_filename,
-    create_new_failed_result_filename,
-=======
     create_new_success_result_filepath,
     create_new_failed_result_filepath,
->>>>>>> 9fbfc6a9
 )
 from varats.experiment.wllvm import BCFileExtensions, get_cached_bc_file_path
 from varats.report.report import ReportSpecification
@@ -83,22 +78,14 @@
             )
 
             # Define empty success file.
-<<<<<<< HEAD
-            result_file = create_new_success_result_filename(
-=======
             result_file = create_new_success_result_filepath(
->>>>>>> 9fbfc6a9
                 self.__experiment_handle,
                 self.__experiment_handle.report_spec().main_report, project,
                 binary
             )
 
             # Define output file name of failed runs
-<<<<<<< HEAD
-            error_file = create_new_failed_result_filename(
-=======
             error_file = create_new_failed_result_filepath(
->>>>>>> 9fbfc6a9
                 self.__experiment_handle,
                 self.__experiment_handle.report_spec().main_report, project,
                 binary
