--- conflicted
+++ resolved
@@ -84,12 +84,7 @@
                 binary_name=binary.name,
                 project_revision=project.version_of_primary,
                 project_uuid=str(project.run_uuid),
-<<<<<<< HEAD
-                extension_type=FSE.SUCCESS,
-                file_ext=".txt"
-=======
                 extension_type=FSE.SUCCESS
->>>>>>> c2a2a5df
             )
 
             # Define output file name of failed runs
@@ -99,12 +94,7 @@
                 binary_name=binary.name,
                 project_revision=project.version_of_primary,
                 project_uuid=str(project.run_uuid),
-<<<<<<< HEAD
-                extension_type=FSE.FAILED,
-                file_ext=".txt"
-=======
                 extension_type=FSE.FAILED
->>>>>>> c2a2a5df
             )
 
             # Put together the path to the bc file and the opt command of vara
@@ -123,10 +113,6 @@
             )
 
         return actions.StepResult.OK
-<<<<<<< HEAD
-
-=======
->>>>>>> c2a2a5df
 
 
 class BlameVerifierReportExperiment(VersionExperiment, shorthand="BVRE"):
@@ -178,13 +164,9 @@
         return analysis_actions
 
 
-<<<<<<< HEAD
-class BlameVerifierReportExperimentOpt(BlameVerifierReportExperiment):
-=======
 class BlameVerifierReportExperimentOpt(
     BlameVerifierReportExperiment, shorthand="BVRE_Opt"
 ):
->>>>>>> c2a2a5df
     """Generates a Blame Verifier Report of the project(s) specified in the call
     with optimization (BVR_Opt)."""
 
@@ -194,11 +176,7 @@
 
     def __init__(self, projects: Project) -> None:
         super().__init__(
-<<<<<<< HEAD
-            projects, '-O2', self.REPORT_SPEC.main_report, [
-=======
             projects, '-O2', [
->>>>>>> c2a2a5df
                 BCFileExtensions.DEBUG, BCFileExtensions.OPT,
                 BCFileExtensions.BLAME
             ]
@@ -217,12 +195,7 @@
 
     def __init__(self, projects: Project) -> None:
         super().__init__(
-<<<<<<< HEAD
-            projects, ["-O1", "-Xclang", "-disable-llvm-optzns"],
-            self.REPORT_SPEC.main_report, [
-=======
             projects, ["-O1", "-Xclang", "-disable-llvm-optzns"], [
->>>>>>> c2a2a5df
                 BCFileExtensions.DEBUG, BCFileExtensions.NO_OPT,
                 BCFileExtensions.TBAA, BCFileExtensions.BLAME
             ]
