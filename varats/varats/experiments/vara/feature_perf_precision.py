"""Module for feature performance precision experiments that evaluate
measurement support of vara."""
import math
import tempfile
import textwrap
import typing as tp
from abc import abstractmethod
from collections import defaultdict
from itertools import chain, combinations
from pathlib import Path
from time import sleep

import benchbuild.extensions as bb_ext
from benchbuild.command import cleanup, ProjectCommand
from benchbuild.environments.domain.declarative import ContainerImage
from benchbuild.utils import actions
<<<<<<< HEAD
from benchbuild.utils.actions import StepResult, Clean
from benchbuild.utils.cmd import time, rm, cp, numactl, sudo, bpftrace, perf
from varats.data.reports.tef_feature_identifier_report import (
    TEFFeatureIdentifierReport,
)

from varats.experiments.vara.tef_region_identifier import TEFFeatureIdentifier
from varats.paper.paper_config import get_paper_config
from varats.paper_mgmt.case_study import get_case_study_file_name_filter
=======
from benchbuild.utils.actions import StepResult
from benchbuild.utils.cmd import time, cp, sudo, bpftrace
>>>>>>> afe6f041
from plumbum import local, BG
from plumbum.commands.modifiers import Future
from varats.revision.revisions import get_processed_revisions_files

<<<<<<< HEAD
from varats.base.configuration import PatchConfiguration
=======
>>>>>>> afe6f041
from varats.data.reports.performance_influence_trace_report import (
    PerfInfluenceTraceReportAggregate,
)
from varats.experiment.experiment_util import (
    WithUnlimitedStackSize,
    ZippedReportFolder,
    create_new_success_result_filepath,
    get_default_compile_error_wrapped,
    ZippedExperimentSteps,
    OutputFolderStep,
    get_config_patch_steps,
)
from varats.experiment.steps.patch import ApplyPatch, RevertPatch
from varats.experiment.steps.recompile import ReCompile
from varats.experiment.workload_util import WorkloadCategory, workload_commands
from varats.experiments.vara.feature_experiment import (
    FeatureExperiment,
    FeatureInstrType,
)
from varats.project.project_domain import ProjectDomains
from varats.project.project_util import BinaryType, ProjectBinaryWrapper
from varats.project.varats_project import VProject
from varats.provider.patch.patch_provider import PatchProvider, PatchSet
from varats.report.gnu_time_report import TimeReportAggregate
from varats.report.multi_patch_report import MultiPatchReport
from varats.report.report import ReportSpecification
from varats.report.tef_report import TEFReportAggregate
from varats.tools.research_tools.vara import VaRA
from varats.utils.config import get_current_config_id, get_config
from varats.utils.git_util import ShortCommitHash

REPS = 3

IDENTIFIER_PATCH_TAG = 'perf_prec'


def default_patch_selector(project):
    patch_provider = PatchProvider.get_provider_for_project(project)
    patches = patch_provider.get_patches_for_revision(
        ShortCommitHash(project.version_of_primary)
    )[IDENTIFIER_PATCH_TAG]

    return [(p.shortname, [p]) for p in patches]


def RQ1_patch_selector(project):
    rq1_tags = get_tags_RQ1(project)

    patch_provider = PatchProvider.get_provider_for_project(project)

    patches = PatchSet(set())

    for tag in rq1_tags:
        patches |= patch_provider.get_patches_for_revision(
            ShortCommitHash(project.version_of_primary)
        )[tag, "regression"]

    return [(p.shortname, [p]) for p in patches]


def RQ2_patch_selector(project: VProject):
    MAX_PATCHES = 5

    paper_config = get_paper_config()
    case_studies = paper_config.get_case_studies(cs_name=project.name)
    current_config = get_current_config_id(project)

    report_files = get_processed_revisions_files(
        project.name,
        TEFFeatureIdentifier,
        TEFFeatureIdentifierReport,
        get_case_study_file_name_filter(case_studies[0]),
        config_id=current_config
    )

    if len(report_files) != 1:
        print("Invalid number of reports from TEFIdentifier")

    report_file = TEFFeatureIdentifierReport(report_files[0].full_path())

    patch_names = select_non_interacting_patches(report_file)
    patch_names += select_interacting_patches(report_file, patch_names, MAX_PATCHES - len(patch_names))
    patch_names += greedily_select_patches(report_file, patch_names, MAX_PATCHES - len(patch_names))

    SEVERITY = "1000ms"

    patch_names = [p[:-len("detect")]+SEVERITY for p in patch_names]

    patch_tuples = chain.from_iterable(combinations(patch_names, r) for r in range(1, len(patch_names)+1))

    patch_provider = PatchProvider.get_provider_for_project(project)

    result = [('+'.join(p_tuple), [patch_provider.get_by_shortname(p_name) for p_name in p_tuple]) for p_tuple in patch_tuples]

    return result


def select_non_interacting_patches(report_file: TEFFeatureIdentifierReport, count: int = 3):
    patch_candidates = defaultdict(str)
    region_candidates = defaultdict(lambda: math.inf)

    for region in report_file.affectable_regions:
        # We only consider regions that affect one other feature
        if len(region) != 2 or "__VARA__DETECT__" not in region:
            continue

        # Check all patches that affect exactly this region
        for patch in report_file.patches_for_regions(region):
            patch_name = patch[0]

            consider_patch = False
            num_affections = math.inf
            for patch_region in report_file.regions_for_patch(patch_name):
                # We do not care about unaffected regions
                if "__VARA__DETECT__" not in patch_region[0]:
                    continue

                # This is our region of interest
                if patch_region[0] == region:
                    consider_patch = True
                    num_affections = patch_region[1]
                    continue

                # At this point, we know that we don't want to consider the patch
                # It has the __VARA__DETECT__ interaction but is not our region of interest
                # That means that either also other regions are affected by this patch
                consider_patch = False
                break

            if consider_patch:
                if region_candidates[patch_name] < num_affections:
                    patch_candidates[region] = patch_name

    region_candidates = sorted(region_candidates.items(), key=lambda kv: kv[1])[:count]

    patch_candidates = {r: patch_candidates[r] for r, _ in region_candidates}

    # patch_candidates now has a maximum of 3 entries
    patch_names = patch_candidates.values()

    return patch_names


def select_interacting_patches(report_file: TEFFeatureIdentifierReport, selected_patches: tp.Iterable[str], count: int):
    affected_regions = get_affected_regions(report_file, selected_patches)

    new_regions = {}

    for patch in report_file.patch_names:
        if patch in selected_patches:
            continue
        new_regions[patch] = set()
        for region in report_file.regions_for_patch(patch):
            if "__VARA__DETECT__" not in region[0]:
                continue

            if region[0] in affected_regions:
                continue

            new_regions[patch].add(region)

    new_regions = sorted(new_regions.items(), key=lambda kv: len(kv[1]), reverse=True)

    return [r[0] for r in new_regions[:count]]


def greedily_select_patches(report_file: TEFFeatureIdentifierReport, selected_patches: tp.Iterable[str], count: int):
    if count <= 0:
        return []
    result = []

    new_regions = {}
    for patch in report_file.patch_names:
        if patch in selected_patches:
            continue
        new_regions[patch] = set()
        for region in report_file.regions_for_patch(patch):
            if "__VARA__DETECT__" not in region[0]:
                continue

            new_regions[patch].add(region)

    new_regions = sorted(new_regions.items(), key=lambda kv: len(kv[1]), reverse=True)
    return [r[0] for r in new_regions[:count]]



def get_affected_regions(report_file: TEFFeatureIdentifierReport, patch_names: tp.Iterable[str]):
    result = set()

    for patch in patch_names:
        for region in report_file.regions_for_patch(patch):
            if "__VARA__REGION__" in region[0]:
                result += region[0]

    return result


def get_feature_tags(project):
    config = get_config(project, PatchConfiguration)
    if not config:
        return []

    result = {opt.value for opt in config.options()}

    return result


def get_tags_RQ1(project):
    result = get_feature_tags(project)

    to_remove = [
        "SynthCTCRTP", "SynthCTPolicies", "SynthCTTraitBased",
        "SynthCTTemplateSpecialization"
    ]

    for s in to_remove:
        if s in result:
            result.remove(s)

    return result


def perf_prec_workload_commands(
        project: VProject, binary: ProjectBinaryWrapper
) -> tp.List[ProjectCommand]:
    """Uniformly select the workloads that should be processed."""

    wl_commands = []

    if not project.name.startswith(
            "SynthIP"
    ) and project.name != "SynthSAFieldSensitivity":
        # Example commands from these CS are to "fast"
        wl_commands += workload_commands(
            project, binary, [WorkloadCategory.EXAMPLE]
        )

    wl_commands += workload_commands(project, binary, [WorkloadCategory.SMALL])

    wl_commands += workload_commands(project, binary, [WorkloadCategory.MEDIUM])

    return wl_commands


def select_project_binaries(project: VProject) -> tp.List[ProjectBinaryWrapper]:
    """Uniformly select the binaries that should be analyzed."""
    if project.name == "DunePerfRegression":
        f_tags = get_feature_tags(project)

        grid_binary_map = {
            "YaspGrid": "poisson_yasp_q2_3d",
            "UGGrid": "poisson_ug_pk_2d",
            "ALUGrid": "poisson_alugrid"
        }

        for grid in grid_binary_map:
            if grid in f_tags:
                return [
                    binary for binary in project.binaries
                    if binary.name == grid_binary_map[grid]
                ]

    return [project.binaries[0]]


def get_extra_cflags(project: VProject) -> tp.List[str]:
    """Get additional cflags for some projects."""
    if project.name in ["DunePerfRegression", "HyTeg"]:
        # Disable phasar for dune as the analysis cannot handle dunes size
        return ["-fvara-disable-phasar"]

    return []


def get_threshold(project: VProject) -> int:
    """Get the project specific instrumentation threshold."""
    if project.DOMAIN is ProjectDomains.TEST:
        if project.name in [
            "SynthSAFieldSensitivity", "SynthIPRuntime", "SynthIPTemplate",
            "SynthIPTemplate2", "SynthIPCombined"
        ]:
            print("Don't instrument everything")
            return 10

        return 0

<<<<<<< HEAD
    if project.DOMAIN is ProjectDomains.HPC:
=======
    if project.name in ["HyTeg"]:
>>>>>>> afe6f041
        return 0

    return 100


class AnalysisProjectStepBase(OutputFolderStep):
<<<<<<< HEAD
    project: VProject

    def __init__(
            self,
            project: VProject,
            binary: ProjectBinaryWrapper,
            file_name: str,
            report_file_ending: str = "json",
            reps=REPS
    ):
=======
    """Base class for project steps."""

    project: VProject

    def __init__(
        self,
        project: VProject,
        binary: ProjectBinaryWrapper,
        file_name: str,
        report_file_ending: str = "json",
        reps: int = REPS
    ) -> None:
>>>>>>> afe6f041
        super().__init__(project=project)
        self._binary = binary
        self._report_file_ending = report_file_ending
        self._file_name = file_name
        self._reps = reps

    @abstractmethod
    def call_with_output_folder(self, tmp_dir: Path) -> StepResult:
        """Actual call implementation that gets a path to tmp_folder."""


class MPRTimeReportAggregate(
    MultiPatchReport[TimeReportAggregate], shorthand="MPRTRA", file_type=".zip"
):
    """Multi-patch wrapper report for time aggregates."""

    def __init__(self, path: Path) -> None:
        super().__init__(path, TimeReportAggregate)


class MPRTEFAggregate(
    MultiPatchReport[TEFReportAggregate], shorthand="MPRTEFA", file_type=".zip"
):
    """Multi-patch wrapper report for tef aggregates."""

    def __init__(self, path: Path) -> None:
        super().__init__(path, TEFReportAggregate)


class MPRPIMAggregate(
    MultiPatchReport[TEFReportAggregate], shorthand="MPRPIMA", file_type=".zip"
):
    """Multi-patch wrapper report for tef aggregates."""

    def __init__(self, path: Path) -> None:
        # TODO: clean up report handling, we currently parse it as a TEFReport
        # as the file looks similar
        super().__init__(path, PerfInfluenceTraceReportAggregate)


class RunGenTracedWorkloads(AnalysisProjectStepBase):  # type: ignore
    """Executes the traced project binaries on the specified workloads."""

    NAME = "VaRARunTracedBinaries"
    DESCRIPTION = "Run traced binary on workloads."

    project: VProject

<<<<<<< HEAD
    def __init__(
            self,
            project: VProject,
            binary: ProjectBinaryWrapper,
            file_name: str,
            report_file_ending: str = "json",
            reps=REPS
    ):
        super().__init__(project, binary, file_name, report_file_ending, reps)

=======
>>>>>>> afe6f041
    def call_with_output_folder(self, tmp_dir: Path) -> StepResult:
        return self.run_traced_code(tmp_dir)

    def __str__(self, indent: int = 0) -> str:
        return textwrap.indent(
            f"* {self.project.name}: Run instrumented code", indent * " "
        )

    def run_traced_code(self, tmp_dir: Path) -> StepResult:
        """Runs the binary with the embedded tracing code."""
        with local.cwd(local.path(self.project.builddir)):
            zip_tmp_dir = tmp_dir / self._file_name
            with ZippedReportFolder(zip_tmp_dir) as reps_tmp_dir:
                for rep in range(0, self._reps):
                    for prj_command in perf_prec_workload_commands(
                            self.project, self._binary
                    ):
                        local_tracefile_path = Path(reps_tmp_dir) / (
                            f"trace_{prj_command.command.label}_{rep}"
                            f".{self._report_file_ending}"
                        )
                        with local.env(VARA_TRACE_FILE=local_tracefile_path):
                            pb_cmd = prj_command.command.as_plumbum(
                                project=self.project
                            )
                            print(
                                f"Running example {prj_command.command.label}"
                            )

                            with cleanup(prj_command):
                                pb_cmd(retcode=self._binary.valid_exit_codes)

        return StepResult.OK


class RunBPFTracedWorkloads(AnalysisProjectStepBase):  # type: ignore
    """Executes the traced project binaries on the specified workloads."""

    NAME = "VaRARunBPFTracedBinaries"
    DESCRIPTION = "Run traced binary on workloads."

    project: VProject

<<<<<<< HEAD
    def __init__(
            self,
            project: VProject,
            binary: ProjectBinaryWrapper,
            file_name: str,
            report_file_ending: str = "json",
            reps=REPS
    ):
        super().__init__(project, binary, file_name, report_file_ending, reps)

=======
>>>>>>> afe6f041
    def call_with_output_folder(self, tmp_dir: Path) -> StepResult:
        return self.run_traced_code(tmp_dir)

    def __str__(self, indent: int = 0) -> str:
        return textwrap.indent(
            f"* {self.project.name}: Run instrumented code", indent * " "
        )

    def run_traced_code(self, tmp_dir: Path) -> StepResult:
        """Runs the binary with the embedded tracing code."""
        with local.cwd(local.path(self.project.builddir)):
            zip_tmp_dir = tmp_dir / self._file_name
            with tempfile.TemporaryDirectory() as non_nfs_tmp_dir:
                with ZippedReportFolder(zip_tmp_dir) as reps_tmp_dir:
                    for rep in range(0, self._reps):
                        for prj_command in perf_prec_workload_commands(
                                self.project, self._binary
                        ):
                            local_tracefile_path = Path(reps_tmp_dir) / (
                                f"trace_{prj_command.command.label}_{rep}"
                                f".{self._report_file_ending}"
                            )

                            with local.env(
                                    VARA_TRACE_FILE=local_tracefile_path
                            ):
                                adapted_binary_location = Path(
                                    non_nfs_tmp_dir
                                ) / self._binary.name

                                pb_cmd = \
                                    prj_command.command.as_plumbum_wrapped_with(
                                        adapted_binary_location=
                                        adapted_binary_location,
                                        project=self.project
                                    )

                                bpf_runner = \
                                    self.attach_usdt_raw_tracing(
                                        local_tracefile_path,
                                        adapted_binary_location,
                                        Path(non_nfs_tmp_dir)
                                    )

                                with cleanup(prj_command):
                                    print(
                                        "Running example "
                                        f"{prj_command.command.label}"
                                    )
                                    pb_cmd(
                                        retcode=self._binary.valid_exit_codes
                                    )

                                # wait for bpf script to exit
                                if bpf_runner:
                                    bpf_runner.wait()

        return StepResult.OK

    @staticmethod
    def attach_usdt_raw_tracing(
            report_file: Path, binary: Path, non_nfs_tmp_dir: Path
    ) -> Future:
        """Attach bpftrace script to binary to activate raw USDT probes."""
        orig_bpftrace_script_location = Path(
            VaRA.install_location(),
            "share/vara/perf_bpf_tracing/RawUsdtTefMarker.bt"
        )
        # Store bpftrace script in a local tmp dir that is not on nfs
        bpftrace_script_location = non_nfs_tmp_dir / "RawUsdtTefMarker.bt"
        cp(orig_bpftrace_script_location, bpftrace_script_location)

        bpftrace_script = bpftrace["-o", report_file, "--no-warnings", "-q",
        bpftrace_script_location, binary]
        bpftrace_script = bpftrace_script.with_env(BPFTRACE_PERF_RB_PAGES=8192)

        # Assertion: Can be run without sudo password prompt.
        bpftrace_cmd = sudo[bpftrace_script]

        bpftrace_runner = bpftrace_cmd & BG
        # give bpftrace time to start up, requires more time than regular USDT
        # script because a large number of probes increases the startup time
        sleep(10)
        return bpftrace_runner


class RunBCCTracedWorkloads(AnalysisProjectStepBase):  # type: ignore
    """Executes the traced project binaries on the specified workloads."""

    NAME = "VaRARunBCCTracedBinaries"
    DESCRIPTION = "Run traced binary on workloads."

    project: VProject

<<<<<<< HEAD
    def __init__(
            self,
            project: VProject,
            binary: ProjectBinaryWrapper,
            file_name: str,
            report_file_ending: str = "json",
            reps=REPS
    ):
        super().__init__(project, binary, file_name, report_file_ending, reps)

=======
>>>>>>> afe6f041
    def call_with_output_folder(self, tmp_dir: Path) -> StepResult:
        return self.run_traced_code(tmp_dir)

    def __str__(self, indent: int = 0) -> str:
        return textwrap.indent(
            f"* {self.project.name}: Run instrumented code", indent * " "
        )

    def run_traced_code(self, tmp_dir: Path) -> StepResult:
        """Runs the binary with the embedded tracing code."""
        with local.cwd(local.path(self.project.builddir)):
            zip_tmp_dir = tmp_dir / self._file_name
            with ZippedReportFolder(zip_tmp_dir) as reps_tmp_dir:
                for rep in range(0, self._reps):
                    for prj_command in perf_prec_workload_commands(
                            self.project, self._binary
                    ):
                        local_tracefile_path = Path(reps_tmp_dir) / (
                            f"trace_{prj_command.command.label}_{rep}"
                            f".{self._report_file_ending}"
                        )

                        with local.env(VARA_TRACE_FILE=local_tracefile_path):
                            pb_cmd = prj_command.command.as_plumbum(
                                project=self.project
                            )
                            print(
                                f"Running example {prj_command.command.label}"
                            )

                            bpf_runner = bpf_runner = self.attach_usdt_bcc(
                                local_tracefile_path,
                                self.project.source_of_primary /
                                self._binary.path
                            )

                            with cleanup(prj_command):
                                pb_cmd(retcode=self._binary.valid_exit_codes)

                            # wait for bpf script to exit
                            if bpf_runner:
                                bpf_runner.wait()

        return StepResult.OK

    @staticmethod
    def attach_usdt_bcc(report_file: Path, binary: Path) -> Future:
        """Attach bcc script to binary to activate USDT probes."""
        bcc_script_location = Path(
            VaRA.install_location(),
            "share/vara/perf_bpf_tracing/UsdtTefMarker.py"
        )
        bcc_script = local[str(bcc_script_location)]

        # Assertion: Can be run without sudo password prompt.
        bcc_cmd = bcc_script["--output_file", report_file, "--no_poll",
        "--executable", binary]
        print(f"{bcc_cmd=}")
        bcc_cmd = sudo[bcc_cmd]

        bcc_runner = bcc_cmd & BG
        sleep(3)  # give bcc script time to start up
        return bcc_runner


AnalysisProjectStepBaseTy = tp.TypeVar(
    "AnalysisProjectStepBaseTy", bound=AnalysisProjectStepBase
)


def setup_actions_for_vara_experiment(
<<<<<<< HEAD
        experiment: FeatureExperiment,
        project: VProject,
        instr_type: FeatureInstrType,
        analysis_step: tp.Type[AnalysisProjectStepBase],
        patch_selector=RQ1_patch_selector
) -> tp.MutableSequence[actions.Step]:
=======
    experiment: FeatureExperiment, project: VProject,
    instr_type: FeatureInstrType,
    analysis_step: tp.Type[AnalysisProjectStepBaseTy]
) -> tp.MutableSequence[actions.Step]:
    """Sets up actions for a given perf precision experiment."""

>>>>>>> afe6f041
    project.cflags += experiment.get_vara_feature_cflags(project)

    threshold = get_threshold(project)
    project.cflags += experiment.get_vara_tracing_cflags(
        instr_type,
        project=project,
        save_temps=True,
        instruction_threshold=threshold
    )

    project.cflags += get_extra_cflags(project)

    project.ldflags += experiment.get_vara_tracing_ldflags()

    # Add the required runtime extensions to the project(s).
    project.runtime_extension = bb_ext.run.RuntimeExtension(
        project, experiment
    ) << bb_ext.time.RunWithTime()

    # Add the required compiler extensions to the project(s).
    project.compiler_extension = bb_ext.compiler.RunCompiler(
        project, experiment
    ) << WithUnlimitedStackSize()

    # Add own error handler to compile step.
    project.compile = get_default_compile_error_wrapped(
        experiment.get_handle(), project, experiment.REPORT_SPEC.main_report
    )

    # TODO: change to multiple binaries
    binary = select_project_binaries(project)[0]
    if binary.type != BinaryType.EXECUTABLE:
        raise AssertionError("Experiment only works with executables.")

    result_filepath = create_new_success_result_filepath(
        experiment.get_handle(),
        experiment.get_handle().report_spec().main_report, project, binary,
        get_current_config_id(project)
    )

<<<<<<< HEAD
    patchlists = patch_selector(project)
    print(f"{patchlists=}")
=======
    patch_provider = PatchProvider.get_provider_for_project(type(project))
    patches = patch_provider.get_patches_for_revision(
        ShortCommitHash(project.version_of_primary)
    )[IDENTIFIER_PATCH_TAG]
    print(f"{patches=}")
>>>>>>> afe6f041

    patch_steps = []
    for name, patches in patchlists:
        for patch in patches:
            print(f"Got patch with path: {patch.path}")
            patch_steps.append(ApplyPatch(project, patch))
        patch_steps.append(ReCompile(project))
        patch_steps.append(
            analysis_step(
                project,
                binary,
                file_name=MultiPatchReport.
                create_custom_named_patched_report_name(
                    name, "rep_measurements"
                )
            )
        )
        for patch in reversed(patches):
            patch_steps.append(RevertPatch(project, patch))

    analysis_actions = get_config_patch_steps(project)

    analysis_actions.append(actions.Compile(project))
    analysis_actions.append(
        ZippedExperimentSteps(
            result_filepath, [
                                 analysis_step(
                                     project,
                                     binary,
                                     file_name=MultiPatchReport.
                                     create_baseline_report_name("rep_measurements")
                                 )
                             ] + patch_steps
        )
    )
    analysis_actions.append(actions.Clean(project))

    return analysis_actions


class TEFProfileRunner(FeatureExperiment, shorthand="TEFp"):
    """Test runner for feature performance."""

    NAME = "RunTEFProfiler"

    REPORT_SPEC = ReportSpecification(MPRTEFAggregate)

    def actions_for_project(
            self, project: VProject
    ) -> tp.MutableSequence[actions.Step]:
        """
        Returns the specified steps to run the project(s) specified in the call
        in a fixed order.

        Args:
            project: to analyze
        """
        return setup_actions_for_vara_experiment(
            self,
            project,
            FeatureInstrType.TEF,
            RunGenTracedWorkloads  # type: ignore[type-abstract]
        )


class PIMProfileRunner(FeatureExperiment, shorthand="PIMp"):
    """Test runner for feature performance."""

    NAME = "RunPIMProfiler"

    REPORT_SPEC = ReportSpecification(MPRPIMAggregate)

    def actions_for_project(
            self, project: VProject
    ) -> tp.MutableSequence[actions.Step]:
        """
        Returns the specified steps to run the project(s) specified in the call
        in a fixed order.

        Args:
            project: to analyze
        """
        return setup_actions_for_vara_experiment(
            self,
            project,
            FeatureInstrType.PERF_INFLUENCE_TRACE,
            RunGenTracedWorkloads  # type: ignore[type-abstract]
        )


class EbpfTraceTEFProfileRunner(FeatureExperiment, shorthand="ETEFp"):
    """Test runner for feature performance."""

    NAME = "RunEBPFTraceTEFProfiler"

    REPORT_SPEC = ReportSpecification(MPRTEFAggregate)

    CONTAINER = ContainerImage().run('apt', 'install', '-y', 'bpftrace')

    def actions_for_project(
            self, project: VProject
    ) -> tp.MutableSequence[actions.Step]:
        """
        Returns the specified steps to run the project(s) specified in the call
        in a fixed order.

        Args:
            project: to analyze
        """
        return setup_actions_for_vara_experiment(
            self,
            project,
            FeatureInstrType.USDT_RAW,
            RunBPFTracedWorkloads  # type: ignore[type-abstract]
        )


class BCCTEFProfileRunner(FeatureExperiment, shorthand="BCCp"):
    """Test runner for feature performance."""

    NAME = "RunBCCTEFProfiler"

    REPORT_SPEC = ReportSpecification(MPRTEFAggregate)

    def actions_for_project(
            self, project: VProject
    ) -> tp.MutableSequence[actions.Step]:
        """
        Returns the specified steps to run the project(s) specified in the call
        in a fixed order.

        Args:
            project: to analyze
        """
        return setup_actions_for_vara_experiment(
            self,
            project,
            FeatureInstrType.USDT,
            RunBCCTracedWorkloads  # type: ignore[type-abstract]
        )


class RunBlackBoxBaseline(OutputFolderStep):  # type: ignore
    """Executes the traced project binaries on the specified workloads."""

    NAME = "VaRARunTracedBinaries"
    DESCRIPTION = "Run traced binary on workloads."

    project: VProject

    def __init__(
<<<<<<< HEAD
            self,
            project: VProject,
            binary: ProjectBinaryWrapper,
            file_name: str,
            report_file_ending: str = "txt",
            reps=REPS
    ):
=======
        self,
        project: VProject,
        binary: ProjectBinaryWrapper,
        file_name: str,
        report_file_ending: str = "txt",
        reps: int = REPS
    ) -> None:
>>>>>>> afe6f041
        super().__init__(project=project)
        self.__binary = binary
        self.__report_file_ending = report_file_ending
        self.__reps = reps
        self.__file_name = file_name

    def call_with_output_folder(self, tmp_dir: Path) -> StepResult:
        return self.run_traced_code(tmp_dir)

    def __str__(self, indent: int = 0) -> str:
        return textwrap.indent(
            f"* {self.project.name}: Run instrumented code", indent * " "
        )

    def run_traced_code(self, tmp_dir: Path) -> StepResult:
        """Runs the binary with the embedded tracing code."""
        with local.cwd(local.path(self.project.builddir)):
            zip_tmp_dir = tmp_dir / self.__file_name
            with ZippedReportFolder(zip_tmp_dir) as reps_tmp_dir:
                for rep in range(0, self.__reps):
                    for prj_command in perf_prec_workload_commands(
                            self.project, self.__binary
                    ):
                        time_report_file = Path(reps_tmp_dir) / (
                            f"baseline_{prj_command.command.label}_{rep}"
                            f".{self.__report_file_ending}"
                        )

                        print(f"Running example {prj_command.command.label}")

                        with cleanup(prj_command):
                            pb_cmd = \
                                prj_command.command.as_plumbum_wrapped_with(
                                    time["-v", "-o", time_report_file],
                                    project=self.project
                                )
                            pb_cmd(retcode=self.__binary.valid_exit_codes)

        return StepResult.OK


class BlackBoxBaselineRunner(FeatureExperiment, shorthand="BBBase"):
    """Test runner for feature performance."""

    NAME = "GenBBBaseline"

    REPORT_SPEC = ReportSpecification(MPRTimeReportAggregate)

    def actions_for_project(
            self, project: VProject
    ) -> tp.MutableSequence[actions.Step]:
        """
        Returns the specified steps to run the project(s) specified in the call
        in a fixed order.

        Args:
            project: to analyze
        """
        project.cflags += ["-flto", "-fuse-ld=lld", "-fno-omit-frame-pointer"]

        project.cflags += get_extra_cflags(project)

        project.ldflags += self.get_vara_tracing_ldflags()

        # Add the required runtime extensions to the project(s).
        project.runtime_extension = bb_ext.run.RuntimeExtension(
            project, self
        ) << bb_ext.time.RunWithTime()

        # Add the required compiler extensions to the project(s).
        project.compiler_extension = bb_ext.compiler.RunCompiler(
            project, self
        ) << WithUnlimitedStackSize()

        # Add own error handler to compile step.
        project.compile = get_default_compile_error_wrapped(
            self.get_handle(), project, self.REPORT_SPEC.main_report
        )

        # TODO: change to multiple binaries
        binary = select_project_binaries(project)[0]
        if binary.type != BinaryType.EXECUTABLE:
            raise AssertionError("Experiment only works with executables.")

        result_filepath = create_new_success_result_filepath(
            self.get_handle(),
            self.get_handle().report_spec().main_report, project, binary,
            get_current_config_id(project)
        )

        patchlists = RQ1_patch_selector(project)

        patch_steps = []
        for name, patches in patchlists:
            for patch in patches:
                print(f"Got patch with path: {patch.path}")
                patch_steps.append(ApplyPatch(project, patch))
            patch_steps.append(ReCompile(project))
            patch_steps.append(
                RunBlackBoxBaseline(
                    project,
                    binary,
                    file_name=MPRTimeReportAggregate.
                    create_custom_named_patched_report_name(
                        name, "rep_measurements"
                    )
                )
            )
            for patch in reversed(patches):
                patch_steps.append(RevertPatch(project, patch))

        analysis_actions = get_config_patch_steps(project)

        analysis_actions.append(actions.Compile(project))
        analysis_actions.append(
            ZippedExperimentSteps(
                result_filepath, [
                                     RunBlackBoxBaseline(
                                         project,
                                         binary,
                                         file_name=MPRTimeReportAggregate.
                                         create_baseline_report_name("rep_measurements")
                                     )
                                 ] + patch_steps
            )
        )
        analysis_actions.append(actions.Clean(project))

        return analysis_actions


################################################################################
# Overhead computation
################################################################################


class RunGenTracedWorkloadsOverhead(AnalysisProjectStepBase):  # type: ignore
    """Executes the traced project binaries on the specified workloads."""

    NAME = "VaRARunTracedBinaries"
    DESCRIPTION = "Run traced binary on workloads."

    project: VProject

    def __init__(
<<<<<<< HEAD
            self,
            project: VProject,
            binary: ProjectBinaryWrapper,
            file_name: str,
            report_file_ending: str = "txt",
            reps=REPS
    ):
=======
        self,
        project: VProject,
        binary: ProjectBinaryWrapper,
        file_name: str,
        report_file_ending: str = "txt",
        reps: int = REPS
    ) -> None:
>>>>>>> afe6f041
        super().__init__(project, binary, file_name, report_file_ending, reps)

    def call_with_output_folder(self, tmp_dir: Path) -> StepResult:
        return self.run_traced_code(tmp_dir)

    def __str__(self, indent: int = 0) -> str:
        return textwrap.indent(
            f"* {self.project.name}: Run instrumented code", indent * " "
        )

    def run_traced_code(self, tmp_dir: Path) -> StepResult:
        """Runs the binary with the embedded tracing code."""
        with local.cwd(local.path(self.project.builddir)):
            for rep in range(0, self._reps):
                for prj_command in perf_prec_workload_commands(
                        self.project, self._binary
                ):
                    base = Path("/tmp/")
                    fake_tracefile_path = base / (
                        f"trace_{prj_command.command.label}_{rep}"
                        f".json"
                    )

                    time_report_file = tmp_dir / (
                        f"overhead_{prj_command.command.label}_{rep}"
                        f".{self._report_file_ending}"
                    )

                    with local.env(VARA_TRACE_FILE=fake_tracefile_path):
                        print(f"Running example {prj_command.command.label}")

                        with cleanup(prj_command):
                            pb_cmd = \
                                prj_command.command.as_plumbum_wrapped_with(
                                    time["-v", "-o", time_report_file],
                                    project=self.project
                                )
                            pb_cmd(retcode=self._binary.valid_exit_codes)

        return StepResult.OK


class RunBPFTracedWorkloadsOverhead(AnalysisProjectStepBase):  # type: ignore
    """Executes the traced project binaries on the specified workloads."""

    NAME = "VaRARunTracedBinaries"
    DESCRIPTION = "Run traced binary on workloads."

    project: VProject

    def __init__(
<<<<<<< HEAD
            self,
            project: VProject,
            binary: ProjectBinaryWrapper,
            file_name: str,
            report_file_ending: str = "txt",
            reps=REPS
    ):
=======
        self,
        project: VProject,
        binary: ProjectBinaryWrapper,
        file_name: str,
        report_file_ending: str = "txt",
        reps: int = REPS
    ) -> None:
>>>>>>> afe6f041
        super().__init__(project, binary, file_name, report_file_ending, reps)

    def call_with_output_folder(self, tmp_dir: Path) -> StepResult:
        return self.run_traced_code(tmp_dir)

    def __str__(self, indent: int = 0) -> str:
        return textwrap.indent(
            f"* {self.project.name}: Run instrumented code", indent * " "
        )

    def run_traced_code(self, tmp_dir: Path) -> StepResult:
        """Runs the binary with the embedded tracing code."""
        with local.cwd(local.path(self.project.builddir)):
            with tempfile.TemporaryDirectory() as non_nfs_tmp_dir:
                for rep in range(0, self._reps):
                    for prj_command in perf_prec_workload_commands(
                            self.project, self._binary
                    ):
                        base = Path(non_nfs_tmp_dir)
                        fake_tracefile_path = base / (
                            f"trace_{prj_command.command.label}_{rep}"
                            f".json"
                        )

                        time_report_file = tmp_dir / (
                            f"overhead_{prj_command.command.label}_{rep}"
                            f".{self._report_file_ending}"
                        )

                        with local.env(VARA_TRACE_FILE=fake_tracefile_path):
                            adapted_binary_location = Path(
                                non_nfs_tmp_dir
                            ) / self._binary.name

                            pb_cmd = \
                                prj_command.command.as_plumbum_wrapped_with(
                                    time["-v", "-o", time_report_file],
                                    adapted_binary_location,
                                    project=self.project
                                )

                            bpf_runner = \
                                RunBPFTracedWorkloads.attach_usdt_raw_tracing(
                                    fake_tracefile_path, \
                                    adapted_binary_location,
                                    Path(non_nfs_tmp_dir)
                                )

                            with cleanup(prj_command):
                                print(
                                    "Running example "
                                    f"{prj_command.command.label}"
                                )
                                pb_cmd(retcode=self._binary.valid_exit_codes)

                            # wait for bpf script to exit
                            if bpf_runner:
                                bpf_runner.wait()

        return StepResult.OK


class RunBCCTracedWorkloadsOverhead(AnalysisProjectStepBase):  # type: ignore
    """Executes the traced project binaries on the specified workloads."""

    NAME = "VaRARunTracedBinaries"
    DESCRIPTION = "Run traced binary on workloads."

    project: VProject

    def __init__(
<<<<<<< HEAD
            self,
            project: VProject,
            binary: ProjectBinaryWrapper,
            file_name: str,
            report_file_ending: str = "txt",
            reps=REPS
    ):
=======
        self,
        project: VProject,
        binary: ProjectBinaryWrapper,
        file_name: str,
        report_file_ending: str = "txt",
        reps: int = REPS
    ) -> None:
>>>>>>> afe6f041
        super().__init__(project, binary, file_name, report_file_ending, reps)

    def call_with_output_folder(self, tmp_dir: Path) -> StepResult:
        return self.run_traced_code(tmp_dir)

    def __str__(self, indent: int = 0) -> str:
        return textwrap.indent(
            f"* {self.project.name}: Run instrumented code", indent * " "
        )

    def run_traced_code(self, tmp_dir: Path) -> StepResult:
        """Runs the binary with the embedded tracing code."""
        with local.cwd(local.path(self.project.builddir)):
            for rep in range(0, self._reps):
                for prj_command in perf_prec_workload_commands(
                        self.project, self._binary
                ):
                    base = Path("/tmp/")
                    fake_tracefile_path = base / (
                        f"trace_{prj_command.command.label}_{rep}"
                        f".json"
                    )

                    time_report_file = tmp_dir / (
                        f"overhead_{prj_command.command.label}_{rep}"
                        f".{self._report_file_ending}"
                    )

                    with local.env(VARA_TRACE_FILE=fake_tracefile_path):
                        pb_cmd = prj_command.command.as_plumbum(
                            project=self.project
                        )
                        print(f"Running example {prj_command.command.label}")

                        timed_pb_cmd = time["-v", "-o", time_report_file, "--",
                        pb_cmd]

                        bpf_runner = RunBCCTracedWorkloads.attach_usdt_bcc(
                            fake_tracefile_path,
                            self.project.source_of_primary / self._binary.path
                        )

                        with cleanup(prj_command):
                            timed_pb_cmd(retcode=self._binary.valid_exit_codes)

                        # wait for bpf script to exit
                        if bpf_runner:
                            bpf_runner.wait()

        return StepResult.OK


def setup_actions_for_vara_overhead_experiment(
        experiment: FeatureExperiment, project: VProject,
        instr_type: FeatureInstrType,
        analysis_step: tp.Type[AnalysisProjectStepBase]
) -> tp.MutableSequence[actions.Step]:
    """Sets up actions for a given perf overhead experiment."""
    project.cflags += experiment.get_vara_feature_cflags(project)

    threshold = get_threshold(project)
    project.cflags += experiment.get_vara_tracing_cflags(
        instr_type, project=project, instruction_threshold=threshold
    )

    project.cflags += get_extra_cflags(project)

    project.ldflags += experiment.get_vara_tracing_ldflags()

    # Add the required runtime extensions to the project(s).
    project.runtime_extension = bb_ext.run.RuntimeExtension(
        project, experiment
    ) << bb_ext.time.RunWithTime()

    # Add the required compiler extensions to the project(s).
    project.compiler_extension = bb_ext.compiler.RunCompiler(
        project, experiment
    ) << WithUnlimitedStackSize()

    # Add own error handler to compile step.
    project.compile = get_default_compile_error_wrapped(
        experiment.get_handle(), project, experiment.REPORT_SPEC.main_report
    )

    # TODO: change to multiple binaries
    binary = select_project_binaries(project)[0]
    if binary.type != BinaryType.EXECUTABLE:
        raise AssertionError("Experiment only works with executables.")

    result_filepath = create_new_success_result_filepath(
        experiment.get_handle(),
        experiment.get_handle().report_spec().main_report, project, binary,
        get_current_config_id(project)
    )

    analysis_actions = get_config_patch_steps(project)

    analysis_actions.append(actions.Compile(project))
    analysis_actions.append(
        ZippedExperimentSteps(
            result_filepath,
            [
                analysis_step(  # type: ignore
                    project, binary, "overhead"
                )
            ]
        )
    )
    analysis_actions.append(actions.Clean(project))

    return analysis_actions


class TEFProfileOverheadRunner(FeatureExperiment, shorthand="TEFo"):
    """Test runner for feature performance."""

    NAME = "RunTEFProfilerO"

    REPORT_SPEC = ReportSpecification(TimeReportAggregate)

    def actions_for_project(
            self, project: VProject
    ) -> tp.MutableSequence[actions.Step]:
        """
        Returns the specified steps to run the project(s) specified in the call
        in a fixed order.

        Args:
            project: to analyze
        """
        return setup_actions_for_vara_overhead_experiment(
            self, project, FeatureInstrType.TEF, RunGenTracedWorkloadsOverhead
        )


class PIMProfileOverheadRunner(FeatureExperiment, shorthand="PIMo"):
    """Test runner for feature performance."""

    NAME = "RunPIMProfilerO"

    REPORT_SPEC = ReportSpecification(TimeReportAggregate)

    def actions_for_project(
            self, project: VProject
    ) -> tp.MutableSequence[actions.Step]:
        """
        Returns the specified steps to run the project(s) specified in the call
        in a fixed order.

        Args:
            project: to analyze
        """
        return setup_actions_for_vara_overhead_experiment(
            self, project, FeatureInstrType.PERF_INFLUENCE_TRACE,
            RunGenTracedWorkloadsOverhead
        )


class EbpfTraceTEFOverheadRunner(FeatureExperiment, shorthand="ETEFo"):
    """Test runner for feature performance."""

    NAME = "RunEBPFTraceTEFProfilerO"

    REPORT_SPEC = ReportSpecification(TimeReportAggregate)

    CONTAINER = ContainerImage().run('apt', 'install', '-y', 'bpftrace')

    def actions_for_project(
            self, project: VProject
    ) -> tp.MutableSequence[actions.Step]:
        """
        Returns the specified steps to run the project(s) specified in the call
        in a fixed order.

        Args:
            project: to analyze
        """
        return setup_actions_for_vara_overhead_experiment(
            self, project, FeatureInstrType.USDT_RAW,
            RunBPFTracedWorkloadsOverhead
        )


class BccTraceTEFOverheadRunner(FeatureExperiment, shorthand="BCCo"):
    """Test runner for feature performance."""

    NAME = "RunBCCTEFProfilerO"

    REPORT_SPEC = ReportSpecification(TimeReportAggregate)

    def actions_for_project(
            self, project: VProject
    ) -> tp.MutableSequence[actions.Step]:
        """
        Returns the specified steps to run the project(s) specified in the call
        in a fixed order.

        Args:
            project: to analyze
        """
        return setup_actions_for_vara_overhead_experiment(
            self, project, FeatureInstrType.USDT, RunBCCTracedWorkloadsOverhead
        )


class RunBackBoxBaselineOverhead(OutputFolderStep):  # type: ignore
    """Executes the traced project binaries on the specified workloads."""

    NAME = "VaRARunTracedBinaries"
    DESCRIPTION = "Run traced binary on workloads."

    project: VProject

    def __init__(
<<<<<<< HEAD
            self,
            project: VProject,
            binary: ProjectBinaryWrapper,
            report_file_ending: str = "txt",
            reps=REPS
    ):
=======
        self,
        project: VProject,
        binary: ProjectBinaryWrapper,
        report_file_ending: str = "txt",
        reps: int = REPS
    ) -> None:
>>>>>>> afe6f041
        super().__init__(project=project)
        self.__binary = binary
        self.__report_file_ending = report_file_ending
        self.__reps = reps

    def call_with_output_folder(self, tmp_dir: Path) -> StepResult:
        return self.run_traced_code(tmp_dir)

    def __str__(self, indent: int = 0) -> str:
        return textwrap.indent(
            f"* {self.project.name}: Measure profiling overhead", indent * " "
        )

    def run_traced_code(self, tmp_dir: Path) -> StepResult:
        """Runs the binary with the embedded tracing code."""
        with local.cwd(local.path(self.project.builddir)):
            for rep in range(0, self.__reps):
                for prj_command in perf_prec_workload_commands(
                        self.project, self.__binary
                ):
                    time_report_file = tmp_dir / (
                        f"overhead_{prj_command.command.label}_{rep}"
                        f".{self.__report_file_ending}"
                    )

                    with cleanup(prj_command):
                        print(f"Running example {prj_command.command.label}")
                        pb_cmd = prj_command.command.as_plumbum_wrapped_with(
                            time["-v", "-o", time_report_file],
                            project=self.project
                        )

                        pb_cmd(retcode=self.__binary.valid_exit_codes)

        return StepResult.OK


class BlackBoxOverheadBaseline(FeatureExperiment, shorthand="BBBaseO"):
    """Test runner for feature performance."""

    NAME = "GenBBBaselineO"

    REPORT_SPEC = ReportSpecification(TimeReportAggregate)

    def actions_for_project(
            self, project: VProject
    ) -> tp.MutableSequence[actions.Step]:
        """
        Returns the specified steps to run the project(s) specified in the call
        in a fixed order.

        Args:
            project: to analyze
        """
        project.cflags += ["-flto", "-fuse-ld=lld", "-fno-omit-frame-pointer"]

        project.cflags += get_extra_cflags(project)

        project.ldflags += self.get_vara_tracing_ldflags()

        # Add the required runtime extensions to the project(s).
        project.runtime_extension = bb_ext.run.RuntimeExtension(
            project, self
        ) << bb_ext.time.RunWithTime()

        # Add the required compiler extensions to the project(s).
        project.compiler_extension = bb_ext.compiler.RunCompiler(
            project, self
        ) << WithUnlimitedStackSize()

        # Add own error handler to compile step.
        project.compile = get_default_compile_error_wrapped(
            self.get_handle(), project, self.REPORT_SPEC.main_report
        )

        # TODO: change to multiple binaries
        binary = select_project_binaries(project)[0]
        if binary.type != BinaryType.EXECUTABLE:
            raise AssertionError("Experiment only works with executables.")

        result_filepath = create_new_success_result_filepath(
            self.get_handle(),
            self.get_handle().report_spec().main_report, project, binary,
            get_current_config_id(project)
        )

        analysis_actions = get_config_patch_steps(project)

        analysis_actions.append(actions.Compile(project))
        analysis_actions.append(
            ZippedExperimentSteps(
                result_filepath,
                [
                    RunBackBoxBaselineOverhead(  # type: ignore
                        project,
                        binary
                    ),
                ]
            )
        )
        analysis_actions.append(actions.Clean(project))

        return analysis_actions<|MERGE_RESOLUTION|>--- conflicted
+++ resolved
@@ -1,12 +1,9 @@
 """Module for feature performance precision experiments that evaluate
 measurement support of vara."""
-import math
 import tempfile
 import textwrap
 import typing as tp
 from abc import abstractmethod
-from collections import defaultdict
-from itertools import chain, combinations
 from pathlib import Path
 from time import sleep
 
@@ -14,28 +11,11 @@
 from benchbuild.command import cleanup, ProjectCommand
 from benchbuild.environments.domain.declarative import ContainerImage
 from benchbuild.utils import actions
-<<<<<<< HEAD
-from benchbuild.utils.actions import StepResult, Clean
-from benchbuild.utils.cmd import time, rm, cp, numactl, sudo, bpftrace, perf
-from varats.data.reports.tef_feature_identifier_report import (
-    TEFFeatureIdentifierReport,
-)
-
-from varats.experiments.vara.tef_region_identifier import TEFFeatureIdentifier
-from varats.paper.paper_config import get_paper_config
-from varats.paper_mgmt.case_study import get_case_study_file_name_filter
-=======
 from benchbuild.utils.actions import StepResult
 from benchbuild.utils.cmd import time, cp, sudo, bpftrace
->>>>>>> afe6f041
 from plumbum import local, BG
 from plumbum.commands.modifiers import Future
-from varats.revision.revisions import get_processed_revisions_files
-
-<<<<<<< HEAD
-from varats.base.configuration import PatchConfiguration
-=======
->>>>>>> afe6f041
+
 from varats.data.reports.performance_influence_trace_report import (
     PerfInfluenceTraceReportAggregate,
 )
@@ -58,13 +38,13 @@
 from varats.project.project_domain import ProjectDomains
 from varats.project.project_util import BinaryType, ProjectBinaryWrapper
 from varats.project.varats_project import VProject
-from varats.provider.patch.patch_provider import PatchProvider, PatchSet
+from varats.provider.patch.patch_provider import PatchProvider
 from varats.report.gnu_time_report import TimeReportAggregate
 from varats.report.multi_patch_report import MultiPatchReport
 from varats.report.report import ReportSpecification
 from varats.report.tef_report import TEFReportAggregate
 from varats.tools.research_tools.vara import VaRA
-from varats.utils.config import get_current_config_id, get_config
+from varats.utils.config import get_current_config_id
 from varats.utils.git_util import ShortCommitHash
 
 REPS = 3
@@ -72,202 +52,15 @@
 IDENTIFIER_PATCH_TAG = 'perf_prec'
 
 
-def default_patch_selector(project):
-    patch_provider = PatchProvider.get_provider_for_project(project)
-    patches = patch_provider.get_patches_for_revision(
-        ShortCommitHash(project.version_of_primary)
-    )[IDENTIFIER_PATCH_TAG]
-
-    return [(p.shortname, [p]) for p in patches]
-
-
-def RQ1_patch_selector(project):
-    rq1_tags = get_tags_RQ1(project)
-
-    patch_provider = PatchProvider.get_provider_for_project(project)
-
-    patches = PatchSet(set())
-
-    for tag in rq1_tags:
-        patches |= patch_provider.get_patches_for_revision(
-            ShortCommitHash(project.version_of_primary)
-        )[tag, "regression"]
-
-    return [(p.shortname, [p]) for p in patches]
-
-
-def RQ2_patch_selector(project: VProject):
-    MAX_PATCHES = 5
-
-    paper_config = get_paper_config()
-    case_studies = paper_config.get_case_studies(cs_name=project.name)
-    current_config = get_current_config_id(project)
-
-    report_files = get_processed_revisions_files(
-        project.name,
-        TEFFeatureIdentifier,
-        TEFFeatureIdentifierReport,
-        get_case_study_file_name_filter(case_studies[0]),
-        config_id=current_config
-    )
-
-    if len(report_files) != 1:
-        print("Invalid number of reports from TEFIdentifier")
-
-    report_file = TEFFeatureIdentifierReport(report_files[0].full_path())
-
-    patch_names = select_non_interacting_patches(report_file)
-    patch_names += select_interacting_patches(report_file, patch_names, MAX_PATCHES - len(patch_names))
-    patch_names += greedily_select_patches(report_file, patch_names, MAX_PATCHES - len(patch_names))
-
-    SEVERITY = "1000ms"
-
-    patch_names = [p[:-len("detect")]+SEVERITY for p in patch_names]
-
-    patch_tuples = chain.from_iterable(combinations(patch_names, r) for r in range(1, len(patch_names)+1))
-
-    patch_provider = PatchProvider.get_provider_for_project(project)
-
-    result = [('+'.join(p_tuple), [patch_provider.get_by_shortname(p_name) for p_name in p_tuple]) for p_tuple in patch_tuples]
-
-    return result
-
-
-def select_non_interacting_patches(report_file: TEFFeatureIdentifierReport, count: int = 3):
-    patch_candidates = defaultdict(str)
-    region_candidates = defaultdict(lambda: math.inf)
-
-    for region in report_file.affectable_regions:
-        # We only consider regions that affect one other feature
-        if len(region) != 2 or "__VARA__DETECT__" not in region:
-            continue
-
-        # Check all patches that affect exactly this region
-        for patch in report_file.patches_for_regions(region):
-            patch_name = patch[0]
-
-            consider_patch = False
-            num_affections = math.inf
-            for patch_region in report_file.regions_for_patch(patch_name):
-                # We do not care about unaffected regions
-                if "__VARA__DETECT__" not in patch_region[0]:
-                    continue
-
-                # This is our region of interest
-                if patch_region[0] == region:
-                    consider_patch = True
-                    num_affections = patch_region[1]
-                    continue
-
-                # At this point, we know that we don't want to consider the patch
-                # It has the __VARA__DETECT__ interaction but is not our region of interest
-                # That means that either also other regions are affected by this patch
-                consider_patch = False
-                break
-
-            if consider_patch:
-                if region_candidates[patch_name] < num_affections:
-                    patch_candidates[region] = patch_name
-
-    region_candidates = sorted(region_candidates.items(), key=lambda kv: kv[1])[:count]
-
-    patch_candidates = {r: patch_candidates[r] for r, _ in region_candidates}
-
-    # patch_candidates now has a maximum of 3 entries
-    patch_names = patch_candidates.values()
-
-    return patch_names
-
-
-def select_interacting_patches(report_file: TEFFeatureIdentifierReport, selected_patches: tp.Iterable[str], count: int):
-    affected_regions = get_affected_regions(report_file, selected_patches)
-
-    new_regions = {}
-
-    for patch in report_file.patch_names:
-        if patch in selected_patches:
-            continue
-        new_regions[patch] = set()
-        for region in report_file.regions_for_patch(patch):
-            if "__VARA__DETECT__" not in region[0]:
-                continue
-
-            if region[0] in affected_regions:
-                continue
-
-            new_regions[patch].add(region)
-
-    new_regions = sorted(new_regions.items(), key=lambda kv: len(kv[1]), reverse=True)
-
-    return [r[0] for r in new_regions[:count]]
-
-
-def greedily_select_patches(report_file: TEFFeatureIdentifierReport, selected_patches: tp.Iterable[str], count: int):
-    if count <= 0:
-        return []
-    result = []
-
-    new_regions = {}
-    for patch in report_file.patch_names:
-        if patch in selected_patches:
-            continue
-        new_regions[patch] = set()
-        for region in report_file.regions_for_patch(patch):
-            if "__VARA__DETECT__" not in region[0]:
-                continue
-
-            new_regions[patch].add(region)
-
-    new_regions = sorted(new_regions.items(), key=lambda kv: len(kv[1]), reverse=True)
-    return [r[0] for r in new_regions[:count]]
-
-
-
-def get_affected_regions(report_file: TEFFeatureIdentifierReport, patch_names: tp.Iterable[str]):
-    result = set()
-
-    for patch in patch_names:
-        for region in report_file.regions_for_patch(patch):
-            if "__VARA__REGION__" in region[0]:
-                result += region[0]
-
-    return result
-
-
-def get_feature_tags(project):
-    config = get_config(project, PatchConfiguration)
-    if not config:
-        return []
-
-    result = {opt.value for opt in config.options()}
-
-    return result
-
-
-def get_tags_RQ1(project):
-    result = get_feature_tags(project)
-
-    to_remove = [
-        "SynthCTCRTP", "SynthCTPolicies", "SynthCTTraitBased",
-        "SynthCTTemplateSpecialization"
-    ]
-
-    for s in to_remove:
-        if s in result:
-            result.remove(s)
-
-    return result
-
-
 def perf_prec_workload_commands(
-        project: VProject, binary: ProjectBinaryWrapper
+    project: VProject, binary: ProjectBinaryWrapper
 ) -> tp.List[ProjectCommand]:
     """Uniformly select the workloads that should be processed."""
 
     wl_commands = []
 
     if not project.name.startswith(
-            "SynthIP"
+        "SynthIP"
     ) and project.name != "SynthSAFieldSensitivity":
         # Example commands from these CS are to "fast"
         wl_commands += workload_commands(
@@ -284,20 +77,10 @@
 def select_project_binaries(project: VProject) -> tp.List[ProjectBinaryWrapper]:
     """Uniformly select the binaries that should be analyzed."""
     if project.name == "DunePerfRegression":
-        f_tags = get_feature_tags(project)
-
-        grid_binary_map = {
-            "YaspGrid": "poisson_yasp_q2_3d",
-            "UGGrid": "poisson_ug_pk_2d",
-            "ALUGrid": "poisson_alugrid"
-        }
-
-        for grid in grid_binary_map:
-            if grid in f_tags:
-                return [
-                    binary for binary in project.binaries
-                    if binary.name == grid_binary_map[grid]
-                ]
+        return [
+            binary for binary in project.binaries
+            if binary.name == "poisson_yasp_q2_3d"
+        ]
 
     return [project.binaries[0]]
 
@@ -323,29 +106,13 @@
 
         return 0
 
-<<<<<<< HEAD
-    if project.DOMAIN is ProjectDomains.HPC:
-=======
     if project.name in ["HyTeg"]:
->>>>>>> afe6f041
         return 0
 
     return 100
 
 
 class AnalysisProjectStepBase(OutputFolderStep):
-<<<<<<< HEAD
-    project: VProject
-
-    def __init__(
-            self,
-            project: VProject,
-            binary: ProjectBinaryWrapper,
-            file_name: str,
-            report_file_ending: str = "json",
-            reps=REPS
-    ):
-=======
     """Base class for project steps."""
 
     project: VProject
@@ -358,7 +125,6 @@
         report_file_ending: str = "json",
         reps: int = REPS
     ) -> None:
->>>>>>> afe6f041
         super().__init__(project=project)
         self._binary = binary
         self._report_file_ending = report_file_ending
@@ -407,19 +173,6 @@
 
     project: VProject
 
-<<<<<<< HEAD
-    def __init__(
-            self,
-            project: VProject,
-            binary: ProjectBinaryWrapper,
-            file_name: str,
-            report_file_ending: str = "json",
-            reps=REPS
-    ):
-        super().__init__(project, binary, file_name, report_file_ending, reps)
-
-=======
->>>>>>> afe6f041
     def call_with_output_folder(self, tmp_dir: Path) -> StepResult:
         return self.run_traced_code(tmp_dir)
 
@@ -435,7 +188,7 @@
             with ZippedReportFolder(zip_tmp_dir) as reps_tmp_dir:
                 for rep in range(0, self._reps):
                     for prj_command in perf_prec_workload_commands(
-                            self.project, self._binary
+                        self.project, self._binary
                     ):
                         local_tracefile_path = Path(reps_tmp_dir) / (
                             f"trace_{prj_command.command.label}_{rep}"
@@ -463,19 +216,6 @@
 
     project: VProject
 
-<<<<<<< HEAD
-    def __init__(
-            self,
-            project: VProject,
-            binary: ProjectBinaryWrapper,
-            file_name: str,
-            report_file_ending: str = "json",
-            reps=REPS
-    ):
-        super().__init__(project, binary, file_name, report_file_ending, reps)
-
-=======
->>>>>>> afe6f041
     def call_with_output_folder(self, tmp_dir: Path) -> StepResult:
         return self.run_traced_code(tmp_dir)
 
@@ -492,7 +232,7 @@
                 with ZippedReportFolder(zip_tmp_dir) as reps_tmp_dir:
                     for rep in range(0, self._reps):
                         for prj_command in perf_prec_workload_commands(
-                                self.project, self._binary
+                            self.project, self._binary
                         ):
                             local_tracefile_path = Path(reps_tmp_dir) / (
                                 f"trace_{prj_command.command.label}_{rep}"
@@ -500,7 +240,7 @@
                             )
 
                             with local.env(
-                                    VARA_TRACE_FILE=local_tracefile_path
+                                VARA_TRACE_FILE=local_tracefile_path
                             ):
                                 adapted_binary_location = Path(
                                     non_nfs_tmp_dir
@@ -537,7 +277,7 @@
 
     @staticmethod
     def attach_usdt_raw_tracing(
-            report_file: Path, binary: Path, non_nfs_tmp_dir: Path
+        report_file: Path, binary: Path, non_nfs_tmp_dir: Path
     ) -> Future:
         """Attach bpftrace script to binary to activate raw USDT probes."""
         orig_bpftrace_script_location = Path(
@@ -549,7 +289,7 @@
         cp(orig_bpftrace_script_location, bpftrace_script_location)
 
         bpftrace_script = bpftrace["-o", report_file, "--no-warnings", "-q",
-        bpftrace_script_location, binary]
+                                   bpftrace_script_location, binary]
         bpftrace_script = bpftrace_script.with_env(BPFTRACE_PERF_RB_PAGES=8192)
 
         # Assertion: Can be run without sudo password prompt.
@@ -570,19 +310,6 @@
 
     project: VProject
 
-<<<<<<< HEAD
-    def __init__(
-            self,
-            project: VProject,
-            binary: ProjectBinaryWrapper,
-            file_name: str,
-            report_file_ending: str = "json",
-            reps=REPS
-    ):
-        super().__init__(project, binary, file_name, report_file_ending, reps)
-
-=======
->>>>>>> afe6f041
     def call_with_output_folder(self, tmp_dir: Path) -> StepResult:
         return self.run_traced_code(tmp_dir)
 
@@ -598,7 +325,7 @@
             with ZippedReportFolder(zip_tmp_dir) as reps_tmp_dir:
                 for rep in range(0, self._reps):
                     for prj_command in perf_prec_workload_commands(
-                            self.project, self._binary
+                        self.project, self._binary
                     ):
                         local_tracefile_path = Path(reps_tmp_dir) / (
                             f"trace_{prj_command.command.label}_{rep}"
@@ -639,7 +366,7 @@
 
         # Assertion: Can be run without sudo password prompt.
         bcc_cmd = bcc_script["--output_file", report_file, "--no_poll",
-        "--executable", binary]
+                             "--executable", binary]
         print(f"{bcc_cmd=}")
         bcc_cmd = sudo[bcc_cmd]
 
@@ -654,21 +381,12 @@
 
 
 def setup_actions_for_vara_experiment(
-<<<<<<< HEAD
-        experiment: FeatureExperiment,
-        project: VProject,
-        instr_type: FeatureInstrType,
-        analysis_step: tp.Type[AnalysisProjectStepBase],
-        patch_selector=RQ1_patch_selector
-) -> tp.MutableSequence[actions.Step]:
-=======
     experiment: FeatureExperiment, project: VProject,
     instr_type: FeatureInstrType,
     analysis_step: tp.Type[AnalysisProjectStepBaseTy]
 ) -> tp.MutableSequence[actions.Step]:
     """Sets up actions for a given perf precision experiment."""
 
->>>>>>> afe6f041
     project.cflags += experiment.get_vara_feature_cflags(project)
 
     threshold = get_threshold(project)
@@ -709,35 +427,27 @@
         get_current_config_id(project)
     )
 
-<<<<<<< HEAD
-    patchlists = patch_selector(project)
-    print(f"{patchlists=}")
-=======
     patch_provider = PatchProvider.get_provider_for_project(type(project))
     patches = patch_provider.get_patches_for_revision(
         ShortCommitHash(project.version_of_primary)
     )[IDENTIFIER_PATCH_TAG]
     print(f"{patches=}")
->>>>>>> afe6f041
 
     patch_steps = []
-    for name, patches in patchlists:
-        for patch in patches:
-            print(f"Got patch with path: {patch.path}")
-            patch_steps.append(ApplyPatch(project, patch))
+    for patch in patches:
+        print(f"Got patch with path: {patch.path}")
+        patch_steps.append(ApplyPatch(project, patch))
         patch_steps.append(ReCompile(project))
         patch_steps.append(
             analysis_step(
                 project,
                 binary,
-                file_name=MultiPatchReport.
-                create_custom_named_patched_report_name(
-                    name, "rep_measurements"
+                file_name=MultiPatchReport.create_patched_report_name(
+                    patch, "rep_measurements"
                 )
             )
         )
-        for patch in reversed(patches):
-            patch_steps.append(RevertPatch(project, patch))
+        patch_steps.append(RevertPatch(project, patch))
 
     analysis_actions = get_config_patch_steps(project)
 
@@ -745,13 +455,13 @@
     analysis_actions.append(
         ZippedExperimentSteps(
             result_filepath, [
-                                 analysis_step(
-                                     project,
-                                     binary,
-                                     file_name=MultiPatchReport.
-                                     create_baseline_report_name("rep_measurements")
-                                 )
-                             ] + patch_steps
+                analysis_step(
+                    project,
+                    binary,
+                    file_name=MultiPatchReport.
+                    create_baseline_report_name("rep_measurements")
+                )
+            ] + patch_steps
         )
     )
     analysis_actions.append(actions.Clean(project))
@@ -767,7 +477,7 @@
     REPORT_SPEC = ReportSpecification(MPRTEFAggregate)
 
     def actions_for_project(
-            self, project: VProject
+        self, project: VProject
     ) -> tp.MutableSequence[actions.Step]:
         """
         Returns the specified steps to run the project(s) specified in the call
@@ -792,7 +502,7 @@
     REPORT_SPEC = ReportSpecification(MPRPIMAggregate)
 
     def actions_for_project(
-            self, project: VProject
+        self, project: VProject
     ) -> tp.MutableSequence[actions.Step]:
         """
         Returns the specified steps to run the project(s) specified in the call
@@ -819,7 +529,7 @@
     CONTAINER = ContainerImage().run('apt', 'install', '-y', 'bpftrace')
 
     def actions_for_project(
-            self, project: VProject
+        self, project: VProject
     ) -> tp.MutableSequence[actions.Step]:
         """
         Returns the specified steps to run the project(s) specified in the call
@@ -844,7 +554,7 @@
     REPORT_SPEC = ReportSpecification(MPRTEFAggregate)
 
     def actions_for_project(
-            self, project: VProject
+        self, project: VProject
     ) -> tp.MutableSequence[actions.Step]:
         """
         Returns the specified steps to run the project(s) specified in the call
@@ -861,7 +571,7 @@
         )
 
 
-class RunBlackBoxBaseline(OutputFolderStep):  # type: ignore
+class RunBackBoxBaseline(OutputFolderStep):  # type: ignore
     """Executes the traced project binaries on the specified workloads."""
 
     NAME = "VaRARunTracedBinaries"
@@ -870,15 +580,6 @@
     project: VProject
 
     def __init__(
-<<<<<<< HEAD
-            self,
-            project: VProject,
-            binary: ProjectBinaryWrapper,
-            file_name: str,
-            report_file_ending: str = "txt",
-            reps=REPS
-    ):
-=======
         self,
         project: VProject,
         binary: ProjectBinaryWrapper,
@@ -886,7 +587,6 @@
         report_file_ending: str = "txt",
         reps: int = REPS
     ) -> None:
->>>>>>> afe6f041
         super().__init__(project=project)
         self.__binary = binary
         self.__report_file_ending = report_file_ending
@@ -908,7 +608,7 @@
             with ZippedReportFolder(zip_tmp_dir) as reps_tmp_dir:
                 for rep in range(0, self.__reps):
                     for prj_command in perf_prec_workload_commands(
-                            self.project, self.__binary
+                        self.project, self.__binary
                     ):
                         time_report_file = Path(reps_tmp_dir) / (
                             f"baseline_{prj_command.command.label}_{rep}"
@@ -936,7 +636,7 @@
     REPORT_SPEC = ReportSpecification(MPRTimeReportAggregate)
 
     def actions_for_project(
-            self, project: VProject
+        self, project: VProject
     ) -> tp.MutableSequence[actions.Step]:
         """
         Returns the specified steps to run the project(s) specified in the call
@@ -977,26 +677,27 @@
             get_current_config_id(project)
         )
 
-        patchlists = RQ1_patch_selector(project)
+        patch_provider = PatchProvider.get_provider_for_project(project)
+        patches = patch_provider.get_patches_for_revision(
+            ShortCommitHash(project.version_of_primary)
+        )[IDENTIFIER_PATCH_TAG]
+        print(f"{patches=}")
 
         patch_steps = []
-        for name, patches in patchlists:
-            for patch in patches:
-                print(f"Got patch with path: {patch.path}")
-                patch_steps.append(ApplyPatch(project, patch))
+        for patch in patches:
+            print(f"Got patch with path: {patch.path}")
+            patch_steps.append(ApplyPatch(project, patch))
             patch_steps.append(ReCompile(project))
             patch_steps.append(
-                RunBlackBoxBaseline(
+                RunBackBoxBaseline(
                     project,
                     binary,
-                    file_name=MPRTimeReportAggregate.
-                    create_custom_named_patched_report_name(
-                        name, "rep_measurements"
+                    file_name=MPRTimeReportAggregate.create_patched_report_name(
+                        patch, "rep_measurements"
                     )
                 )
             )
-            for patch in reversed(patches):
-                patch_steps.append(RevertPatch(project, patch))
+            patch_steps.append(RevertPatch(project, patch))
 
         analysis_actions = get_config_patch_steps(project)
 
@@ -1004,13 +705,13 @@
         analysis_actions.append(
             ZippedExperimentSteps(
                 result_filepath, [
-                                     RunBlackBoxBaseline(
-                                         project,
-                                         binary,
-                                         file_name=MPRTimeReportAggregate.
-                                         create_baseline_report_name("rep_measurements")
-                                     )
-                                 ] + patch_steps
+                    RunBackBoxBaseline(
+                        project,
+                        binary,
+                        file_name=MPRTimeReportAggregate.
+                        create_baseline_report_name("rep_measurements")
+                    )
+                ] + patch_steps
             )
         )
         analysis_actions.append(actions.Clean(project))
@@ -1032,15 +733,6 @@
     project: VProject
 
     def __init__(
-<<<<<<< HEAD
-            self,
-            project: VProject,
-            binary: ProjectBinaryWrapper,
-            file_name: str,
-            report_file_ending: str = "txt",
-            reps=REPS
-    ):
-=======
         self,
         project: VProject,
         binary: ProjectBinaryWrapper,
@@ -1048,7 +740,6 @@
         report_file_ending: str = "txt",
         reps: int = REPS
     ) -> None:
->>>>>>> afe6f041
         super().__init__(project, binary, file_name, report_file_ending, reps)
 
     def call_with_output_folder(self, tmp_dir: Path) -> StepResult:
@@ -1064,7 +755,7 @@
         with local.cwd(local.path(self.project.builddir)):
             for rep in range(0, self._reps):
                 for prj_command in perf_prec_workload_commands(
-                        self.project, self._binary
+                    self.project, self._binary
                 ):
                     base = Path("/tmp/")
                     fake_tracefile_path = base / (
@@ -1100,15 +791,6 @@
     project: VProject
 
     def __init__(
-<<<<<<< HEAD
-            self,
-            project: VProject,
-            binary: ProjectBinaryWrapper,
-            file_name: str,
-            report_file_ending: str = "txt",
-            reps=REPS
-    ):
-=======
         self,
         project: VProject,
         binary: ProjectBinaryWrapper,
@@ -1116,7 +798,6 @@
         report_file_ending: str = "txt",
         reps: int = REPS
     ) -> None:
->>>>>>> afe6f041
         super().__init__(project, binary, file_name, report_file_ending, reps)
 
     def call_with_output_folder(self, tmp_dir: Path) -> StepResult:
@@ -1133,7 +814,7 @@
             with tempfile.TemporaryDirectory() as non_nfs_tmp_dir:
                 for rep in range(0, self._reps):
                     for prj_command in perf_prec_workload_commands(
-                            self.project, self._binary
+                        self.project, self._binary
                     ):
                         base = Path(non_nfs_tmp_dir)
                         fake_tracefile_path = base / (
@@ -1188,15 +869,6 @@
     project: VProject
 
     def __init__(
-<<<<<<< HEAD
-            self,
-            project: VProject,
-            binary: ProjectBinaryWrapper,
-            file_name: str,
-            report_file_ending: str = "txt",
-            reps=REPS
-    ):
-=======
         self,
         project: VProject,
         binary: ProjectBinaryWrapper,
@@ -1204,7 +876,6 @@
         report_file_ending: str = "txt",
         reps: int = REPS
     ) -> None:
->>>>>>> afe6f041
         super().__init__(project, binary, file_name, report_file_ending, reps)
 
     def call_with_output_folder(self, tmp_dir: Path) -> StepResult:
@@ -1220,7 +891,7 @@
         with local.cwd(local.path(self.project.builddir)):
             for rep in range(0, self._reps):
                 for prj_command in perf_prec_workload_commands(
-                        self.project, self._binary
+                    self.project, self._binary
                 ):
                     base = Path("/tmp/")
                     fake_tracefile_path = base / (
@@ -1240,7 +911,7 @@
                         print(f"Running example {prj_command.command.label}")
 
                         timed_pb_cmd = time["-v", "-o", time_report_file, "--",
-                        pb_cmd]
+                                            pb_cmd]
 
                         bpf_runner = RunBCCTracedWorkloads.attach_usdt_bcc(
                             fake_tracefile_path,
@@ -1258,9 +929,9 @@
 
 
 def setup_actions_for_vara_overhead_experiment(
-        experiment: FeatureExperiment, project: VProject,
-        instr_type: FeatureInstrType,
-        analysis_step: tp.Type[AnalysisProjectStepBase]
+    experiment: FeatureExperiment, project: VProject,
+    instr_type: FeatureInstrType,
+    analysis_step: tp.Type[AnalysisProjectStepBase]
 ) -> tp.MutableSequence[actions.Step]:
     """Sets up actions for a given perf overhead experiment."""
     project.cflags += experiment.get_vara_feature_cflags(project)
@@ -1326,7 +997,7 @@
     REPORT_SPEC = ReportSpecification(TimeReportAggregate)
 
     def actions_for_project(
-            self, project: VProject
+        self, project: VProject
     ) -> tp.MutableSequence[actions.Step]:
         """
         Returns the specified steps to run the project(s) specified in the call
@@ -1348,7 +1019,7 @@
     REPORT_SPEC = ReportSpecification(TimeReportAggregate)
 
     def actions_for_project(
-            self, project: VProject
+        self, project: VProject
     ) -> tp.MutableSequence[actions.Step]:
         """
         Returns the specified steps to run the project(s) specified in the call
@@ -1373,7 +1044,7 @@
     CONTAINER = ContainerImage().run('apt', 'install', '-y', 'bpftrace')
 
     def actions_for_project(
-            self, project: VProject
+        self, project: VProject
     ) -> tp.MutableSequence[actions.Step]:
         """
         Returns the specified steps to run the project(s) specified in the call
@@ -1396,7 +1067,7 @@
     REPORT_SPEC = ReportSpecification(TimeReportAggregate)
 
     def actions_for_project(
-            self, project: VProject
+        self, project: VProject
     ) -> tp.MutableSequence[actions.Step]:
         """
         Returns the specified steps to run the project(s) specified in the call
@@ -1419,21 +1090,12 @@
     project: VProject
 
     def __init__(
-<<<<<<< HEAD
-            self,
-            project: VProject,
-            binary: ProjectBinaryWrapper,
-            report_file_ending: str = "txt",
-            reps=REPS
-    ):
-=======
         self,
         project: VProject,
         binary: ProjectBinaryWrapper,
         report_file_ending: str = "txt",
         reps: int = REPS
     ) -> None:
->>>>>>> afe6f041
         super().__init__(project=project)
         self.__binary = binary
         self.__report_file_ending = report_file_ending
@@ -1452,7 +1114,7 @@
         with local.cwd(local.path(self.project.builddir)):
             for rep in range(0, self.__reps):
                 for prj_command in perf_prec_workload_commands(
-                        self.project, self.__binary
+                    self.project, self.__binary
                 ):
                     time_report_file = tmp_dir / (
                         f"overhead_{prj_command.command.label}_{rep}"
@@ -1479,7 +1141,7 @@
     REPORT_SPEC = ReportSpecification(TimeReportAggregate)
 
     def actions_for_project(
-            self, project: VProject
+        self, project: VProject
     ) -> tp.MutableSequence[actions.Step]:
         """
         Returns the specified steps to run the project(s) specified in the call
