--- conflicted
+++ resolved
@@ -171,11 +171,7 @@
         analysis_actions += get_bc_cache_actions(
             project,
             extraction_error_handler=create_default_compiler_error_handler(
-<<<<<<< HEAD
-                project, self.REPORT_SPEC.main_report
-=======
                 self.get_handle(), project, self.REPORT_SPEC.main_report
->>>>>>> c2a2a5df
             )
         )
 
