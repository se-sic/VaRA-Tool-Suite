--- conflicted
+++ resolved
@@ -33,11 +33,7 @@
 from varats.report.report import ReportSpecification
 
 
-<<<<<<< HEAD
-class CRAnalysis(actions.MultiStep):  # type: ignore
-=======
 class CRAnalysis(actions.ProjectStep):  # type: ignore
->>>>>>> 6998eb88
     """Analyse a project with VaRA and generate a Commit Report."""
 
     NAME = "CRAnalysis"
@@ -54,11 +50,7 @@
         experiment_handle: ExperimentHandle,
         interaction_filter_experiment_name: tp.Optional[str] = None
     ):
-<<<<<<< HEAD
-        super().__init__(project=project, action_fn=self.analyze)
-=======
         super().__init__(project=project)
->>>>>>> 6998eb88
         self.__interaction_filter_experiment_name = \
             interaction_filter_experiment_name
         self.__experiment_handle = experiment_handle
