--- conflicted
+++ resolved
@@ -5,22 +5,11 @@
 from benchbuild.extensions import compiler, run, time
 from benchbuild.utils import actions
 
-<<<<<<< HEAD
-from varats.experiment.experiment_util import (
-    get_default_compile_error_wrapped,
-    VersionExperiment,
-)
-from varats.experiments.vara.feature_experiment import (
-    FeatureExperiment,
-    RunVaRATracedWorkloads,
-)
-=======
 from varats.experiment.experiment_util import get_default_compile_error_wrapped
 from varats.experiments.vara.feature_experiment import (
     FeatureExperiment,
     RunVaRATracedWorkloads,
 )
->>>>>>> 346a4349
 from varats.project.varats_project import VProject
 from varats.report.report import ReportSpecification
 from varats.report.tef_report import TEFReport
@@ -46,15 +35,9 @@
         instr_type = "trace_event"  # trace_event
 
         project.cflags += self.get_vara_feature_cflags(project)
-<<<<<<< HEAD
 
         project.cflags += self.get_vara_tracing_cflags(instr_type)
 
-=======
-
-        project.cflags += self.get_vara_tracing_cflags(instr_type)
-
->>>>>>> 346a4349
         project.ldflags += self.get_vara_tracing_ldflags()
 
         # Add the required runtime extensions to the project(s).
@@ -76,13 +59,7 @@
 
         analysis_actions.append(actions.Compile(project))
         analysis_actions.append(
-<<<<<<< HEAD
-            RunVaRATracedWorkloads(
-                project, self.get_handle(), feature_model_path
-            )
-=======
             RunVaRATracedWorkloads(project, self.get_handle())
->>>>>>> 346a4349
         )
         analysis_actions.append(actions.Clean(project))
 
