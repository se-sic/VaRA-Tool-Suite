"""Module for feature performance experiments that instrument and measure the
execution performance of each binary that is produced by a project."""
import os
import typing as tp

from benchbuild import Project
from benchbuild.extensions import compiler, run, time
from benchbuild.utils import actions
from plumbum import local

from varats.experiment.experiment_util import (
    ExperimentHandle,
    get_varats_result_folder,
    VersionExperiment,
    get_default_compile_error_wrapped,
<<<<<<< HEAD
    create_new_success_result_filename,
=======
    create_new_success_result_filepath,
>>>>>>> 9fbfc6a9
)
from varats.project.project_util import BinaryType
from varats.provider.feature.feature_model_provider import (
    FeatureModelProvider,
    FeatureModelNotFound,
)
from varats.report.report import ReportSpecification
from varats.report.tef_report import TEFReport


class ExecAndTraceBinary(actions.Step):  # type: ignore
    """Executes the specified binaries of the project, in specific
    configurations, against one or multiple workloads."""

    NAME = "ExecBinary"
    DESCRIPTION = "Executes each binary and caputres white-box " +\
        "performance traces."

    def __init__(self, project: Project, experiment_handle: ExperimentHandle):
        super().__init__(obj=project, action_fn=self.run_perf_tracing)
        self.__experiment_handle = experiment_handle

    def run_perf_tracing(self) -> actions.StepResult:
        """Execute the specified binaries of the project, in specific
        configurations, against one or multiple workloads."""
        project: Project = self.obj

        print(f"PWD {os.getcwd()}")

        vara_result_folder = get_varats_result_folder(project)
        for binary in project.binaries:
            if binary.type != BinaryType.EXECUTABLE:
                continue

<<<<<<< HEAD
            result_file = create_new_success_result_filename(
=======
            result_file = create_new_success_result_filepath(
>>>>>>> 9fbfc6a9
                self.__experiment_handle, TEFReport, project, binary
            )

            with local.cwd(local.path(project.source_of_primary)):
                print(f"Currenlty at {local.path(project.source_of_primary)}")
                print(f"Bin path {binary.path}")

                # executable = local[f"{binary.path}"]

                with local.env(
                    VARA_TRACE_FILE=f"{vara_result_folder}/{result_file}"
                ):

                    workload = "/tmp/countries-land-1km.geo.json"

                    # TODO: figure out how to handle workloads
                    binary("-k", workload)

                    # TODO: figure out how to handle different configs
                    #executable("--slow")
                    # executable()

        return actions.StepResult.OK


class FeaturePerfRunner(VersionExperiment, shorthand="FPR"):
    """Test runner for feature performance."""

    NAME = "RunFeaturePerf"

    REPORT_SPEC = ReportSpecification(TEFReport)

    def actions_for_project(
        self, project: Project
    ) -> tp.MutableSequence[actions.Step]:
        """
        Returns the specified steps to run the project(s) specified in the call
        in a fixed order.

        Args:
            project: to analyze
        """

        fm_provider = FeatureModelProvider.create_provider_for_project(project)
        if fm_provider is None:
            raise Exception("Could not get FeatureModelProvider!")

        fm_path = fm_provider.get_feature_model_path(project.version_of_primary)
        if fm_path is None or not fm_path.exists():
            raise FeatureModelNotFound(project, fm_path)

        # Sets FM model flags
        project.cflags += [
            "-fvara-feature", f"-fvara-fm-path={fm_path.absolute()}"
        ]
        # Sets vara tracing flags
        project.cflags += [
            "-fsanitize=vara", "-fvara-instr=trace_event", "-flto",
            "-fuse-ld=lld"
        ]
        project.ldflags += ["-flto"]

        # Add the required runtime extensions to the project(s).
        project.runtime_extension = run.RuntimeExtension(project, self) \
            << time.RunWithTime()

        # Add the required compiler extensions to the project(s).
        project.compiler_extension = compiler.RunCompiler(project, self) \
            << run.WithTimeout()

        # Add own error handler to compile step.
        project.compile = get_default_compile_error_wrapped(
            self.get_handle(), project, TEFReport
        )

        analysis_actions = []

        analysis_actions.append(actions.Compile(project))
        analysis_actions.append(ExecAndTraceBinary(project, self.get_handle()))
        analysis_actions.append(actions.Clean(project))

        return analysis_actions<|MERGE_RESOLUTION|>--- conflicted
+++ resolved
@@ -13,11 +13,7 @@
     get_varats_result_folder,
     VersionExperiment,
     get_default_compile_error_wrapped,
-<<<<<<< HEAD
-    create_new_success_result_filename,
-=======
     create_new_success_result_filepath,
->>>>>>> 9fbfc6a9
 )
 from varats.project.project_util import BinaryType
 from varats.provider.feature.feature_model_provider import (
@@ -52,11 +48,7 @@
             if binary.type != BinaryType.EXECUTABLE:
                 continue
 
-<<<<<<< HEAD
-            result_file = create_new_success_result_filename(
-=======
             result_file = create_new_success_result_filepath(
->>>>>>> 9fbfc6a9
                 self.__experiment_handle, TEFReport, project, binary
             )
 
