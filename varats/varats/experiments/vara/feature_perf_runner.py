"""Module for feature performance experiments that instrument and measure the
execution performance of each binary that is produced by a project."""
import typing as tp

from benchbuild.extensions import compiler, run, time
from benchbuild.utils import actions

from varats.experiment.experiment_util import get_default_compile_error_wrapped
from varats.experiments.vara.feature_experiment import (
    FeatureExperiment,
    RunVaRATracedWorkloads,
    RunVaRATracedXRayWorkloads,
)
from varats.project.varats_project import VProject
from varats.report.report import ReportSpecification
from varats.report.tef_report import TEFReport


<<<<<<< HEAD
class ExecAndTraceBinary(actions.Step):  # type: ignore
    """Executes the specified binaries of the project, in specific
    configurations, against one or multiple workloads."""

    NAME = "ExecBinary"
    DESCRIPTION = "Executes each binary and caputres white-box " + "performance traces."

    def __init__(self, project: Project, experiment_handle: ExperimentHandle):
        super().__init__(obj=project, action_fn=self.run_perf_tracing)
        self.__experiment_handle = experiment_handle

    def run_perf_tracing(self) -> actions.StepResult:
        """Execute the specified binaries of the project, in specific
        configurations, against one or multiple workloads."""
        project: Project = self.obj

        print(f"PWD {os.getcwd()}")

        vara_result_folder = get_varats_result_folder(project)
        for binary in project.binaries:
            if binary.type != BinaryType.EXECUTABLE:
                continue

            result_file = self.__experiment_handle.get_file_name(
                TEFReport.shorthand(),
                project_name=str(project.name),
                binary_name=binary.name,
                project_revision=project.version_of_primary,
                project_uuid=str(project.run_uuid),
                extension_type=FSE.SUCCESS,
            )

            with local.cwd(local.path(project.source_of_primary)):
                print(f"Currenlty at {local.path(project.source_of_primary)}")
                print(f"Bin path {binary.path}")

                # executable = local[f"{binary.path}"]

                with local.env(VARA_TRACE_FILE=f"{vara_result_folder}/{result_file}"):

                    workload = "/tmp/countries-land-1km.geo.json"

                    # TODO: figure out how to handle workloads
                    binary("-k", workload)

                    # TODO: figure out how to handle different configs
                    # executable("--slow")
                    # executable()

        return actions.StepResult.OK


class FeaturePerfRunner(VersionExperiment, shorthand="FPR"):
=======
class FeaturePerfRunner(FeatureExperiment, shorthand="FPR"):
>>>>>>> 30a42cb6
    """Test runner for feature performance."""

    NAME = "RunFeaturePerf"

    REPORT_SPEC = ReportSpecification(TEFReport)

<<<<<<< HEAD
    def actions_for_project(self, project: Project) -> tp.MutableSequence[actions.Step]:
=======
    def actions_for_project(
        self, project: VProject
    ) -> tp.MutableSequence[actions.Step]:
>>>>>>> 30a42cb6
        """
        Returns the specified steps to run the project(s) specified in the call
        in a fixed order.

        Args:
            project: to analyze
        """
        instr_type = "trace_event"  # trace_event

        project.cflags += self.get_vara_feature_cflags(project)

        project.cflags += self.get_vara_tracing_cflags(instr_type)

<<<<<<< HEAD
        # Sets FM model flags
        project.cflags += ["-fvara-feature", f"-fvara-fm-path={fm_path.absolute()}"]
        # Sets vara tracing flags
        project.cflags += [
            "-fsanitize=vara",
            "-fvara-instr=trace_event",
            "-flto",
            "-fuse-ld=lld",
        ]
        project.ldflags += ["-flto"]
=======
        project.ldflags += self.get_vara_tracing_ldflags()
>>>>>>> 30a42cb6

        # Add the required runtime extensions to the project(s).
        project.runtime_extension = (
            run.RuntimeExtension(project, self) << time.RunWithTime()
        )

        # Add the required compiler extensions to the project(s).
        project.compiler_extension = (
            compiler.RunCompiler(project, self) << run.WithTimeout()
        )

        # Add own error handler to compile step.
        project.compile = get_default_compile_error_wrapped(
            self.get_handle(), project, TEFReport
        )

        analysis_actions = []

        analysis_actions.append(actions.Compile(project))
        analysis_actions.append(
            RunVaRATracedWorkloads(project, self.get_handle())
        )
        analysis_actions.append(actions.Clean(project))

        return analysis_actions


class FeaturePerfXRayRunner(FeatureExperiment, shorthand="FXR"):
    """Test runner for feature performance with XRay."""

    NAME = "RunFeatureXRayPerf"

    REPORT_SPEC = ReportSpecification(TEFReport)

    def actions_for_project(
        self, project: VProject
    ) -> tp.MutableSequence[actions.Step]:
        project.cflags += self.get_vara_feature_cflags(project)

        project.cflags += self.get_vara_tracing_cflags("trace_event")

        project.cflags += [
            "-fxray-instrument",
            "-fxray-instruction-threshold=1",
        ]

        project.ldflags += self.get_vara_tracing_ldflags()

        project.runtime_extension = run.RuntimeExtension(project, self) \
            << time.RunWithTime()

        project.compiler_extension = compiler.RunCompiler(project, self) \
            << run.WithTimeout()

        project.compile = get_default_compile_error_wrapped(
            self.get_handle(), project, TEFReport
        )

        return [
            actions.Compile(project),
            RunVaRATracedXRayWorkloads(project, self.get_handle()),
            actions.Clean(project),
        ]<|MERGE_RESOLUTION|>--- conflicted
+++ resolved
@@ -15,77 +15,16 @@
 from varats.report.report import ReportSpecification
 from varats.report.tef_report import TEFReport
 
-
-<<<<<<< HEAD
-class ExecAndTraceBinary(actions.Step):  # type: ignore
-    """Executes the specified binaries of the project, in specific
-    configurations, against one or multiple workloads."""
-
-    NAME = "ExecBinary"
-    DESCRIPTION = "Executes each binary and caputres white-box " + "performance traces."
-
-    def __init__(self, project: Project, experiment_handle: ExperimentHandle):
-        super().__init__(obj=project, action_fn=self.run_perf_tracing)
-        self.__experiment_handle = experiment_handle
-
-    def run_perf_tracing(self) -> actions.StepResult:
-        """Execute the specified binaries of the project, in specific
-        configurations, against one or multiple workloads."""
-        project: Project = self.obj
-
-        print(f"PWD {os.getcwd()}")
-
-        vara_result_folder = get_varats_result_folder(project)
-        for binary in project.binaries:
-            if binary.type != BinaryType.EXECUTABLE:
-                continue
-
-            result_file = self.__experiment_handle.get_file_name(
-                TEFReport.shorthand(),
-                project_name=str(project.name),
-                binary_name=binary.name,
-                project_revision=project.version_of_primary,
-                project_uuid=str(project.run_uuid),
-                extension_type=FSE.SUCCESS,
-            )
-
-            with local.cwd(local.path(project.source_of_primary)):
-                print(f"Currenlty at {local.path(project.source_of_primary)}")
-                print(f"Bin path {binary.path}")
-
-                # executable = local[f"{binary.path}"]
-
-                with local.env(VARA_TRACE_FILE=f"{vara_result_folder}/{result_file}"):
-
-                    workload = "/tmp/countries-land-1km.geo.json"
-
-                    # TODO: figure out how to handle workloads
-                    binary("-k", workload)
-
-                    # TODO: figure out how to handle different configs
-                    # executable("--slow")
-                    # executable()
-
-        return actions.StepResult.OK
-
-
-class FeaturePerfRunner(VersionExperiment, shorthand="FPR"):
-=======
 class FeaturePerfRunner(FeatureExperiment, shorthand="FPR"):
->>>>>>> 30a42cb6
     """Test runner for feature performance."""
 
     NAME = "RunFeaturePerf"
 
     REPORT_SPEC = ReportSpecification(TEFReport)
 
-<<<<<<< HEAD
-    def actions_for_project(self, project: Project) -> tp.MutableSequence[actions.Step]:
-=======
     def actions_for_project(
         self, project: VProject
     ) -> tp.MutableSequence[actions.Step]:
->>>>>>> 30a42cb6
         """
         Returns the specified steps to run the project(s) specified in the call
         in a fixed order.
@@ -99,20 +38,7 @@
 
         project.cflags += self.get_vara_tracing_cflags(instr_type)
 
-<<<<<<< HEAD
-        # Sets FM model flags
-        project.cflags += ["-fvara-feature", f"-fvara-fm-path={fm_path.absolute()}"]
-        # Sets vara tracing flags
-        project.cflags += [
-            "-fsanitize=vara",
-            "-fvara-instr=trace_event",
-            "-flto",
-            "-fuse-ld=lld",
-        ]
-        project.ldflags += ["-flto"]
-=======
         project.ldflags += self.get_vara_tracing_ldflags()
->>>>>>> 30a42cb6
 
         # Add the required runtime extensions to the project(s).
         project.runtime_extension = (
