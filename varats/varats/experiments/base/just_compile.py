--- conflicted
+++ resolved
@@ -39,25 +39,10 @@
 
     def analyze(self) -> actions.StepResult:
         """Only create a report file."""
-<<<<<<< HEAD
-        project = self.project
-
-        vara_result_folder = get_varats_result_folder(project)
-
-        for binary in project.binaries:
-            result_file = self.__experiment_handle.get_file_name(
-                EmptyReport.shorthand(),
-                project_name=str(project.name),
-                binary_name=binary.name,
-                project_revision=project.version_of_primary,
-                project_uuid=str(project.run_uuid),
-                extension_type=FSE.SUCCESS
-=======
 
         for binary in self.project.binaries:
             result_file = create_new_success_result_filepath(
                 self.__experiment_handle, EmptyReport, self.project, binary
->>>>>>> 6998eb88
             )
 
             run_cmd = touch[f"{result_file}"]
