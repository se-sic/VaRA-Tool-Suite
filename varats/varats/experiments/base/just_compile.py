--- conflicted
+++ resolved
@@ -15,7 +15,6 @@
     get_default_compile_error_wrapped,
     create_default_analysis_failure_handler,
     create_new_success_result_filepath,
-<<<<<<< HEAD
     get_current_config_id,
     create_default_compiler_error_handler,
 )
@@ -23,8 +22,6 @@
     RunWLLVM,
     BCFileExtensions,
     get_bc_cache_actions,
-=======
->>>>>>> 982bf9b9
 )
 from varats.project.varats_project import VProject
 from varats.report.report import ReportSpecification
