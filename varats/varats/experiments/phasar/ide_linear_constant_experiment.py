--- conflicted
+++ resolved
@@ -17,11 +17,7 @@
     exec_func_with_pe_error_handler,
     create_default_compiler_error_handler,
     create_default_analysis_failure_handler,
-<<<<<<< HEAD
-    create_new_success_result_filename,
-=======
     create_new_success_result_filepath,
->>>>>>> 9fbfc6a9
 )
 from varats.experiment.wllvm import (
     RunWLLVM,
@@ -55,11 +51,7 @@
         for binary in project.binaries:
             bc_file = get_cached_bc_file_path(project, binary)
 
-<<<<<<< HEAD
-            result_file = create_new_success_result_filename(
-=======
             result_file = create_new_success_result_filepath(
->>>>>>> 9fbfc6a9
                 self.__experiment_handle, EmptyReport, project, binary
             )
 
