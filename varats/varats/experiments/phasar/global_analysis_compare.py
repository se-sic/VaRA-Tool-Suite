"""Implements the global analysis comparision experiment to determine the effect
of running an analysis with globals support."""

import typing as tp
from pathlib import Path

from benchbuild import Project
from benchbuild.extensions import compiler, run, time
from benchbuild.utils import actions
from benchbuild.utils.cmd import phasar_globals
from benchbuild.utils.requirements import Requirement, SlurmMem

from varats.data.reports.globals_report import (
    GlobalsReportWith,
    GlobalsReportWithout,
)
from varats.experiment.experiment_util import (
    exec_func_with_pe_error_handler,
    VersionExperiment,
    ExperimentHandle,
    wrap_unlimit_stack_size,
    get_varats_result_folder,
    create_default_compiler_error_handler,
    create_default_analysis_failure_handler,
    get_default_compile_error_wrapped,
<<<<<<< HEAD
    create_new_success_result_filename,
=======
    create_new_success_result_filepath,
>>>>>>> 9fbfc6a9
)
from varats.experiment.wllvm import (
    get_cached_bc_file_path,
    BCFileExtensions,
    get_bc_cache_actions,
    RunWLLVM,
)
from varats.report.report import ReportSpecification


class RunGlobalsTestAnalysis(actions.Step):  # type: ignore
    """Analyse a project with and without phasars global support."""

    NAME = "GlobalsReportGeneration"
    DESCRIPTION = "Run phasar LCA with and without globals support"

    def __init__(
        self, project: Project, experiment_handle: ExperimentHandle,
        globals_active: bool
    ):
        super().__init__(obj=project, action_fn=self.analyze)
        self.__experiment_handle = experiment_handle
        self.__globals_active = globals_active

    def analyze(self) -> actions.StepResult:
        """This step performs the actual comparision, running the analysis with
        and without phasars global support."""
        if not self.obj:
            return actions.StepResult.ERROR
        project = self.obj

        # Add to the user-defined path for saving the results of the
        # analysis also the name and the unique id of the project of every
        # run.
        vara_result_folder = get_varats_result_folder(project)

        for binary in project.binaries:
            if self.__globals_active:
                report_type: tp.Union[
                    tp.Type[GlobalsReportWith],
                    tp.Type[GlobalsReportWithout]] = GlobalsReportWith
            else:
                report_type = GlobalsReportWithout

<<<<<<< HEAD
            result_file = create_new_success_result_filename(
=======
            result_file = create_new_success_result_filepath(
>>>>>>> 9fbfc6a9
                self.__experiment_handle, report_type, project, binary
            )

            phasar_params = [
                f"--auto-globals={'ON' if self.__globals_active else 'OFF'}",
                "-m",
                get_cached_bc_file_path(
                    project, binary,
                    [BCFileExtensions.NO_OPT, BCFileExtensions.TBAA]
                ), "-o", f"{vara_result_folder}/{result_file}"
            ]

            run_cmd = phasar_globals[phasar_params]

            run_cmd = wrap_unlimit_stack_size(run_cmd)

            exec_func_with_pe_error_handler(
                run_cmd,
                create_default_analysis_failure_handler(
<<<<<<< HEAD
                    self.__experiment_handle, project, report_type,
                    Path(vara_result_folder)
=======
                    self.__experiment_handle, project, report_type
>>>>>>> 9fbfc6a9
                )
            )

        return actions.StepResult.OK


class GlobalsComparision(VersionExperiment, shorthand="GAC"):
    """Compare the effect size of a phasar analysis with globals or without."""

    NAME = "GlobalsComparision"

    REPORT_SPEC = ReportSpecification(GlobalsReportWith, GlobalsReportWithout)
    REQUIREMENTS: tp.List[Requirement] = [SlurmMem("250G")]

    def actions_for_project(
        self, project: Project
    ) -> tp.MutableSequence[actions.Step]:
        """
        Returns the specified steps to run the project(s) specified in the call
        in a fixed order.

        Args:
            project: to analyze
        """
        # Try, to build the project without optimizations to get more precise
        # blame annotations. Note: this does not guarantee that a project is
        # build without optimizations because the used build tool/script can
        # still add optimizations flags after the experiment specified cflags.
        project.cflags += ["-O1", "-Xclang", "-disable-llvm-optzns", "-g0"]
        bc_file_extensions = [
            BCFileExtensions.NO_OPT,
            BCFileExtensions.TBAA,
        ]

        # Add the required runtime extensions to the project(s).
        project.runtime_extension = run.RuntimeExtension(project, self) \
            << time.RunWithTime()

        # Add the required compiler extensions to the project(s).
        project.compiler_extension = compiler.RunCompiler(project, self) \
            << RunWLLVM() \
            << run.WithTimeout()

        # Add own error handler to compile step.
        project.compile = get_default_compile_error_wrapped(
            self.get_handle(), project, self.REPORT_SPEC.main_report
        )

        analysis_actions = get_bc_cache_actions(
            project, bc_file_extensions,
            create_default_compiler_error_handler(
                self.get_handle(), project, self.REPORT_SPEC.main_report
            )
        )

        for _ in range(0, 10):
            analysis_actions.append(
                RunGlobalsTestAnalysis(project, self.get_handle(), True)
            )
            analysis_actions.append(
                RunGlobalsTestAnalysis(project, self.get_handle(), False)
            )

        # Clean up the generated files afterwards
        analysis_actions.append(actions.Clean(project))

        return analysis_actions<|MERGE_RESOLUTION|>--- conflicted
+++ resolved
@@ -23,11 +23,7 @@
     create_default_compiler_error_handler,
     create_default_analysis_failure_handler,
     get_default_compile_error_wrapped,
-<<<<<<< HEAD
-    create_new_success_result_filename,
-=======
     create_new_success_result_filepath,
->>>>>>> 9fbfc6a9
 )
 from varats.experiment.wllvm import (
     get_cached_bc_file_path,
@@ -72,11 +68,7 @@
             else:
                 report_type = GlobalsReportWithout
 
-<<<<<<< HEAD
-            result_file = create_new_success_result_filename(
-=======
             result_file = create_new_success_result_filepath(
->>>>>>> 9fbfc6a9
                 self.__experiment_handle, report_type, project, binary
             )
 
@@ -96,12 +88,7 @@
             exec_func_with_pe_error_handler(
                 run_cmd,
                 create_default_analysis_failure_handler(
-<<<<<<< HEAD
-                    self.__experiment_handle, project, report_type,
-                    Path(vara_result_folder)
-=======
                     self.__experiment_handle, project, report_type
->>>>>>> 9fbfc6a9
                 )
             )
 
