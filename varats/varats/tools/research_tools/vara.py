"""Module for the research tool VaRA that describes the VaRA code base layout
and how to configure and setup VaRA."""
import logging
import math
import os
import re
import shutil
import typing as tp
from pathlib import Path

from benchbuild.utils.cmd import ln, mkdir
from plumbum import local
from PyQt5.QtCore import QProcess

from varats.plot.plot_utils import check_required_args
from varats.tools.research_tools.cmake_util import set_cmake_var
from varats.tools.research_tools.research_tool import (
    CodeBase,
    ResearchTool,
    SubProject,
    Dependencies,
<<<<<<< HEAD
=======
    Distro,
>>>>>>> d427d35b
)
from varats.tools.research_tools.vara_manager import (
    BuildType,
    ProcessManager,
    run_process_with_output,
)
from varats.utils.exceptions import ProcessTerminatedError
from varats.utils.logger_util import log_without_linesep
from varats.utils.settings import save_config, vara_cfg

if tp.TYPE_CHECKING:
<<<<<<< HEAD
    import varats.containers.containers as containers  # pylint: disable=W0611
=======
    from varats.containers import containers  # pylint: disable=W0611
>>>>>>> d427d35b

LOG = logging.getLogger(__name__)


def set_vara_cmake_variables(
    install_prefix: str,
    post_out: tp.Callable[[str], None] = lambda x: None
) -> None:
    """Set all wanted/needed cmake flags."""
    set_cmake_var("CMAKE_INSTALL_PREFIX", install_prefix, post_out)
    set_cmake_var("CMAKE_CXX_STANDARD", str(17), post_out)


class VaRACodeBase(CodeBase):
    """Layout of the VaRA code base: setting up vara-llvm-project fork, VaRA,
    and optionally phasar for static analysis."""

    def __init__(self, base_dir: Path) -> None:
        sub_projects = [
            SubProject(
                self, "vara-llvm-project",
                "https://github.com/llvm/llvm-project.git", "upstream",
                "vara-llvm-project"
            ),
            SubProject(
                self, "VaRA", "git@github.com:se-passau/VaRA.git", "origin",
                "vara-llvm-project/vara"
            ),
            SubProject(
                self,
                "phasar",
                "https://github.com/secure-software-engineering/phasar.git",
                "origin",
                "vara-llvm-project/phasar",
                auto_clone=False
            )
        ]
        super().__init__(base_dir, sub_projects)

    def setup_vara_remotes(self) -> None:
        """Sets up VaRA specific upstream remotes for projects that were
        forked."""
        self.get_sub_project("vara-llvm-project").add_remote(
            "origin", "git@github.com:se-passau/vara-llvm-project.git"
        )

    def setup_build_link(self) -> None:
        """Setup build-config folder link for VaRA's default build setup
        scripts."""
        llvm_project_dir = self.base_dir / self.get_sub_project(
            "vara-llvm-project"
        ).path
        mkdir(llvm_project_dir / "build/")
        with local.cwd(llvm_project_dir / "build/"):
            ln("-s", "../vara/utils/vara/builds/", "build_cfg")

    def checkout_vara_version(
        self, version: int, use_dev_branches: bool
    ) -> None:
        """
        Checkout out a specific version of VaRA.

        Args:
            version: major version number, e.g., 100 or 110
            use_dev_branches: true, if one wants the current development version
        """
        dev_suffix = "-dev" if use_dev_branches else ""
        print(f"Checking out VaRA version {str(version) + dev_suffix}")

        self.get_sub_project("vara-llvm-project"
                            ).checkout_branch(f"vara-{version}{dev_suffix}")

        # TODO (sattlerf): make different checkout for older versions
        self.get_sub_project("VaRA").checkout_branch(f"vara{dev_suffix}")

    def setup_submodules(self) -> None:
        """Set up the git submodules of all sub projects."""
        self.get_sub_project("vara-llvm-project").init_and_update_submodules()
        self.get_sub_project("phasar").init_and_update_submodules()

    def pull(self) -> None:
        """Pull and update all ``SubProject`` s."""
        self.map_sub_projects(lambda prj: prj.pull())
        self.setup_submodules()

    def fetch(
        self,
        sub_prj_name: str,
        remote: tp.Optional[str] = None,
        extra_args: tp.Optional[tp.List[str]] = None
    ) -> None:
        """Fetch the `SubProject` corresponding to the passed subproject
        name."""
        sub_prj: SubProject = self.get_sub_project(sub_prj_name)
        sub_prj.fetch(remote, extra_args)

    def get_tags(
        self,
        sub_prj_name: str,
        extra_args: tp.Optional[tp.List[str]] = None
    ) -> tp.List[str]:
        """Get a list of available git tags of the `SubProject` corresponding to
        the passed subproject name."""
        sub_prj: SubProject = self.get_sub_project(sub_prj_name)
        tag_list = sub_prj.get_tags(extra_args)
        return tag_list


class VaRA(ResearchTool[VaRACodeBase]):
    """
    Research tool implementation for VaRA.

    Find the main repo online on github: https://github.com/se-passau/VaRA
    """

<<<<<<< HEAD
    __DEPENDENCIES = Dependencies({})
=======
    __DEPENDENCIES = Dependencies({
        Distro.DEBIAN: [
            "libboost-all-dev", "libpapi-dev", "googletest", "libsqlite3-dev",
            "libxml2-dev", "libcurl4-openssl-dev"
        ],
        Distro.ARCH: [
            "boost-libs", "boost", "sqlite3", "libxml2", "cmake", "curl"
        ]
    })
>>>>>>> d427d35b

    def __init__(self, base_dir: Path) -> None:
        super().__init__("VaRA", [BuildType.DEV], VaRACodeBase(base_dir))
        vara_cfg()["vara"]["llvm_source_dir"] = str(base_dir)
        save_config()

    @classmethod
    def get_dependencies(cls) -> Dependencies:
        return cls.__DEPENDENCIES

    @staticmethod
    def source_location() -> Path:
        """Returns the source location of the research tool."""
        return Path(vara_cfg()["vara"]["llvm_source_dir"].value)

    @staticmethod
    def has_source_location() -> bool:
        """Checks if a source location of the research tool is configured."""
        return vara_cfg()["vara"]["llvm_source_dir"].value is not None

    @staticmethod
    def install_location() -> Path:
        """Returns the install location of the research tool."""
        return Path(vara_cfg()["vara"]["llvm_install_dir"].value)

    @staticmethod
    def has_install_location() -> bool:
        """Checks if a install location of the research tool is configured."""
        return vara_cfg()["vara"]["llvm_install_dir"].value is not None

    @check_required_args(["install_prefix", "version"])
    def setup(self, source_folder: tp.Optional[Path], **kwargs: tp.Any) -> None:
        """
        Setup the research tool VaRA with it's code base. This method sets up
        all relevant config variables, downloads repositories via the
        ``CodeBase``, checkouts the correct branches and prepares the research
        tool to be built.

        Args:
            source_folder: location to store the code base in
            **kwargs:
                      * version
                      * install_prefix
        """
        cfg = vara_cfg()
        if source_folder:
            cfg["vara"]["llvm_source_dir"] = str(source_folder)
        cfg["vara"]["llvm_install_dir"] = str(kwargs["install_prefix"])
        version = kwargs.get("version")
        if version:
            version = int(tp.cast(int, version))
            cfg["vara"]["version"] = version
        else:
            version = cfg["vara"]["version"].value
        save_config()

        print(f"Setting up VaRA in {self.source_location()}")

        use_dev_branches = cfg["vara"]["developer_version"].value

        self.code_base.clone(self.source_location())
        self.code_base.setup_vara_remotes()
        self.code_base.checkout_vara_version(version, use_dev_branches)
        self.code_base.setup_submodules()
        self.code_base.setup_build_link()

    def find_highest_sub_prj_version(self, sub_prj_name: str) -> int:
        """Returns the highest release version number for the specified
        ``SubProject`` name."""

        self.code_base.fetch(sub_prj_name)

        unfiltered_version_list: tp.List[str]
        highest_version = -1

        if sub_prj_name == "VaRA":
            unfiltered_version_list = self.code_base.get_tags("VaRA")
            version_pattern = re.compile(r"vara-([0-9]+\.[0-9])")

        elif sub_prj_name == "vara-llvm-project":
            unfiltered_version_list = self.code_base.get_sub_project(
                "vara-llvm-project"
            ).get_branches(["-r"])
            version_pattern = re.compile(r"vara-([0-9]+)-dev")
        else:
            LOG.warning(
                "The version retrieval of the specified subproject is not "
                "implemented yet."
            )
            raise NotImplementedError

        for unfiltered_version in unfiltered_version_list:
            match = version_pattern.search(unfiltered_version)
            if match:
                match_version = int(re.sub(r"\D", "", match.group()))
                if match_version > highest_version:
                    highest_version = match_version

        if highest_version == -1:
            warning_str = f"No version in {sub_prj_name} matched the release " \
                          f"pattern."
            LOG.warning(warning_str)
            raise LookupError

        return highest_version

    def is_up_to_date(self) -> bool:
        """Returns true if VaRA's major release version is up to date."""

        current_vara_version = int(vara_cfg()["vara"]["version"])

        highest_vara_tag_version = self.find_highest_sub_prj_version("VaRA")
        highest_vara_llvm_version = self.find_highest_sub_prj_version(
            "vara-llvm-project"
        )

        if (current_vara_version >=
            highest_vara_llvm_version) and current_vara_version >= (
                math.ceil(highest_vara_tag_version / 10) * 10
            ):
            return True

        return False

    def upgrade(self) -> None:
        """Upgrade the research tool to a newer version."""
        new_version = self.find_highest_sub_prj_version("vara-llvm-project")

        if new_version != (
            math.ceil(self.find_highest_sub_prj_version("VaRA") / 10) * 10
        ):
            raise AssertionError("vara-llvm-project and vara tool out of sync.")

        if str(vara_cfg()["vara"]["version"]) != str(new_version):
            self.code_base.checkout_vara_version(new_version, True)

            vara_cfg()["vara"]["version"] = new_version
            save_config()

        self.code_base.pull()

    def build(self, build_type: BuildType, install_location: Path) -> None:
        """
        Build/Compile VaRA in the specified ``build_type``. This method leaves
        VaRA in a finished state, i.e., being ready to be installed.

        Args:
            build_type: which type of build should be used, e.g., debug,
                        development or release
        """
        full_path = self.code_base.base_dir / "vara-llvm-project" / "build/"
        if not self.is_build_type_supported(build_type):
            LOG.critical(
                f"BuildType {build_type.name} is not supported by VaRA"
            )
            return

        full_path /= build_type.build_folder()

        # Setup configured build folder
        print(" - Setting up build folder.")
        if not os.path.exists(full_path):
            try:
                os.makedirs(full_path.parent, exist_ok=True)
                build_script = "./build_cfg/build-{build_type}.sh".format(
                    build_type=str(build_type)
                )

                with ProcessManager.create_process(
                    build_script, workdir=full_path.parent
                ) as proc:
                    proc.setProcessChannelMode(QProcess.MergedChannels)
                    proc.readyReadStandardOutput.connect(
                        lambda: run_process_with_output(
                            proc, log_without_linesep(print)
                        )
                    )
            except ProcessTerminatedError as error:
                shutil.rmtree(full_path)
                raise error
        print(" - Finished setup of build folder.")

        # Set install prefix in cmake
        with local.cwd(full_path):
            vara_cfg()["vara"]["llvm_install_dir"] = str(install_location)
            set_vara_cmake_variables(
                str(install_location), log_without_linesep(print)
            )
        print(" - Finished extra cmake config.")

        print(" - Now building...")
        # Compile llvm + VaRA
        with ProcessManager.create_process(
            "ninja", ["install"], workdir=full_path
        ) as proc:
            proc.setProcessChannelMode(QProcess.MergedChannels)
            proc.readyReadStandardOutput.connect(
                lambda:
                run_process_with_output(proc, log_without_linesep(print))
            )

    def verify_install(self, install_location: Path) -> bool:
        # pylint: disable=no-self-use
        """
        Verify if VaRA was correctly installed.

        Returns:
            True, if the tool was correctly installed
        """
        status_ok = True
        status_ok &= (install_location / "bin/clang++").exists()
        status_ok &= (install_location / "bin/opt").exists()
        status_ok &= (install_location / "bin/phasar-llvm").exists()

        return status_ok

    def add_container_layers(
        self, image_context: 'containers.BaseImageCreationContext'
    ) -> None:
        """
        Add the layers required for this research tool to the given container.

        Args:
            image_context: the base image creation context
        """
        if not self.verify_install(self.install_location()):
            raise AssertionError(
                "VaRA is not correctly installed on your system."
            )

        container_vara_dir = image_context.varats_root / "tools/VaRA"
        if self.get_dependencies().has_dependencies_for_distro(
            image_context.distro
        ):
            image_context.layers.run(
                *(
                    self.get_dependencies().
                    get_install_command(image_context.distro).split(" ")
                )
            )
        image_context.layers.copy_([str(self.install_location())],
                                   str(container_vara_dir))
        image_context.append_to_env("PATH", [str(container_vara_dir / 'bin')])<|MERGE_RESOLUTION|>--- conflicted
+++ resolved
@@ -19,10 +19,7 @@
     ResearchTool,
     SubProject,
     Dependencies,
-<<<<<<< HEAD
-=======
     Distro,
->>>>>>> d427d35b
 )
 from varats.tools.research_tools.vara_manager import (
     BuildType,
@@ -34,11 +31,7 @@
 from varats.utils.settings import save_config, vara_cfg
 
 if tp.TYPE_CHECKING:
-<<<<<<< HEAD
     import varats.containers.containers as containers  # pylint: disable=W0611
-=======
-    from varats.containers import containers  # pylint: disable=W0611
->>>>>>> d427d35b
 
 LOG = logging.getLogger(__name__)
 
@@ -154,9 +147,6 @@
     Find the main repo online on github: https://github.com/se-passau/VaRA
     """
 
-<<<<<<< HEAD
-    __DEPENDENCIES = Dependencies({})
-=======
     __DEPENDENCIES = Dependencies({
         Distro.DEBIAN: [
             "libboost-all-dev", "libpapi-dev", "googletest", "libsqlite3-dev",
@@ -166,7 +156,6 @@
             "boost-libs", "boost", "sqlite3", "libxml2", "cmake", "curl"
         ]
     })
->>>>>>> d427d35b
 
     def __init__(self, base_dir: Path) -> None:
         super().__init__("VaRA", [BuildType.DEV], VaRACodeBase(base_dir))
