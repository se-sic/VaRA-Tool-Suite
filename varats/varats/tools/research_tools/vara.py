"""Module for the research tool VaRA that describes the VaRA code base layout
and how to configure and setup VaRA."""
import logging
import math
import os
import re
import shutil
import typing as tp
from pathlib import Path

from benchbuild.utils.cmd import ln, mkdir
from plumbum import local
from PyQt5.QtCore import QProcess

from varats.plot.plot_utils import check_required_args
from varats.tools.research_tools.research_tool import (
    CodeBase,
    ResearchTool,
    SubProject,
    Dependencies,
<<<<<<< HEAD
=======
    Distro,
>>>>>>> d2f83ff4
)
from varats.tools.research_tools.vara_manager import (
    BuildType,
    ProcessManager,
    run_process_with_output,
    set_vara_cmake_variables,
)
from varats.utils.exceptions import ProcessTerminatedError
from varats.utils.logger_util import log_without_linesep
from varats.utils.settings import save_config, vara_cfg

if tp.TYPE_CHECKING:
    import varats.containers.containers as containers  # pylint: disable=W0611

LOG = logging.getLogger(__name__)


class VaRACodeBase(CodeBase):
    """Layout of the VaRA code base: setting up vara-llvm-project fork, VaRA,
    and optionally phasar for static analysis."""

    def __init__(self, base_dir: Path) -> None:
        sub_projects = [
            SubProject(
                self, "vara-llvm-project",
                "https://github.com/llvm/llvm-project.git", "upstream",
                "vara-llvm-project"
            ),
            SubProject(
                self, "VaRA", "git@github.com:se-passau/VaRA.git", "origin",
                "vara-llvm-project/vara"
            ),
            SubProject(
                self,
                "phasar",
                "https://github.com/secure-software-engineering/phasar.git",
                "origin",
                "vara-llvm-project/phasar",
                auto_clone=False
            )
        ]
        super().__init__(base_dir, sub_projects)

    def setup_vara_remotes(self) -> None:
        """Sets up VaRA specific upstream remotes for projects that were
        forked."""
        self.get_sub_project("vara-llvm-project").add_remote(
            "origin", "git@github.com:se-passau/vara-llvm-project.git"
        )

    def setup_build_link(self) -> None:
        """Setup build-config folder link for VaRA's default build setup
        scripts."""
        llvm_project_dir = self.base_dir / self.get_sub_project(
            "vara-llvm-project"
        ).path
        mkdir(llvm_project_dir / "build/")
        with local.cwd(llvm_project_dir / "build/"):
            ln("-s", "../vara/utils/vara/builds/", "build_cfg")

    def checkout_vara_version(
        self, version: int, use_dev_branches: bool
    ) -> None:
        """
        Checkout out a specific version of VaRA.

        Args:
            version: major version number, e.g., 100 or 110
            use_dev_branches: true, if one wants the current development version
        """
        dev_suffix = "-dev" if use_dev_branches else ""
        print(f"Checking out VaRA version {str(version) + dev_suffix}")

        self.get_sub_project("vara-llvm-project"
                            ).checkout_branch(f"vara-{version}{dev_suffix}")

        # TODO (sattlerf): make different checkout for older versions
        self.get_sub_project("VaRA").checkout_branch(f"vara{dev_suffix}")

    def setup_submodules(self) -> None:
        """Set up the git submodules of all sub projects."""
        self.get_sub_project("vara-llvm-project").init_and_update_submodules()
        self.get_sub_project("phasar").init_and_update_submodules()

    def pull(self) -> None:
        """Pull and update all ``SubProject`` s."""
        self.map_sub_projects(lambda prj: prj.pull())
        self.setup_submodules()

    def fetch(
        self,
        sub_prj_name: str,
        remote: tp.Optional[str] = None,
        extra_args: tp.Optional[tp.List[str]] = None
    ) -> None:
        """Fetch the `SubProject` corresponding to the passed subproject
        name."""
        sub_prj: SubProject = self.get_sub_project(sub_prj_name)
        sub_prj.fetch(remote, extra_args)

    def get_tags(
        self,
        sub_prj_name: str,
        extra_args: tp.Optional[tp.List[str]] = None
    ) -> tp.List[str]:
        """Get a list of available git tags of the `SubProject` corresponding to
        the passed subproject name."""
        sub_prj: SubProject = self.get_sub_project(sub_prj_name)
        tag_list = sub_prj.get_tags(extra_args)
        return tag_list


class VaRA(ResearchTool[VaRACodeBase]):
    """
    Research tool implementation for VaRA.

    Find the main repo online on github: https://github.com/se-passau/VaRA
    """

<<<<<<< HEAD
    __DEPENDENCIES = Dependencies({})
=======
    __DEPENDENCIES = Dependencies({Distro.DEBIAN: ["libboost-all-dev"]})
>>>>>>> d2f83ff4

    def __init__(self, base_dir: Path) -> None:
        super().__init__("VaRA", [BuildType.DEV], VaRACodeBase(base_dir))
        vara_cfg()["vara"]["llvm_source_dir"] = str(base_dir)
        save_config()

    @classmethod
    def get_dependencies(cls) -> Dependencies:
        return cls.__DEPENDENCIES

    @staticmethod
    def source_location() -> Path:
        """Returns the source location of the research tool."""
        return Path(vara_cfg()["vara"]["llvm_source_dir"].value)

    @staticmethod
    def has_source_location() -> bool:
        """Checks if a source location of the research tool is configured."""
        return vara_cfg()["vara"]["llvm_source_dir"].value is not None

    @staticmethod
    def install_location() -> Path:
        """Returns the install location of the research tool."""
        return Path(vara_cfg()["vara"]["llvm_install_dir"].value)

    @staticmethod
    def has_install_location() -> bool:
        """Checks if a install location of the research tool is configured."""
        return vara_cfg()["vara"]["llvm_install_dir"].value is not None

    @check_required_args(["install_prefix", "version"])
    def setup(self, source_folder: tp.Optional[Path], **kwargs: tp.Any) -> None:
        """
        Setup the research tool VaRA with it's code base. This method sets up
        all relevant config variables, downloads repositories via the
        ``CodeBase``, checkouts the correct branches and prepares the research
        tool to be built.

        Args:
            source_folder: location to store the code base in
            **kwargs:
                      * version
                      * install_prefix
        """
        cfg = vara_cfg()
        if source_folder:
            cfg["vara"]["llvm_source_dir"] = str(source_folder)
        cfg["vara"]["llvm_install_dir"] = str(kwargs["install_prefix"])
        version = kwargs.get("version")
        if version:
            version = int(tp.cast(int, version))
            cfg["vara"]["version"] = version
        else:
            version = cfg["vara"]["version"].value
        save_config()

        print(f"Setting up VaRA in {self.source_location()}")

        use_dev_branches = cfg["vara"]["developer_version"].value

        self.code_base.clone(self.source_location())
        self.code_base.setup_vara_remotes()
        self.code_base.checkout_vara_version(version, use_dev_branches)
        self.code_base.setup_submodules()
        self.code_base.setup_build_link()

    def find_highest_sub_prj_version(self, sub_prj_name: str) -> int:
        """Returns the highest release version number for the specified
        ``SubProject`` name."""

        self.code_base.fetch(sub_prj_name)

        unfiltered_version_list: tp.List[str]
        highest_version = -1

        if sub_prj_name == "VaRA":
            unfiltered_version_list = self.code_base.get_tags("VaRA")
            version_pattern = re.compile(r"vara-([0-9]+\.[0-9])")

        elif sub_prj_name == "vara-llvm-project":
            unfiltered_version_list = self.code_base.get_sub_project(
                "vara-llvm-project"
            ).get_branches(["-r"])
            version_pattern = re.compile(r"vara-([0-9]+)-dev")
        else:
            LOG.warning(
                "The version retrieval of the specified subproject is not "
                "implemented yet."
            )
            raise NotImplementedError

        for unfiltered_version in unfiltered_version_list:
            match = version_pattern.search(unfiltered_version)
            if match:
                match_version = int(re.sub(r"\D", "", match.group()))
                if match_version > highest_version:
                    highest_version = match_version

        if highest_version == -1:
            warning_str = f"No version in {sub_prj_name} matched the release " \
                          f"pattern."
            LOG.warning(warning_str)
            raise LookupError

        return highest_version

    def is_up_to_date(self) -> bool:
        """Returns true if VaRA's major release version is up to date."""

        current_vara_version = int(vara_cfg()["vara"]["version"])

        highest_vara_tag_version = self.find_highest_sub_prj_version("VaRA")
        highest_vara_llvm_version = self.find_highest_sub_prj_version(
            "vara-llvm-project"
        )

        if (current_vara_version >=
            highest_vara_llvm_version) and current_vara_version >= (
                math.ceil(highest_vara_tag_version / 10) * 10
            ):
            return True

        return False

    def upgrade(self) -> None:
        """Upgrade the research tool to a newer version."""
        new_version = self.find_highest_sub_prj_version("vara-llvm-project")

        if new_version != (
            math.ceil(self.find_highest_sub_prj_version("VaRA") / 10) * 10
        ):
            raise AssertionError("vara-llvm-project and vara tool out of sync.")

        if str(vara_cfg()["vara"]["version"]) != str(new_version):
            self.code_base.checkout_vara_version(new_version, True)

            vara_cfg()["vara"]["version"] = new_version
            save_config()

        self.code_base.pull()

    def build(self, build_type: BuildType, install_location: Path) -> None:
        """
        Build/Compile VaRA in the specified ``build_type``. This method leaves
        VaRA in a finished state, i.e., being ready to be installed.

        Args:
            build_type: which type of build should be used, e.g., debug,
                        development or release
        """
        full_path = self.code_base.base_dir / "vara-llvm-project" / "build/"
        if not self.is_build_type_supported(build_type):
            LOG.critical(
                f"BuildType {build_type.name} is not supported by VaRA"
            )
            return

        full_path /= build_type.build_folder()

        # Setup configured build folder
        print(" - Setting up build folder.")
        if not os.path.exists(full_path):
            try:
                os.makedirs(full_path.parent, exist_ok=True)
                build_script = "./build_cfg/build-{build_type}.sh".format(
                    build_type=str(build_type)
                )

                with ProcessManager.create_process(
                    build_script, workdir=full_path.parent
                ) as proc:
                    proc.setProcessChannelMode(QProcess.MergedChannels)
                    proc.readyReadStandardOutput.connect(
                        lambda: run_process_with_output(
                            proc, log_without_linesep(print)
                        )
                    )
            except ProcessTerminatedError as error:
                shutil.rmtree(full_path)
                raise error
        print(" - Finished setup of build folder.")

        # Set install prefix in cmake
        with local.cwd(full_path):
            vara_cfg()["vara"]["llvm_install_dir"] = str(install_location)
            set_vara_cmake_variables(
                str(install_location), log_without_linesep(print)
            )
        print(" - Finished extra cmake config.")

        print(" - Now building...")
        # Compile llvm + VaRA
        with ProcessManager.create_process(
            "ninja", ["install"], workdir=full_path
        ) as proc:
            proc.setProcessChannelMode(QProcess.MergedChannels)
            proc.readyReadStandardOutput.connect(
                lambda:
                run_process_with_output(proc, log_without_linesep(print))
            )

    def verify_install(self, install_location: Path) -> bool:
        # pylint: disable=no-self-use
        """
        Verify if VaRA was correctly installed.

        Returns:
            True, if the tool was correctly installed
        """
        status_ok = True
        status_ok &= (install_location / "bin/clang++").exists()
        status_ok &= (install_location / "bin/opt").exists()
        status_ok &= (install_location / "bin/phasar-llvm").exists()

        return status_ok

    def add_container_layers(
        self, image_context: 'containers.BaseImageCreationContext'
    ) -> None:
        """
        Add the layers required for this research tool to the given container.

        Args:
            image_context: the base image creation context
        """
        if not self.verify_install(self.install_location()):
            raise AssertionError(
                "VaRA is not correctly installed on your system."
            )

        container_vara_dir = image_context.varats_root / "tools/VaRA"
        if self.get_dependencies().has_dependencies_for_distro(
            image_context.distro
        ):
            image_context.layers.run(
                *(
                    self.get_dependencies().
                    get_install_command(image_context.distro).split(" ")
                )
            )
        image_context.layers.copy_([str(self.install_location())],
                                   str(container_vara_dir))
        image_context.append_to_env("PATH", [str(container_vara_dir / 'bin')])<|MERGE_RESOLUTION|>--- conflicted
+++ resolved
@@ -18,10 +18,7 @@
     ResearchTool,
     SubProject,
     Dependencies,
-<<<<<<< HEAD
-=======
     Distro,
->>>>>>> d2f83ff4
 )
 from varats.tools.research_tools.vara_manager import (
     BuildType,
@@ -141,11 +138,7 @@
     Find the main repo online on github: https://github.com/se-passau/VaRA
     """
 
-<<<<<<< HEAD
-    __DEPENDENCIES = Dependencies({})
-=======
     __DEPENDENCIES = Dependencies({Distro.DEBIAN: ["libboost-all-dev"]})
->>>>>>> d2f83ff4
 
     def __init__(self, base_dir: Path) -> None:
         super().__init__("VaRA", [BuildType.DEV], VaRACodeBase(base_dir))
