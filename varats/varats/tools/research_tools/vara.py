--- conflicted
+++ resolved
@@ -16,10 +16,6 @@
     ResearchTool,
     SubProject,
     Dependencies,
-<<<<<<< HEAD
-    Distro,
-=======
->>>>>>> b300b4de
 )
 from varats.tools.research_tools.vara_manager import (
     BuildType,
