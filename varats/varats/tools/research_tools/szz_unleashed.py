--- conflicted
+++ resolved
@@ -12,10 +12,7 @@
 from varats.tools.research_tools.research_tool import (
     CodeBase,
     ResearchTool,
-<<<<<<< HEAD
-=======
     Dependencies,
->>>>>>> f326147f
     Distro,
     SubProject,
 )
