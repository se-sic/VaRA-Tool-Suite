--- conflicted
+++ resolved
@@ -29,11 +29,7 @@
 from varats.utils.logger_util import log_without_linesep
 
 if tp.TYPE_CHECKING:
-<<<<<<< HEAD
-    import varats.containers.containers as containers
-=======
     import varats.containers.containers as containers  # pylint: disable=W0611
->>>>>>> 14a29c0a
 
 
 class Distro(Enum):
