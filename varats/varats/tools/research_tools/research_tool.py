--- conflicted
+++ resolved
@@ -33,11 +33,7 @@
 
 class Distro(Enum):
     """Linux distributions supported by the tool suite."""
-<<<<<<< HEAD
-    DEBIAN = "debian",
-=======
     DEBIAN = "debian"
->>>>>>> b300b4de
     ARCH = "arch"
 
 
