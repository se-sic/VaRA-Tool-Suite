--- conflicted
+++ resolved
@@ -26,11 +26,7 @@
 from varats.utils.settings import save_config, vara_cfg
 
 if tp.TYPE_CHECKING:
-<<<<<<< HEAD
-    import varats.containers.containers as containers
-=======
     import varats.containers.containers as containers  # pylint: disable=W0611
->>>>>>> 14a29c0a
 
 
 class PhasarCodeBase(CodeBase):
@@ -219,8 +215,4 @@
         Args:
             image_context: the base image creation context
         """
-<<<<<<< HEAD
-        raise NotImplementedError("See se-passau/VaRA#718")
-=======
-        raise NotImplementedError("Implement phasar container install.")
->>>>>>> 14a29c0a
+        raise NotImplementedError("Implement phasar container install.")