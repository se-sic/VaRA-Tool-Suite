"""Module for the research tool phasar that describes the phasar code base
layout and implements automatic configuration and setup."""
import os
import shutil
import typing as tp
from pathlib import Path

from plumbum import local
from PyQt5.QtCore import QProcess

from varats.plot.plot_utils import check_required_args
from varats.tools.research_tools.cmake_util import set_cmake_var
from varats.tools.research_tools.research_tool import (
    CodeBase,
    ResearchTool,
    SubProject,
    Dependencies,
    Distro,
)
from varats.tools.research_tools.vara_manager import (
    BuildType,
    ProcessManager,
    run_process_with_output,
)
from varats.utils.exceptions import ProcessTerminatedError
from varats.utils.logger_util import log_without_linesep
from varats.utils.settings import save_config, vara_cfg

if tp.TYPE_CHECKING:
    from varats.containers import containers  # pylint: disable=W0611


class PhasarCodeBase(CodeBase):
    """Layout of the phasar code base."""

    def __init__(self, base_dir: Path) -> None:
        sub_projects = [
            SubProject(
                self, "phasar",
                "https://github.com/secure-software-engineering/phasar.git",
                "origin", "phasar"
            )
        ]
        super().__init__(base_dir, sub_projects)

    def checkout_phasar_version(self, use_dev_branch: bool) -> None:
        """
        Checkout out a specific version of phasar.

        Args:
            use_dev_branche: true, if one wants the current development version
        """
        if use_dev_branch:
            branch_name = "development"
        else:
            branch_name = "master"

        print(f"Checking out phasar version {branch_name}")

        self.get_sub_project("phasar").checkout_branch(branch_name)

    def setup_submodules(self) -> None:
        """Set up the git submodules of all sub projects."""
        self.get_sub_project("phasar").init_and_update_submodules()

    def pull(self) -> None:
        """Pull and update all ``SubProject`` s."""
        self.map_sub_projects(lambda prj: prj.pull())
        self.setup_submodules()


class Phasar(ResearchTool[PhasarCodeBase]):
    """
    Research tool implementation for phasar.

    Find the main repo online on github:
    https://github.com/secure-software-engineering/phasar.git
    """

    __DEPENDENCIES = Dependencies({
        Distro.DEBIAN: [
            "libboost-all-dev", "zlib1g-dev", "sqlite3", "libsqlite3-dev",
            "bear", "python3", "doxygen", "graphviz", "python3-pip", "libxml2",
            "libxml2-dev", "libncurses5-dev", "libncursesw5-dev", "swig",
            "build-essential", "g++", "cmake", "libz3-dev", "libedit-dev",
            "python3-sphinx", "libomp-dev", "libcurl4-openssl-dev",
            "ninja-build"
        ],
        Distro.ARCH: [
            "boost-libs", "boost", "which", "zlib", "sqlite3", "ncurses",
            "make", "python3", "doxygen", "libxml2", "swig", "gcc", "cmake",
            "z3", "libedit", "graphviz", "python-sphinx", "openmp", "curl",
            "python-pip"
        ]
    })

    def __init__(self, base_dir: Path) -> None:
        super().__init__("phasar", [BuildType.DEV], PhasarCodeBase(base_dir))
        vara_cfg()["phasar"]["source_dir"] = str(base_dir)
        save_config()

    @classmethod
    def get_dependencies(cls) -> Dependencies:
        return cls.__DEPENDENCIES

    @staticmethod
    def source_location() -> Path:
        """Returns the source location of the research tool."""
        return Path(vara_cfg()["phasar"]["source_dir"].value)

    @staticmethod
    def has_source_location() -> bool:
        """Checks if a source location of the research tool is configured."""
        return vara_cfg()["phasar"]["source_dir"].value is not None

    @staticmethod
    def install_location() -> Path:
        """Returns the install location of the research tool."""
        return Path(vara_cfg()["phasar"]["install_dir"].value)

    @staticmethod
    def has_install_location() -> bool:
        """Checks if a install location of the research tool is configured."""
        return vara_cfg()["phasar"]["install_dir"].value is not None

    @check_required_args(["install_prefix", "version"])
    def setup(self, source_folder: tp.Optional[Path], **kwargs: tp.Any) -> None:
        """
        Setup the research tool phasar with it's code base. This method sets up
        all relevant config variables, downloads repositories via the
        ``CodeBase``, checkouts the correct branches and prepares the research
        tool to be built.

        Args:
            source_folder: location to store the code base in
            **kwargs:
                      * version
                      * install_prefix
        """
        cfg = vara_cfg()
        if source_folder:
            cfg["phasar"]["source_dir"] = str(source_folder)
        cfg["phasar"]["install_dir"] = str(kwargs["install_prefix"])
        save_config()

        print(f"Setting up phasar in {self.source_location()}")

        use_dev_branch = cfg["phasar"]["developer_version"].value

        self.code_base.clone(self.source_location())
        self.code_base.checkout_phasar_version(use_dev_branch)
        self.code_base.setup_submodules()

    def upgrade(self) -> None:
        """Upgrade the research tool to a newer version."""
        self.code_base.pull()

    def build(self, build_type: BuildType, install_location: Path) -> None:
        """
        Build/Compile phasar in the specified ``build_type``. This method leaves
        phasar in a finished state, i.e., being ready to be installed.

        Args:
            build_type: which type of build should be used, e.g., debug,
                        development or release
        """
        build_path = self.code_base.base_dir / self.code_base.get_sub_project(
            "phasar"
        ).path / "build"

        build_path /= build_type.build_folder()

        # Setup configured build folder
        print(" - Setting up build folder.")
        if not os.path.exists(build_path):
            try:
                os.makedirs(build_path, exist_ok=True)
                with ProcessManager.create_process(
                    "cmake", ["-G", "Ninja", "../.."], workdir=build_path
                ) as proc:
                    proc.setProcessChannelMode(QProcess.MergedChannels)
                    proc.readyReadStandardOutput.connect(
                        lambda: run_process_with_output(
                            proc, log_without_linesep(print)
                        )
                    )
            except ProcessTerminatedError as error:
                shutil.rmtree(build_path)
                raise error
        print(" - Finished setup of build folder.")

        with local.cwd(build_path):
            vara_cfg()["phasar"]["install_dir"] = str(install_location)
            set_cmake_var(
                "CMAKE_INSTALL_PREFIX", str(install_location),
                log_without_linesep(print)
            )
        print(" - Finished extra cmake config.")

        print(" - Now building...")
        with ProcessManager.create_process(
            "ninja", ["install"], workdir=build_path
        ) as proc:
            proc.setProcessChannelMode(QProcess.MergedChannels)
            proc.readyReadStandardOutput.connect(
                lambda:
                run_process_with_output(proc, log_without_linesep(print))
            )

    def verify_install(self, install_location: Path) -> bool:
        # pylint: disable=no-self-use
        """
        Verify if phasar was correctly installed.

        Returns:
            True, if the tool was correctly installed
        """
        status_ok = True
        status_ok &= (install_location / "bin/myphasartool").exists()
        status_ok &= (install_location / "bin/phasar-llvm").exists()

        return status_ok

    def add_container_layers(
        self, image_context: 'containers.BaseImageCreationContext'
    ) -> None:
        """
        Add the layers required for this research tool to the given container.

        Args:
            image_context: the base image creation context
        """
        if not self.verify_install(self.install_location()):
            raise AssertionError(
                "Phasar is not correctly installed on your system."
            )

<<<<<<< HEAD
        container_vara_dir = image_context.varats_root / "tools/phasar"
=======
        container_phasar_dir = image_context.varats_root / "tools/phasar"
>>>>>>> 46a965f5
        if self.get_dependencies().has_dependencies_for_distro(
            image_context.distro
        ):
            image_context.layers.run(
                *(
                    self.get_dependencies().
                    get_install_command(image_context.distro).split(" ")
                )
            )
        image_context.layers.copy_([str(self.install_location())],
<<<<<<< HEAD
                                   str(container_vara_dir))
        image_context.append_to_env("PATH", [str(container_vara_dir / 'bin')])
=======
                                   str(container_phasar_dir))
        image_context.append_to_env("PATH", [str(container_phasar_dir / 'bin')])
>>>>>>> 46a965f5
<|MERGE_RESOLUTION|>--- conflicted
+++ resolved
@@ -235,11 +235,7 @@
                 "Phasar is not correctly installed on your system."
             )
 
-<<<<<<< HEAD
-        container_vara_dir = image_context.varats_root / "tools/phasar"
-=======
         container_phasar_dir = image_context.varats_root / "tools/phasar"
->>>>>>> 46a965f5
         if self.get_dependencies().has_dependencies_for_distro(
             image_context.distro
         ):
@@ -250,10 +246,5 @@
                 )
             )
         image_context.layers.copy_([str(self.install_location())],
-<<<<<<< HEAD
-                                   str(container_vara_dir))
-        image_context.append_to_env("PATH", [str(container_vara_dir / 'bin')])
-=======
                                    str(container_phasar_dir))
-        image_context.append_to_env("PATH", [str(container_phasar_dir / 'bin')])
->>>>>>> 46a965f5
+        image_context.append_to_env("PATH", [str(container_phasar_dir / 'bin')])