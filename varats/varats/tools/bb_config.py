"""
This module handles the configuration of Benchbuild.

It can automatically create different preconfigured configs for BB.
"""

from copy import deepcopy
from os import getcwd
from pathlib import Path

<<<<<<< HEAD
import benchbuild.utils.settings as s
from plumbum import local, LocalPath
=======
from benchbuild.utils import settings as s
from plumbum import local
>>>>>>> 14a29c0a

from varats.tools.tool_util import (
    get_supported_research_tool_names,
    get_research_tool_type,
)
from varats.utils.settings import vara_cfg


def create_new_bb_config(varats_cfg: s.Configuration) -> s.Configuration:
    """
    Create a new default bb config.

    For internal use only! If you want to access the current bb config, use
    :func:`bb_cfg()` instead.

    Args:
        varats_cfg: the varats config this bb config is based on

    Returns:
        a new default bb config object
    """
    from benchbuild.settings import CFG as BB_CFG  # pylint: disable=C0415
    new_bb_cfg = deepcopy(BB_CFG)

    # Projects for VaRA
    projects_conf = new_bb_cfg["plugins"]["projects"]
    # If we want later to use default BB projects
    # projects_conf.value[:] = [ x for x in projects_conf.value
    #                           if not x.endswith('gzip')]
    projects_conf.value[:] = []
    projects_conf.value[:] += [
        'varats.projects.c_projects.bison',
        'varats.projects.c_projects.bitlbee',
        'varats.projects.c_projects.busybox',
        'varats.projects.c_projects.coreutils',
        'varats.projects.c_projects.curl',
        'varats.projects.c_projects.gawk',
        'varats.projects.c_projects.glibc',
        'varats.projects.c_projects.git',
        'varats.projects.c_projects.gravity',
        'varats.projects.c_projects.grep',
        'varats.projects.c_projects.gzip',
        'varats.projects.c_projects.htop',
        'varats.projects.c_projects.irssi',
        'varats.projects.c_projects.libjpeg_turbo',
        'varats.projects.c_projects.libpng',
        'varats.projects.c_projects.libssh',
        'varats.projects.c_projects.libtiff',
        'varats.projects.c_projects.libvpx',
        'varats.projects.c_projects.libxml2',
        'varats.projects.c_projects.lrzip',
        'varats.projects.c_projects.lz4',
        'varats.projects.c_projects.openssl',
        'varats.projects.c_projects.openvpn',
        'varats.projects.c_projects.opus',
        'varats.projects.c_projects.qemu',
        'varats.projects.c_projects.redis',
        'varats.projects.c_projects.tmux',
        'varats.projects.c_projects.vim',
        'varats.projects.c_projects.x264',
        'varats.projects.c_projects.xz',
        'varats.projects.cpp_projects.mongodb',
        'varats.projects.cpp_projects.poppler',
        'varats.projects.test_projects.test_suite',
    ]
    projects_conf.value[:] += [
        'varats.projects.cpp_projects.doxygen', 'varats.projects.cpp_projects'
        '.two_libs_one_project_interaction_discrete_libs_single_project'
    ]
    projects_conf.value[:] += ['varats.projects.test_projects.basic_tests']
    projects_conf.value[:] += ['varats.projects.test_projects.linker_check']
    projects_conf.value[:] += ['varats.projects.test_projects.taint_tests']

    # Experiments for VaRA
    projects_conf = new_bb_cfg["plugins"]["experiments"]
    projects_conf.value[:] = []
    projects_conf.value[:] += [
        'varats.experiments.base.just_compile',
        'varats.experiments.vara.phasar_env_analysis',
        'varats.experiments.vara.blame_report_experiment',
        'varats.experiments.vara.commit_report_experiment',
        'varats.experiments.vara.marker_tester',
        'varats.experiments.vara.vara_fc_taint_analysis',
        'varats.experiments.vara.vara_full_mtfa',
        'varats.experiments.vara.blame_verifier_experiment',
        'varats.experiments.phasar.ide_linear_constant_experiment',
        'varats.experiments.szz.szz_unleashed_experiment',
        'varats.experiments.szz.pydriller_szz_experiment',
    ]

    # Enable version exploration by default
    new_bb_cfg["versions"]["full"] = True

    # Slurm Cluster Configuration
    new_bb_cfg["slurm"]["account"] = "anywhere"
    new_bb_cfg["slurm"]["partition"] = "anywhere"

    # Container pre Configuration
    container_conf = new_bb_cfg["container"]["mounts"]
    container_conf.value[:] = []
    container_conf.value[:] = [
        [varats_cfg["result_dir"].value, "/varats_root/results"],
        [f"{varats_cfg['benchbuild_root']}/BC_files", "/varats_root/BC_files"],
        [
            varats_cfg["paper_config"]["folder"].value,
            "/varats_root/paper_configs"
        ],
    ]

    new_bb_cfg["env"] = {
        "PATH": [
            str(tool_type.install_location() / "bin") for tool_type in [
                get_research_tool_type(tool_name)
                for tool_name in get_supported_research_tool_names()
            ] if tool_type.has_install_location()
        ]
    }

    # Add VaRA experiment config variables
    new_bb_cfg["varats"] = {
        "outfile": {
            "default": "",
            "desc": "Path to store results of VaRA CFR analysis.",
            "value": str(varats_cfg["result_dir"])
        },
        "result": {
            "default": "",
            "desc": "Path to store already annotated projects.",
            "value": "BC_files"
        }
    }

    def replace_bb_cwd_path(
        cfg_varname: str, cfg_node: s.Configuration = new_bb_cfg
    ) -> None:
        cfg_node[cfg_varname] = str(varats_cfg["benchbuild_root"]) + \
                                str(cfg_node[cfg_varname])[len(getcwd()):]

    replace_bb_cwd_path("config_file")
    replace_bb_cwd_path("build_dir")
    replace_bb_cwd_path("tmp_dir")
    replace_bb_cwd_path("node_dir", new_bb_cfg["slurm"])

    return new_bb_cfg

<<<<<<< HEAD
    new_bb_cfg.store(bb_config_path)


def get_bb_config_file_path() -> LocalPath:
    """
    Get the path to the benchbuild config file.

    Returns:
        the path to the benchbuild config file
    """
    return local.path(str(vara_cfg()["benchbuild_root"])) / ".benchbuild.yml"


def load_bb_config() -> None:
    """
    Manually load the benchbuild config.

    This is useful for tools that use benchbuild and need benchbuild to use our
    config instead of the default config.
    """
    from benchbuild.settings import CFG as BB_CFG  # pylint: disable=C0415
    BB_CFG.load(get_bb_config_file_path())
=======

def save_bb_config(benchbuild_cfg: s.Configuration) -> None:
    """Persist BenchBuild config to a yaml file."""
    # Create caching folder for .bc files
    bc_cache_path = Path(vara_cfg()["benchbuild_root"].value
                        ) / benchbuild_cfg["varats"]["result"].value
    if not bc_cache_path.exists():
        bc_cache_path.mkdir(parents=True)
    benchbuild_cfg.store(
        local.path(str(vara_cfg()["benchbuild_root"])) / ".benchbuild.yml"
    )
>>>>>>> 14a29c0a
<|MERGE_RESOLUTION|>--- conflicted
+++ resolved
@@ -8,13 +8,8 @@
 from os import getcwd
 from pathlib import Path
 
-<<<<<<< HEAD
-import benchbuild.utils.settings as s
-from plumbum import local, LocalPath
-=======
 from benchbuild.utils import settings as s
 from plumbum import local
->>>>>>> 14a29c0a
 
 from varats.tools.tool_util import (
     get_supported_research_tool_names,
@@ -160,30 +155,6 @@
 
     return new_bb_cfg
 
-<<<<<<< HEAD
-    new_bb_cfg.store(bb_config_path)
-
-
-def get_bb_config_file_path() -> LocalPath:
-    """
-    Get the path to the benchbuild config file.
-
-    Returns:
-        the path to the benchbuild config file
-    """
-    return local.path(str(vara_cfg()["benchbuild_root"])) / ".benchbuild.yml"
-
-
-def load_bb_config() -> None:
-    """
-    Manually load the benchbuild config.
-
-    This is useful for tools that use benchbuild and need benchbuild to use our
-    config instead of the default config.
-    """
-    from benchbuild.settings import CFG as BB_CFG  # pylint: disable=C0415
-    BB_CFG.load(get_bb_config_file_path())
-=======
 
 def save_bb_config(benchbuild_cfg: s.Configuration) -> None:
     """Persist BenchBuild config to a yaml file."""
@@ -194,5 +165,4 @@
         bc_cache_path.mkdir(parents=True)
     benchbuild_cfg.store(
         local.path(str(vara_cfg()["benchbuild_root"])) / ".benchbuild.yml"
-    )
->>>>>>> 14a29c0a
+    )