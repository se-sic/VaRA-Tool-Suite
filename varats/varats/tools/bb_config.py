"""
This module handles the configuration of Benchbuild.

It can automatically create different preconfigured configs for BB.
"""
import os.path
from copy import deepcopy

from benchbuild.utils import settings as s

from varats.tools.tool_util import (
    get_supported_research_tool_names,
    get_research_tool_type,
)
from varats.utils.settings import add_vara_experiment_options


def create_new_bb_config(
    varats_cfg: s.Configuration,
    include_test_projects: bool = False
) -> s.Configuration:
    """
    Create a new default bb config.

    For internal use only! If you want to access the current bb config, use
    :func:`bb_cfg()` instead.

    Args:
        varats_cfg: the varats config this bb config is based on
        include_test_projects: changes whether test projects are included

    Returns:
        a new default bb config object
    """
    from benchbuild.settings import CFG as BB_CFG  # pylint: disable=C0415
    new_bb_cfg = deepcopy(BB_CFG)

    # Projects for VaRA
    projects_conf = new_bb_cfg["plugins"]["projects"]
    # If we want later to use default BB projects
    # projects_conf.value[:] = [ x for x in projects_conf.value
    #                           if not x.endswith('gzip')]
    projects_conf.value[:] = []
    projects_conf.value[:] += [
        'varats.projects.c_projects.bison',
        'varats.projects.c_projects.bitlbee',
        'varats.projects.c_projects.busybox',
        'varats.projects.c_projects.brotli',
        'varats.projects.c_projects.bzip2',
        'varats.projects.c_projects.coreutils',
        'varats.projects.c_projects.curl',
        'varats.projects.c_projects.file',
        'varats.projects.c_projects.gawk',
        'varats.projects.c_projects.git',
        'varats.projects.c_projects.glib',
        'varats.projects.c_projects.glibc',
        'varats.projects.c_projects.gravity',
        'varats.projects.c_projects.grep',
        'varats.projects.c_projects.gzip',
        'varats.projects.c_projects.htop',
        'varats.projects.c_projects.irssi',
        'varats.projects.c_projects.libjpeg_turbo',
        'varats.projects.c_projects.libpng',
        'varats.projects.c_projects.libsigrok',
        'varats.projects.c_projects.libssh',
        'varats.projects.c_projects.libtiff',
        'varats.projects.c_projects.libvpx',
        'varats.projects.c_projects.libxml2',
        'varats.projects.c_projects.lrzip',
        'varats.projects.c_projects.lz4',
        'varats.projects.c_projects.openssl',
        'varats.projects.c_projects.openvpn',
        'varats.projects.c_projects.opus',
        'varats.projects.c_projects.qemu',
        'varats.projects.c_projects.redis',
        'varats.projects.c_projects.tmux',
        'varats.projects.c_projects.vim',
        'varats.projects.c_projects.x264',
        'varats.projects.c_projects.xz',
<<<<<<< HEAD
        'varats.projects.cpp_projects.clasp',
=======
        'varats.projects.cpp_projects.fast_downward',
>>>>>>> e0733a2a
        'varats.projects.cpp_projects.libzmq',
        'varats.projects.cpp_projects.mongodb',
        'varats.projects.cpp_projects.poppler',
    ]
    projects_conf.value[:] += [
        'varats.projects.cpp_projects.doxygen', 'varats.projects.cpp_projects'
        '.two_libs_one_project_interaction_discrete_libs_single_project'
    ]
    if include_test_projects:
        projects_conf.value[:] += [
            'varats.projects.test_projects.basic_tests',
            'varats.projects.test_projects.bug_provider_test_repos',
            'varats.projects.test_projects.example_test_repo',
            'varats.projects.test_projects.linker_check',
            'varats.projects.test_projects.taint_tests',
            'varats.projects.test_projects.test_suite',
            'varats.projects.perf_tests.feature_perf_cs_collection'
        ]

    # Experiments for VaRA
    projects_conf = new_bb_cfg["plugins"]["experiments"]
    projects_conf.value[:] = []
    projects_conf.value[:] += [
        'varats.experiments.base.just_compile',
        'varats.experiments.base.time_workload',
        'varats.experiments.base.time_workloads',
        'varats.experiments.phasar.global_analysis_compare',
        'varats.experiments.phasar.ide_linear_constant_experiment',
        'varats.experiments.szz.pydriller_szz_experiment',
        'varats.experiments.szz.szz_unleashed_experiment',
        'varats.experiments.vara.blame_report_experiment',
        'varats.experiments.vara.blame_verifier_experiment',
        'varats.experiments.vara.commit_report_experiment',
        'varats.experiments.vara.feature_perf_runner',
        'varats.experiments.vara.instrumentation_point_printer',
        'varats.experiments.vara.instrumentation_stats',
        'varats.experiments.vara.marker_tester',
        'varats.experiments.vara.phasar_fta',
    ]

    # Enable version exploration by default
    new_bb_cfg["versions"]["full"] = True

    # Slurm Cluster Configuration
    new_bb_cfg["slurm"]["account"] = "anywhere"
    new_bb_cfg["slurm"]["partition"] = "anywhere"

    # Container pre Configuration
    new_bb_cfg["container"]["mounts"] = [
        [varats_cfg["result_dir"].value, "/varats_root/results"],
        [f"{varats_cfg['benchbuild_root']}/BC_files", "/varats_root/BC_files"],
        [
            varats_cfg["paper_config"]["folder"].value,
            "/varats_root/paper_configs"
        ],
    ]

    new_bb_cfg["env"] = {
        "PATH": [
            str(tool_type.install_location() / "bin") for tool_type in [
                get_research_tool_type(tool_name)
                for tool_name in get_supported_research_tool_names()
            ] if tool_type.has_install_location()
        ]
    }

    # Add VaRA experiment config variables
    add_vara_experiment_options(new_bb_cfg, varats_cfg)

    # Set paths to defaults
    bb_root = str(varats_cfg["benchbuild_root"])
    new_bb_cfg["build_dir"] = s.ConfigPath(os.path.join(bb_root, "results"))
    new_bb_cfg["tmp_dir"] = s.ConfigPath(os.path.join(bb_root, "tmp"))
    new_bb_cfg["slurm"]["node_dir"] = s.ConfigPath(
        os.path.join(bb_root, "results")
    )
    new_bb_cfg["slurm"]["logs"] = s.ConfigPath(
        os.path.join(bb_root, "slurm_logs")
    )
    new_bb_cfg["container"]["root"] = s.ConfigPath(
        os.path.join(bb_root, "containers", "lib")
    )
    new_bb_cfg["container"]["runroot"] = s.ConfigPath(
        os.path.join(bb_root, "containers", "run")
    )
    new_bb_cfg["container"]["export"] = s.ConfigPath(
        os.path.join(bb_root, "containers", "export")
    )
    new_bb_cfg["container"]["import"] = s.ConfigPath(
        os.path.join(bb_root, "containers", "export")
    )
    new_bb_cfg["container"]["source"] = None

    # will be set correctly when saved
    new_bb_cfg["config_file"] = None

    return new_bb_cfg<|MERGE_RESOLUTION|>--- conflicted
+++ resolved
@@ -77,11 +77,8 @@
         'varats.projects.c_projects.vim',
         'varats.projects.c_projects.x264',
         'varats.projects.c_projects.xz',
-<<<<<<< HEAD
         'varats.projects.cpp_projects.clasp',
-=======
         'varats.projects.cpp_projects.fast_downward',
->>>>>>> e0733a2a
         'varats.projects.cpp_projects.libzmq',
         'varats.projects.cpp_projects.mongodb',
         'varats.projects.cpp_projects.poppler',
