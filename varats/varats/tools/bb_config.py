--- conflicted
+++ resolved
@@ -124,13 +124,7 @@
     }
 
     # Add VaRA experiment config variables
-<<<<<<< HEAD
-    add_vara_experiment_options(new_bb_cfg)
-    new_bb_cfg["varats"]["outfile"] = str(varats_cfg["result_dir"])
-    new_bb_cfg["varats"]["result"] = "BC_files"
-=======
     add_vara_experiment_options(new_bb_cfg, varats_cfg)
->>>>>>> 2c5ccbc3
 
     def replace_bb_cwd_path(
         cfg_varname: str, cfg_node: s.Configuration = new_bb_cfg
