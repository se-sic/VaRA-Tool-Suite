--- conflicted
+++ resolved
@@ -27,7 +27,6 @@
 )
 from varats.ts_utils.cli_util import initialize_cli_tool, cli_yn_choice
 from varats.ts_utils.click_param_types import EnumChoice
-<<<<<<< HEAD
 from varats.utils.settings import save_config
 
 
@@ -46,9 +45,7 @@
     def main(self) -> None:
         """Start VaRA setup GUI."""
         sys.exit(self.app.exec_())
-=======
 from varats.utils.settings import save_config, vara_cfg, bb_cfg
->>>>>>> 1ecd619e
 
 
 def update_term(text: str, enable_inline: bool = False) -> None:
