"""
Driver module for `vara-plot`.

This module automatically detects plot generators and creates a separate
subcommand for each generator. For this to work, plot generators must be placed
in the module `varats.plot.plots`.
"""

import logging
import typing as tp
<<<<<<< HEAD

import click as click

from varats.data.discover_reports import initialize_reports
=======

import click

from varats.paper_mgmt.paper_config import get_paper_config
>>>>>>> c96039df
from varats.plot.plots import (
    PlotGenerator,
    CommonPlotOptions,
    PlotConfig,
<<<<<<< HEAD
    PlotGeneratorInitFailed,
=======
    PlotGeneratorFailed,
    PlotArtefact,
>>>>>>> c96039df
)
from varats.plots.discover_plots import initialize_plots
from varats.projects.discover_projects import initialize_projects
from varats.ts_utils.cli_util import initialize_cli_tool, add_cli_options

LOG = logging.getLogger(__name__)


<<<<<<< HEAD
@click.group()
@PlotConfig.cli_options
@CommonPlotOptions.cli_options
@click.pass_context
def main(context: click.Context, **kwargs: tp.Any) -> None:
    """Entry point for the plot generation tool."""
    # store common options in context so they can be passed to subcommands
    common_options = CommonPlotOptions.from_kwargs(**kwargs)
    plot_config = PlotConfig()
    context.obj = (common_options, plot_config)

    initialize_cli_tool()
    initialize_projects()
    initialize_reports()
=======
class PlotCLI(click.MultiCommand):
    """Command factory for plots."""

    def __init__(self, **attrs: tp.Any):
        initialize_plots()
        super().__init__(**attrs)

    def list_commands(self, ctx: click.Context) -> tp.List[str]:
        return list(PlotGenerator.GENERATORS.keys())

    def get_command(self, ctx: click.Context,
                    cmd_name: str) -> tp.Optional[click.Command]:

        generator_cls = PlotGenerator.GENERATORS[cmd_name]

        @click.pass_context
        def command_template(context: click.Context, **kwargs: tp.Any) -> None:
            # extract common arguments and plot config from context
            common_options: CommonPlotOptions = context.obj["common_options"]
            plot_config: PlotConfig = context.obj["plot_config"]
            artefact_name: str = context.obj["save_artefact"]

            try:
                generator_instance = generator_cls(plot_config, **kwargs)
                if artefact_name:
                    paper_config = get_paper_config()
                    if paper_config.artefacts.get_artefact(artefact_name):
                        LOG.info(
                            f"Updating existing artefact '{artefact_name}'."
                        )
                    else:
                        LOG.info(f"Creating new artefact '{artefact_name}'.")
                    artefact = PlotArtefact.from_generator(
                        artefact_name, generator_instance, common_options
                    )
                    paper_config.add_artefact(artefact)
                    paper_config.store_artefacts()
                else:
                    generator_instance(common_options)
            except PlotGeneratorFailed as ex:
                print(
                    f"Failed to create plot generator {generator_cls.NAME}: "
                    f"{ex.message}"
                )

        # return command wrapped with options specified in the generator class
        command_definition = add_cli_options(
            command_template, *generator_cls.OPTIONS
        )
        return click.command(cmd_name)(command_definition)


@click.command(
    cls=PlotCLI,
    help="Generate plots.",
    context_settings={"help_option_names": ['-h', '--help']}
)
@CommonPlotOptions.cli_options
@click.option(
    "--save-artefact",
    metavar="NAME",
    help="Save the plot specification in the artefact file with the given name."
)
@PlotConfig.cli_options
@click.pass_context
def main(context: click.Context, **kwargs: tp.Any) -> None:
    """Entry point for the plot generation tool."""
    # store common options in context so they can be passed to subcommands
    common_options = CommonPlotOptions.from_kwargs(**kwargs)
    plot_config = PlotConfig.from_kwargs(**kwargs)
    context.ensure_object(dict)
    context.obj["common_options"] = common_options
    context.obj["plot_config"] = plot_config
    context.obj["save_artefact"] = kwargs["save_artefact"]

    initialize_cli_tool()
    initialize_projects()
>>>>>>> c96039df


# plot discovery also discovers plot generators
initialize_plots()

# create a click command for each generator
for generator_name, generator_cls in PlotGenerator.GENERATORS.items():

    def generate_command(
        generator: tp.Type[PlotGenerator]
    ) -> tp.Callable[..., None]:

        @click.pass_context
        def command_template(context: click.Context, **kwargs: tp.Any) -> None:
            # extract common arguments and plot config from context
            common_options: CommonPlotOptions
            plot_config: PlotConfig
            common_options, plot_config = context.obj

            try:
                generator_instance = generator(plot_config, **kwargs)
                generator_instance(common_options)
            except PlotGeneratorInitFailed as ex:
                print(
                    f"Failed to create plot generator {generator.NAME}: "
                    f"{ex.message}"
                )

        # return command wrapped with options specified in the generator class
        return add_cli_options(command_template, *generator_cls.OPTIONS)

    main.command(generator_name)(generate_command(generator_cls))

if __name__ == '__main__':
    main()<|MERGE_RESOLUTION|>--- conflicted
+++ resolved
@@ -8,27 +8,16 @@
 
 import logging
 import typing as tp
-<<<<<<< HEAD
-
-import click as click
-
-from varats.data.discover_reports import initialize_reports
-=======
 
 import click
 
 from varats.paper_mgmt.paper_config import get_paper_config
->>>>>>> c96039df
 from varats.plot.plots import (
     PlotGenerator,
     CommonPlotOptions,
     PlotConfig,
-<<<<<<< HEAD
-    PlotGeneratorInitFailed,
-=======
     PlotGeneratorFailed,
     PlotArtefact,
->>>>>>> c96039df
 )
 from varats.plots.discover_plots import initialize_plots
 from varats.projects.discover_projects import initialize_projects
@@ -37,22 +26,6 @@
 LOG = logging.getLogger(__name__)
 
 
-<<<<<<< HEAD
-@click.group()
-@PlotConfig.cli_options
-@CommonPlotOptions.cli_options
-@click.pass_context
-def main(context: click.Context, **kwargs: tp.Any) -> None:
-    """Entry point for the plot generation tool."""
-    # store common options in context so they can be passed to subcommands
-    common_options = CommonPlotOptions.from_kwargs(**kwargs)
-    plot_config = PlotConfig()
-    context.obj = (common_options, plot_config)
-
-    initialize_cli_tool()
-    initialize_projects()
-    initialize_reports()
-=======
 class PlotCLI(click.MultiCommand):
     """Command factory for plots."""
 
@@ -130,39 +103,7 @@
 
     initialize_cli_tool()
     initialize_projects()
->>>>>>> c96039df
 
-
-# plot discovery also discovers plot generators
-initialize_plots()
-
-# create a click command for each generator
-for generator_name, generator_cls in PlotGenerator.GENERATORS.items():
-
-    def generate_command(
-        generator: tp.Type[PlotGenerator]
-    ) -> tp.Callable[..., None]:
-
-        @click.pass_context
-        def command_template(context: click.Context, **kwargs: tp.Any) -> None:
-            # extract common arguments and plot config from context
-            common_options: CommonPlotOptions
-            plot_config: PlotConfig
-            common_options, plot_config = context.obj
-
-            try:
-                generator_instance = generator(plot_config, **kwargs)
-                generator_instance(common_options)
-            except PlotGeneratorInitFailed as ex:
-                print(
-                    f"Failed to create plot generator {generator.NAME}: "
-                    f"{ex.message}"
-                )
-
-        # return command wrapped with options specified in the generator class
-        return add_cli_options(command_template, *generator_cls.OPTIONS)
-
-    main.command(generator_name)(generate_command(generator_cls))
 
 if __name__ == '__main__':
     main()