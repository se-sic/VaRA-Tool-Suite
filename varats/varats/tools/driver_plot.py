"""
Driver module for `vara-plot`.

This module automatically detects plot generators and creates a separate
subcommand for each generator. For this to work, plot generators must be placed
in the module `varats.plot.plots`.
"""

import logging
import typing as tp
<<<<<<< HEAD

import click

from varats.data.discover_reports import initialize_reports
from varats.paper_mgmt.artefacts import store_artefacts
=======

import click

>>>>>>> c2a2a5df
from varats.paper_mgmt.paper_config import get_paper_config
from varats.plot.plots import (
    PlotGenerator,
    CommonPlotOptions,
    PlotConfig,
<<<<<<< HEAD
    PlotGeneratorInitFailed,
=======
    PlotGeneratorFailed,
>>>>>>> c2a2a5df
    PlotArtefact,
)
from varats.plots.discover_plots import initialize_plots
from varats.projects.discover_projects import initialize_projects
from varats.ts_utils.cli_util import initialize_cli_tool, add_cli_options

LOG = logging.getLogger(__name__)


class PlotCLI(click.MultiCommand):
    """Command factory for plots."""

    def __init__(self, **attrs: tp.Any):
        initialize_plots()
        super().__init__(**attrs)

    def list_commands(self, ctx: click.Context) -> tp.List[str]:
        return list(PlotGenerator.GENERATORS.keys())

    def get_command(self, ctx: click.Context,
                    cmd_name: str) -> tp.Optional[click.Command]:

        generator_cls = PlotGenerator.GENERATORS[cmd_name]

        @click.pass_context
        def command_template(context: click.Context, **kwargs: tp.Any) -> None:
            # extract common arguments and plot config from context
            common_options: CommonPlotOptions = context.obj["common_options"]
            plot_config: PlotConfig = context.obj["plot_config"]
            artefact_name: str = context.obj["save_artefact"]

            try:
                generator_instance = generator_cls(plot_config, **kwargs)
                if artefact_name:
                    paper_config = get_paper_config()
                    if paper_config.artefacts.get_artefact(artefact_name):
                        LOG.info(
                            f"Updating existing artefact '{artefact_name}'."
                        )
                    else:
                        LOG.info(f"Creating new artefact '{artefact_name}'.")
                    artefact = PlotArtefact.from_generator(
                        artefact_name, generator_instance, common_options
                    )
                    paper_config.add_artefact(artefact)
<<<<<<< HEAD
                    print(paper_config.path)
                    store_artefacts(paper_config.artefacts, paper_config.path)
                else:
                    generator_instance(common_options)
            except PlotGeneratorInitFailed as ex:
=======
                    paper_config.store_artefacts()
                else:
                    generator_instance(common_options)
            except PlotGeneratorFailed as ex:
>>>>>>> c2a2a5df
                print(
                    f"Failed to create plot generator {generator_cls.NAME}: "
                    f"{ex.message}"
                )

        # return command wrapped with options specified in the generator class
        command_definition = add_cli_options(
            command_template, *generator_cls.OPTIONS
        )
        return click.command(cmd_name)(command_definition)


@click.command(
    cls=PlotCLI,
    help="Generate plots.",
    context_settings={"help_option_names": ['-h', '--help']}
)
@CommonPlotOptions.cli_options
@click.option(
    "--save-artefact",
    metavar="NAME",
    help="Save the plot specification in the artefact file with the given name."
)
@PlotConfig.cli_options
@click.pass_context
def main(context: click.Context, **kwargs: tp.Any) -> None:
    """Entry point for the plot generation tool."""
    # store common options in context so they can be passed to subcommands
    common_options = CommonPlotOptions.from_kwargs(**kwargs)
    plot_config = PlotConfig.from_kwargs(**kwargs)
    context.ensure_object(dict)
    context.obj["common_options"] = common_options
    context.obj["plot_config"] = plot_config
    context.obj["save_artefact"] = kwargs["save_artefact"]

    initialize_cli_tool()
    initialize_projects()


if __name__ == '__main__':
    main()<|MERGE_RESOLUTION|>--- conflicted
+++ resolved
@@ -8,27 +8,15 @@
 
 import logging
 import typing as tp
-<<<<<<< HEAD
 
 import click
 
-from varats.data.discover_reports import initialize_reports
-from varats.paper_mgmt.artefacts import store_artefacts
-=======
-
-import click
-
->>>>>>> c2a2a5df
 from varats.paper_mgmt.paper_config import get_paper_config
 from varats.plot.plots import (
     PlotGenerator,
     CommonPlotOptions,
     PlotConfig,
-<<<<<<< HEAD
-    PlotGeneratorInitFailed,
-=======
     PlotGeneratorFailed,
->>>>>>> c2a2a5df
     PlotArtefact,
 )
 from varats.plots.discover_plots import initialize_plots
@@ -74,18 +62,10 @@
                         artefact_name, generator_instance, common_options
                     )
                     paper_config.add_artefact(artefact)
-<<<<<<< HEAD
-                    print(paper_config.path)
-                    store_artefacts(paper_config.artefacts, paper_config.path)
-                else:
-                    generator_instance(common_options)
-            except PlotGeneratorInitFailed as ex:
-=======
                     paper_config.store_artefacts()
                 else:
                     generator_instance(common_options)
             except PlotGeneratorFailed as ex:
->>>>>>> c2a2a5df
                 print(
                     f"Failed to create plot generator {generator_cls.NAME}: "
                     f"{ex.message}"
