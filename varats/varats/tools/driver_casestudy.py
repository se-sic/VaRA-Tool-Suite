--- conflicted
+++ resolved
@@ -4,24 +4,16 @@
 import os
 import re
 import typing as tp
-<<<<<<< HEAD
-from enum import Enum
 from pathlib import Path
 
 import click
 import pygit2
-=======
-from pathlib import Path
-
-import click
->>>>>>> 865a56b2
 from plumbum import FG, colors, local
 
 from varats.base.sampling_method import NormalSamplingMethod
 from varats.data.discover_reports import initialize_reports
 from varats.data.reports.szz_report import SZZReport
 from varats.mapping.commit_map import create_lazy_commit_map_loader
-<<<<<<< HEAD
 from varats.paper.case_study import (
     load_case_study_from_file,
     store_case_study,
@@ -42,17 +34,9 @@
 from varats.plot.plot import Plot
 from varats.plot.plots import PlotGenerator, PlotConfig, PlotGeneratorFailed
 from varats.plots.discover_plots import initialize_plots
-=======
-from varats.paper.case_study import store_case_study
-from varats.paper_mgmt import paper_config_manager as PCM
-from varats.paper_mgmt.case_study import (
-    get_revisions_status_for_case_study,
-    generate_case_study,
-)
-from varats.paper_mgmt.paper_config import get_paper_config
->>>>>>> 865a56b2
 from varats.project.project_util import get_local_project_git_path
 from varats.projects.discover_projects import initialize_projects
+from varats.provider.release.release_provider import ReleaseType
 from varats.report.report import FileStatusExtension, BaseReport, ReportFilename
 from varats.tools.tool_util import configuration_lookup_error_handler
 from varats.ts_utils.cli_util import (
@@ -66,25 +50,17 @@
     TypedChoice,
     EnumChoice,
 )
-<<<<<<< HEAD
 from varats.utils.git_util import ShortCommitHash, FullCommitHash
-=======
-from varats.ts_utils.click_param_types import create_report_type_choice
-from varats.utils.git_util import ShortCommitHash
->>>>>>> 865a56b2
 from varats.utils.settings import vara_cfg
 
 LOG = logging.getLogger(__name__)
 
 
-<<<<<<< HEAD
 def create_plot_type_choice() -> TypedChoice[tp.Type[Plot]]:
     initialize_plots()
     return TypedChoice(Plot.PLOTS)
 
 
-=======
->>>>>>> 865a56b2
 @click.group()
 @configuration_lookup_error_handler
 def main() -> None:
@@ -92,7 +68,6 @@
     initialize_cli_tool()
     initialize_projects()
     initialize_reports()
-<<<<<<< HEAD
 
 
 @main.command("status")
@@ -101,11 +76,6 @@
     "--filter-regex",
     help="Provide a regex to filter the shown case studies",
     default=".*"
-)
-@click.option(
-    "--paper-config",
-    help="Use this paper config instead of the configured one",
-    default=None
 )
 @click.option("-s", "--short", is_flag=True, help="Only print a short summary")
 @click.option(
@@ -133,9 +103,9 @@
     "(e.g. when piping to less -r)."
 )
 def __casestudy_status(
-    report_type: tp.Type['BaseReport'], filter_regex: str, paper_config: str,
-    short: bool, list_revs: bool, with_stage: bool, sort_revs: bool,
-    legend: bool, force_color: bool
+    report_type: tp.Type['BaseReport'], filter_regex: str, short: bool,
+    list_revs: bool, with_stage: bool, sort_revs: bool, legend: bool,
+    force_color: bool
 ) -> None:
     """
     Show status of current case study.
@@ -145,8 +115,6 @@
     """
     if force_color:
         colors.use_color = True
-    if paper_config:
-        vara_cfg()['paper_config']['current_config'] = paper_config
     if short and list_revs:
         click.UsageError(
             "At most one argument of: --short, --list-revs can be used."
@@ -274,8 +242,6 @@
     case_study.include_revisions([(last_commit, cmap.time_id(last_commit))])
     store_case_study(case_study, ctx.obj['path'])
 
-=======
->>>>>>> 865a56b2
 
 @__casestudy_gen.command("select_specific")
 @click.argument("revisions", nargs=-1)
@@ -284,7 +250,6 @@
     """
     Adds a list of specified revisions to the CS.
 
-<<<<<<< HEAD
     Revisions: Revisions to add
     """
     cmap = create_lazy_commit_map_loader(
@@ -292,67 +257,10 @@
     )()
     extend_with_extra_revs(
         ctx.obj['case_study'], cmap, revisions, ctx.obj['merge_stage']
-=======
-@main.command("status")
-@click.argument("report_type", type=create_report_type_choice())
-@click.option(
-    "--filter-regex",
-    help="Provide a regex to filter the shown case studies",
-    default=".*"
-)
-@click.option("-s", "--short", is_flag=True, help="Only print a short summary")
-@click.option(
-    "--list-revs",
-    is_flag=True,
-    help="Print a list of revisions for every stage and every case study"
-)
-@click.option(
-    "--ws",
-    "with_stage",
-    is_flag=True,
-    help="Print status with stage separation"
-)
-@click.option(
-    "--sorted",
-    "sort_revs",
-    is_flag=True,
-    help="Sort the revisions in the order they are printed by git log."
-)
-@click.option("--legend", is_flag=True, help="Print status with legend")
-@click.option(
-    "--force-color",
-    is_flag=True,
-    help="Force colored output also when not connected to a terminal "
-    "(e.g. when piping to less -r)."
-)
-def __casestudy_status(
-    report_type: tp.Type['BaseReport'], filter_regex: str, short: bool,
-    list_revs: bool, with_stage: bool, sort_revs: bool, legend: bool,
-    force_color: bool
-) -> None:
-    """
-    Show status of current case study.
-
-    REPORT-NAME: Provide a report name to select which files are considered
-    for the status
-    """
-    if force_color:
-        colors.use_color = True
-    if short and list_revs:
-        click.UsageError(
-            "At most one argument of: --short, --list-revs can be used."
-        )
-    if short and with_stage:
-        click.UsageError("At most one argument of: --short, --ws can be used.")
-    PCM.show_status_of_case_studies(
-        report_type, filter_regex, short, sort_revs, list_revs, with_stage,
-        legend
->>>>>>> 865a56b2
     )
     store_case_study(ctx.obj['case_study'], ctx.obj['path'])
 
 
-<<<<<<< HEAD
 @__casestudy_gen.command("select_sample")
 @click.argument(
     "distribution",
@@ -360,22 +268,6 @@
         x.name() for x in NormalSamplingMethod.normal_sampling_method_types()
     ])
 )
-=======
-@main.command("gen")
-@click.argument("paper_config_path", type=click.Path(exists=True))
-@click.option(
-    "--distribution",
-    type=click.Choice([
-        x.name() for x in NormalSamplingMethod.normal_sampling_method_types()
-    ]),
-    default=None
-)
-@click.option(
-    "-v", "--version", type=int, default=0, help="Case study version."
-)
-@click.option("--git-path", help="Path to git repository", default=None)
-@click.option("-p", "--project", help="Project name", default=None)
->>>>>>> 865a56b2
 @click.option(
     "--end", help="End of the commit range (inclusive)", default="HEAD"
 )
@@ -383,7 +275,6 @@
     "--start", help="Start of the commit range (exclusive)", default=None
 )
 @click.option(
-<<<<<<< HEAD
     "--num-rev", type=int, default=10, help="Number of revisions to select."
 )
 @click.pass_context
@@ -552,69 +443,6 @@
         ctx.obj['ignore_blocked']
     )
     store_case_study(ctx.obj['case_study'], ctx.obj['path'])
-=======
-    "--extra-revs",
-    "-er",
-    multiple=True,
-    help="Add a list of additional revisions to the case-study"
-)
-@click.option(
-    "--revs-per-year",
-    type=int,
-    default=0,
-    help="Add this many revisions per year to the case-study."
-)
-@click.option(
-    "--revs-year-sep",
-    is_flag=True,
-    help="Separate the revisions in different stages per year "
-    "(when using \'--revs-per-year\')."
-)
-@click.option(
-    "--num-rev", type=int, default=10, help="Number of revisions to select."
-)
-@click.option(
-    "--ignore-blocked",
-    is_flag=True,
-    help="Ignore revisions that are marked as blocked."
-)
-def __casestudy_create_or_extend(
-    paper_config_path: Path, distribution: str, version: int, end: str,
-    start: str, project: str, **args: tp.Any
-) -> None:
-    """
-    Generate a case study.
-
-    PAPER_CONFIG_PATH: Path to paper_config folder (e.g., paper_configs/ase-17)
-    """
-    if not project and not args['git_path']:
-        click.echo("need --project or --git-path", err=True)
-
-    if project and not args['git_path']:
-        args['git_path'] = str(get_local_project_git_path(project))
-    if args['git_path'] and not project:
-        project = Path(args['git_path']).stem.replace("-HEAD", "")
-
-    get_cmap = create_lazy_commit_map_loader(project, None, end, start)
-    cmap = get_cmap()
-
-    args['extra_revs'] = list(args['extra_revs'])
-    # Rewrite requested distribution with initialized object
-    if distribution:
-        sampling_method: tp.Optional[
-            NormalSamplingMethod
-        ] = NormalSamplingMethod.get_sampling_method_type(distribution)()
-    else:
-        sampling_method = None
-
-    # Specify merge_stage as 0 for creating new case studies
-    args['merge_stage'] = 0
-    args['distribution'] = sampling_method
-    case_study = generate_case_study(
-        sampling_method, cmap, version, project, **args
-    )
-    store_case_study(case_study, Path(paper_config_path))
->>>>>>> 865a56b2
 
 
 @main.command("package")
@@ -660,11 +488,6 @@
 
 
 @main.command("view")
-<<<<<<< HEAD
-@click.argument("report-type", type=create_report_type_choice())
-@click.argument("project")
-@click.argument("commit-hash", required=False)
-=======
 @click.option(
     "--report-type",
     type=create_report_type_choice(),
@@ -675,7 +498,6 @@
     "--project", required=True, help="Project to view result files for."
 )
 @click.option("--commit-hash", help="Commit hash to view result files for.")
->>>>>>> 865a56b2
 @click.option(
     "--newest-only",
     is_flag=True,
@@ -685,17 +507,7 @@
     report_type: str, project: str, commit_hash: ShortCommitHash,
     newest_only: bool
 ) -> None:
-<<<<<<< HEAD
-    """
-    View report files.
-
-    REPORT_TYPE: Report type of the result files.
-    PROJECT: Project to view result files for.
-    COMMIT_HASH: Commit hash to view result files for.
-    """
-=======
     """View report files."""
->>>>>>> 865a56b2
     result_file_type = BaseReport.REPORT_TYPES[report_type]
     try:
         commit_hash = __init_commit_hash(result_file_type, project, commit_hash)
@@ -773,9 +585,8 @@
                     case_study, report_type, tag_blocked=False
                 )
             )
-<<<<<<< HEAD
-
-        max_num_hashes = 42
+
+        max_num_hashes = 20
         if len(available_commit_hashes) > max_num_hashes:
             print("Found to many commit hashes, truncating selection...")
 
@@ -804,38 +615,6 @@
 
             return f"[{status}] {commit_status_pair[0]}"
 
-=======
-
-        max_num_hashes = 20
-        if len(available_commit_hashes) > max_num_hashes:
-            print("Found to many commit hashes, truncating selection...")
-
-        # Create call backs for cli choice
-        def set_commit_hash(
-            choice_pair: tp.Tuple[ShortCommitHash, FileStatusExtension]
-        ) -> None:
-            nonlocal commit_hash
-            commit_hash = choice_pair[0]
-
-        statuses = FileStatusExtension.get_physical_file_statuses().union(
-            FileStatusExtension.get_virtual_file_statuses()
-        )
-
-        longest_file_status_extension = max([
-            len(status.name) for status in statuses
-        ])
-
-        def result_file_to_list_entry(
-            commit_status_pair: tp.Tuple[ShortCommitHash, FileStatusExtension]
-        ) -> str:
-            status = commit_status_pair[1].get_colored_status().rjust(
-                longest_file_status_extension +
-                commit_status_pair[1].num_color_characters(), " "
-            )
-
-            return f"[{status}] {commit_status_pair[0]}"
-
->>>>>>> 865a56b2
         # Ask user which commit we should use
         try:
             cli_list_choice(
@@ -889,12 +668,7 @@
                     else:
                         old_files.append(opt_res_file)
         for file in old_files:
-<<<<<<< HEAD
-            if file.exists():
-                os.remove(file)
-=======
             file.unlink(missing_ok=True)
->>>>>>> 865a56b2
 
 
 @cleanup.command("error")
@@ -920,21 +694,13 @@
     "--filter-regex",
     "-f",
     "regex_filter",
-<<<<<<< HEAD
-    prompt="Specify a regex for the filenames to delete"
-=======
     prompt="Specify a regex for the filenames to delete",
     type=str
->>>>>>> 865a56b2
 )
 @click.option(
     "--silent", help="Hide the output of the matching filenames", is_flag=True
 )
-<<<<<<< HEAD
-def _remove_result_files_by_regex(regex_filter: str, hide: bool) -> None:
-=======
 def _remove_result_files_by_regex(regex_filter: str, silent: bool) -> None:
->>>>>>> 865a56b2
     """Remove result files based on a given regex filter."""
     result_dir_paths = _find_result_dir_paths_of_projects()
 
@@ -977,15 +743,6 @@
             existing_paper_config_result_dir_paths.append(path)
 
     return existing_paper_config_result_dir_paths
-<<<<<<< HEAD
-
-
-class CleanupType(Enum):
-    OLD = 0
-    ERROR = 1
-    REGEX = 2
-=======
->>>>>>> 865a56b2
 
 
 if __name__ == '__main__':
