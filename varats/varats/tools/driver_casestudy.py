"""Driver module for `vara-cs`."""

import logging
import os
import re
import typing as tp
from pathlib import Path

import click
import pygit2
from plumbum import FG, colors, local

from varats.base.sampling_method import NormalSamplingMethod
from varats.data.discover_reports import initialize_reports
from varats.data.reports.szz_report import SZZReport
from varats.experiment.experiment_util import VersionExperiment
<<<<<<< HEAD
from varats.gui.cs_gen.main_window import start_gui
from varats.mapping.commit_map import create_lazy_commit_map_loader
=======
from varats.mapping.commit_map import (
    create_lazy_commit_map_loader,
    generate_commit_map,
)
>>>>>>> 39d32822
from varats.paper.case_study import (
    load_case_study_from_file,
    store_case_study,
    CaseStudy,
    CSStage,
)
from varats.paper_mgmt import paper_config_manager as PCM
from varats.paper_mgmt.case_study import (
    get_revisions_status_for_case_study,
    extend_with_distrib_sampling,
    extend_with_revs_per_year,
    extend_with_smooth_revs,
    extend_with_release_revs,
    extend_with_bug_commits,
    extend_with_extra_revs,
)
from varats.paper_mgmt.paper_config import get_paper_config
from varats.plot.plot import Plot
from varats.plot.plots import PlotGenerator, PlotConfig, PlotGeneratorFailed
from varats.plots.discover_plots import initialize_plots
from varats.project.project_util import get_local_project_git_path
from varats.projects.discover_projects import initialize_projects
from varats.provider.release.release_provider import ReleaseType
from varats.report.report import FileStatusExtension, BaseReport, ReportFilename
from varats.tools.research_tools.vara_manager import pull_current_branch
from varats.tools.tool_util import configuration_lookup_error_handler
from varats.ts_utils.cli_util import (
    cli_list_choice,
    initialize_cli_tool,
    cli_yn_choice,
    add_cli_options,
)
from varats.ts_utils.click_param_types import (
    create_experiment_type_choice,
    create_report_type_choice,
    TypedChoice,
    EnumChoice,
    create_multi_case_study_choice,
)
from varats.utils.git_util import (
    get_initial_commit,
    is_commit_hash,
    get_commits_before_timestamp,
    ShortCommitHash,
    FullCommitHash,
)
from varats.utils.settings import vara_cfg

LOG = logging.getLogger(__name__)


def create_plot_type_choice() -> TypedChoice[tp.Type[Plot]]:
    initialize_plots()
    return TypedChoice(Plot.PLOTS)


@click.group()
@configuration_lookup_error_handler
def main() -> None:
    """Allow easier management of case studies."""
    initialize_cli_tool()
    initialize_projects()
    initialize_reports()


@main.command("gen-gui")
def gen_gui():
    start_gui()


@main.command("status")
@click.argument("experiment_type", type=create_experiment_type_choice())
@click.option(
    "--filter-regex",
    help="Provide a regex to filter the shown case studies",
    default=".*"
)
@click.option("-s", "--short", is_flag=True, help="Only print a short summary")
@click.option(
    "--list-revs",
    is_flag=True,
    help="Print a list of revisions for every stage and every case study"
)
@click.option(
    "--ws",
    "with_stage",
    is_flag=True,
    help="Print status with stage separation"
)
@click.option(
    "--sorted",
    "sort_revs",
    is_flag=True,
    help="Sort the revisions in the order they are printed by git log."
)
@click.option("--legend", is_flag=True, help="Print status with legend")
@click.option(
    "--force-color",
    is_flag=True,
    help="Force colored output also when not connected to a terminal "
    "(e.g. when piping to less -r)."
)
def __casestudy_status(
    experiment_type: tp.Type[VersionExperiment], filter_regex: str, short: bool,
    list_revs: bool, with_stage: bool, sort_revs: bool, legend: bool,
    force_color: bool
) -> None:
    """
    Show status of current case study.

    EXPERIMENT-NAME: Provide a experiment name to select which files are
    considered for the status
    """
    if force_color:
        colors.use_color = True
    if short and list_revs:
        click.UsageError(
            "At most one argument of: --short, --list-revs can be used."
        )
    if short and with_stage:
        click.UsageError("At most one argument of: --short, --ws can be used.")
    PCM.show_status_of_case_studies(
        experiment_type, filter_regex, short, sort_revs, list_revs, with_stage,
        legend
    )


@main.group("gen")
@click.option("--project", "-p", required=True)
@click.option(
    "--override",
    "-or",
    is_flag=True,
    help="If a case study for the given project and version"
    " exists override it instead of extending it"
)
@click.option(
    "--merge-stage",
    help="Merge the new revision(s) into stage "
    "`n`; defaults to last stage.",
    type=str,
    default=None
)
@click.option(
    "--new-stage", is_flag=True, help="Add the new revision(s) to a new stage"
)
@click.option(
    "-v", "--version", type=int, default=0, help="Case study version."
)
@click.option(
    "--ignore-blocked/--allow-blocked",
    default=True,
    help="Ignore/Allow revisions that are marked as blocked. By default, "
    "blocked revisions will be ignored."
)
@click.option(
    "--update/--no-update",
    is_flag=True,
    default=True,
    help="Project repository will not be updated."
)
@click.pass_context
def __casestudy_gen(
    ctx: click.Context, project: str, override: bool, version: int,
    ignore_blocked: bool, merge_stage: tp.Optional[str], new_stage: bool,
    update: bool
) -> None:
    """Generate or extend a CaseStudy Sub commands can be chained to for example
    sample revisions but also add the latest."""
    ctx.ensure_object(dict)
    ctx.obj['project'] = project
    ctx.obj['ignore_blocked'] = ignore_blocked
    ctx.obj['version'] = version
    paper_config = vara_cfg()["paper_config"]["current_config"].value
    if not paper_config:
        click.echo(
            "You need to create a paper config first"
            " using vara-pc create"
        )
        return
    ctx.obj['path'] = Path(
        vara_cfg()["paper_config"]["folder"].value
    ) / (paper_config + f"/{project}_{version}.case_study")
    ctx.obj['git_path'] = get_local_project_git_path(project)
    if update:
        pull_current_branch(ctx.obj['git_path'])

    if override or not ctx.obj['path'].exists():
        case_study = CaseStudy(ctx.obj['project'], version)
        if merge_stage:
            case_study.insert_empty_stage(0)
            case_study.name_stage(0, merge_stage)
        ctx.obj["merge_stage"] = 0
    else:
        case_study = load_case_study_from_file(ctx.obj['path'])
        ctx.obj['custom_stage'] = bool(merge_stage)
        if merge_stage:
            if new_stage:
                stage_index = case_study.num_stages
                case_study.insert_empty_stage(stage_index)
                case_study.name_stage(stage_index, merge_stage)
            else:
                stage_index_opt = case_study \
                    .get_stage_index_by_name(merge_stage)
                if not stage_index_opt:
                    selected_stage = CSStage(merge_stage)

                    def set_merge_stage(stage: CSStage) -> None:
                        nonlocal selected_stage
                        selected_stage = stage

                    stage_choices = [selected_stage]
                    stage_choices.extend([
                        stage for stage in case_study.stages if stage.name
                    ])
                    cli_list_choice(
                        f"The given stage({merge_stage}) does not exist,"
                        f" do you want to create it or select an existing one",
                        stage_choices, lambda x: x.name
                        if x.name else "", set_merge_stage
                    )
                    if selected_stage.name == merge_stage:
                        stage_index = case_study.num_stages
                        case_study.insert_empty_stage(stage_index)
                        case_study.name_stage(stage_index, selected_stage.name)
                    else:
                        stage_index = case_study.stages.index(selected_stage)
                else:
                    stage_index = stage_index_opt
            ctx.obj['merge_stage'] = stage_index

        else:
            ctx.obj['merge_stage'] = max(case_study.num_stages, 0)
    ctx.obj['case_study'] = case_study


@__casestudy_gen.command("select_latest")
@click.pass_context
def __gen_latest(ctx: click.Context) -> None:
    """Add the latest revision of the project to the CS."""

    cmap = generate_commit_map(ctx.obj["git_path"])
    case_study: CaseStudy = ctx.obj['case_study']

    repo = pygit2.Repository(pygit2.discover_repository(ctx.obj["git_path"]))
    last_commit = FullCommitHash.from_pygit_commit(repo[repo.head.target])

    case_study.include_revisions([(last_commit, cmap.time_id(last_commit))])
    store_case_study(case_study, ctx.obj['path'])


@__casestudy_gen.command("select_specific")
@click.argument("revisions", nargs=-1)
@click.pass_context
def __gen_specific(ctx: click.Context, revisions: tp.List[str]) -> None:
    """
    Adds a list of specified revisions to the CS.

    Revisions: Revisions to add
    """
    cmap = create_lazy_commit_map_loader(
        ctx.obj['project'], None, 'HEAD', None
    )()
    extend_with_extra_revs(
        ctx.obj['case_study'], cmap, revisions, ctx.obj['merge_stage']
    )
    store_case_study(ctx.obj['case_study'], ctx.obj['path'])


@__casestudy_gen.command("select_sample")
@click.argument(
    "distribution",
    type=click.Choice([
        x.name() for x in NormalSamplingMethod.normal_sampling_method_types()
    ])
)
@click.option(
    "--end", help="End of the commit range (inclusive)", default="HEAD"
)
@click.option(
    "--start", help="Start of the commit range (exclusive)", default=None
)
@click.option(
    "--num-rev", type=int, default=10, help="Number of revisions to select."
)
@click.option(
    "--only-code-commits",
    is_flag=True,
    help="Only consider code changes when sampling."
)
@click.pass_context
def __gen_sample(
    ctx: click.Context, distribution: str, end: str, start: str, num_rev: int,
    only_code_commits: bool
) -> None:
    """
    Add revisions based on a sampling Distribution.

    Distribution: The sampling method to use
    """
    sampling_method: NormalSamplingMethod = NormalSamplingMethod \
        .get_sampling_method_type(
        distribution
    )()

    project_repo_path = get_local_project_git_path(ctx.obj['project'])
    if end != "HEAD" and not is_commit_hash(end):
        end = get_commits_before_timestamp(end, project_repo_path)[0].hash

    if start is not None and not is_commit_hash(start):
        commits_before = get_commits_before_timestamp(start, project_repo_path)
        if commits_before:
            start = commits_before[0].hash
        else:
            start = get_initial_commit(project_repo_path).hash

    cmap = create_lazy_commit_map_loader(ctx.obj['project'], None, end, start)()
    extend_with_distrib_sampling(
        ctx.obj['case_study'], cmap, sampling_method, ctx.obj['merge_stage'],
        num_rev, ctx.obj['ignore_blocked'], only_code_commits
    )
    store_case_study(ctx.obj['case_study'], ctx.obj['path'])


@__casestudy_gen.command("select_revs-per-year")
@click.argument("revs-per-year", type=int)
@click.option(
    "--separate", is_flag=True, help="Separate years into different Stages"
)
@click.pass_context
def __gen_per_year(
    ctx: click.Context, revs_per_year: int, separate: bool
) -> None:
    """
    Add a number of revisions per year.

    revs-per-year: number of revisions to generate per year
    """
    cmap = create_lazy_commit_map_loader(
        ctx.obj['project'], None, 'HEAD', None
    )()
    extend_with_revs_per_year(
        ctx.obj['case_study'], cmap, ctx.obj['merge_stage'],
        ctx.obj['ignore_blocked'], ctx.obj['git_path'], revs_per_year, separate
    )
    store_case_study(ctx.obj['case_study'], ctx.obj['path'])


class SmoothPlotCLI(click.MultiCommand):
    """Command factory for plots."""

    def __init__(self, **attrs: tp.Any):
        initialize_plots()
        super().__init__(**attrs)

    def list_commands(self, ctx: click.Context) -> tp.List[str]:
        return list(PlotGenerator.GENERATORS.keys())

    def get_command(self, ctx: click.Context,
                    cmd_name: str) -> tp.Optional[click.Command]:

        generator_cls = PlotGenerator.GENERATORS[cmd_name]

        @click.pass_context
        def command_template(context: click.Context, **kwargs: tp.Any) -> None:
            # extract common arguments and plot config from context
            plot_config: PlotConfig = PlotConfig(False)
            try:
                generator_instance = generator_cls(plot_config, **kwargs)
                plots = generator_instance.generate()
                plot = plots[0]
                if len(plots) > 1:

                    def set_plot(selected_plot: Plot) -> None:
                        nonlocal plot
                        plot = selected_plot

                    cli_list_choice(
                        "The given plot generator creates multiple plots"
                        " please select one:", plots, lambda p: p.name, set_plot
                    )
                cmap = create_lazy_commit_map_loader(
                    context.obj['project'], None, 'HEAD', None
                )()
                extend_with_smooth_revs(
                    context.obj['case_study'], cmap,
                    context.obj['boundary_gradient'],
                    context.obj['ignore_blocked'], plot,
                    context.obj['merge_stage']
                )
                store_case_study(context.obj['case_study'], context.obj['path'])
            except PlotGeneratorFailed as ex:
                print(
                    f"Failed to create plot generator {generator_cls.NAME}: "
                    f"{ex.message}"
                )

        # return command wrapped with options specified in the generator class
        command_definition = add_cli_options(
            command_template, *generator_cls.OPTIONS
        )
        return click.command(cmd_name)(command_definition)


@__casestudy_gen.command("select_plot", cls=SmoothPlotCLI)
@click.option(
    "--boundary-gradient",
    type=int,
    default=5,
    help="Maximal expected gradient in percent between " +
    "two revisions, e.g., 5 for 5%%"
)
@click.pass_context
def __gen_smooth_plot(ctx: click.Context, boundary_gradient: int) -> None:
    """
    Generate revisions based on a plot.

    plot_type: Plot to calculate new revisions from.
    """
    ctx.obj['boundary_gradient'] = boundary_gradient


@__casestudy_gen.command("select_release")
@click.argument("release_type", type=EnumChoice(ReleaseType, False))
@click.pass_context
def __gen_release(ctx: click.Context, release_type: ReleaseType) -> None:
    """
    Extend a case study with revisions marked as a release. This relies on the
    project to determine appropriate revisions.

    release_type: Release type to consider
    """
    cmap = create_lazy_commit_map_loader(
        ctx.obj['project'], None, 'HEAD', None
    )()
    extend_with_release_revs(
        ctx.obj['case_study'], cmap, release_type, ctx.obj['ignore_blocked'],
        ctx.obj['merge_stage']
    )
    store_case_study(ctx.obj['case_study'], ctx.obj['path'])


@__casestudy_gen.command("select_bug")
@click.argument(
    "report_type",
    type=TypedChoice({
        k: v
        for (k, v) in BaseReport.REPORT_TYPES.items()
        if isinstance(v, SZZReport)
    })
)
@click.pass_context
def __gen_bug_commits(
    ctx: click.Context, report_type: tp.Type['BaseReport']
) -> None:
    """
    Extend a case study with revisions that either introduced or fixed a bug as
    determined by the given SZZ tool.

    REPORT_TYPE: report to use for determining bug regions
    """
    cmap = create_lazy_commit_map_loader(
        ctx.obj['project'], None, 'HEAD', None
    )()
    extend_with_bug_commits(
        ctx.obj['case_study'], cmap, report_type, ctx.obj['merge_stage'],
        ctx.obj['ignore_blocked']
    )
    store_case_study(ctx.obj['case_study'], ctx.obj['path'])


@main.command("package")
@click.argument("report_names", type=create_report_type_choice(), nargs=-1)
@click.option("-o", "--output", help="Output file")
@click.option(
    "--filter-regex",
    help="Provide a regex to only include case "
    "studies that match the filter.",
    type=str,
    default=".*"
)
def __casestudy_package(
    output: str, filter_regex: str, report_names: tp.List[tp.Type[BaseReport]]
) -> None:
    """
    Case study packaging util.

    REPORT_NAMES: Provide report names to select which files are considered
    for packaging
    """
    output_path = Path(output)
    if output_path.suffix == '':
        output_path = Path(str(output_path) + ".zip")
    if output_path.suffix == '.zip':
        vara_root = Path(str(vara_cfg()["config_file"])).parent
        if Path(os.getcwd()) != vara_root:
            LOG.info(
                f"Packaging needs to be called from VaRA root dir, "
                f"changing dir to {vara_root}"
            )
            os.chdir(vara_root)

        PCM.package_paper_config(
            output_path, re.compile(filter_regex), report_names
        )
    else:
        click.echo(
            "--output has the wrong file type extension. "
            "Please do not provide any other file type extension than .zip",
            err=True
        )


@main.command("view")
@click.option(
    "--report-type",
    type=create_report_type_choice(),
    required=True,
    help="Report type of the result files."
)
@click.option(
    "--project", required=True, help="Project to view result files for."
)
@click.option("--commit-hash", help="Commit hash to view result files for.")
@click.option(
    "--newest-only",
    is_flag=True,
    help="Only report the newest file for each matched commit hash"
)
def __casestudy_view(
    report_type: tp.Type[BaseReport], project: str,
    commit_hash: ShortCommitHash, newest_only: bool
) -> None:
    """View report files."""
    try:
        commit_hash = __init_commit_hash(report_type, project, commit_hash)
    except LookupError:
        return

    result_files = PCM.get_result_files(
        report_type, project, commit_hash, newest_only
    )
    result_files.sort(
        key=lambda report_file: report_file.stat().st_mtime_ns, reverse=True
    )

    if not result_files:
        print("No matching result files found.")
        return

    print(
        f"Found {len(result_files)} matching result files (newest to oldest):"
    )

    statuses = FileStatusExtension.get_physical_file_statuses().union(
        FileStatusExtension.get_virtual_file_statuses()
    )

    longest_file_status_extension = max([
        len(status.name) for status in statuses
    ])

    def result_file_to_list_entry(result_file: Path) -> str:
        file_status = ReportFilename(result_file.name).file_status
        status = (
            file_status.get_colored_status().rjust(
                longest_file_status_extension +
                file_status.num_color_characters(), " "
            )
        )
        return f"[{status}] {result_file.name}"

    def open_in_editor(result_file: Path) -> None:
        _ = editor[str(result_file)] & FG

    editor_name = "vim"  # set's default editor

    if "EDITOR" in local.env:
        editor_name = local.env["EDITOR"]

    editor = local[editor_name]
    try:
        cli_list_choice(
            "Select a number to open a file",
            result_files,
            result_file_to_list_entry,
            open_in_editor,
            start_label=1,
            default=1,
            repeat=True
        )
    except EOFError:
        return


def __init_commit_hash(
    report_type: tp.Type[BaseReport], project: str, commit_hash: ShortCommitHash
) -> ShortCommitHash:
    if not commit_hash:
        # Ask the user to provide a commit hash
        print("No commit hash was provided.")
        paper_config = get_paper_config()
        available_commit_hashes = []
        # Compute available commit hashes
        for case_study in paper_config.get_case_studies(project):
            available_commit_hashes.extend(
                get_revisions_status_for_case_study(
                    case_study, report_type, tag_blocked=False
                )
            )

        max_num_hashes = 20
        if len(available_commit_hashes) > max_num_hashes:
            print("Found to many commit hashes, truncating selection...")

        # Create call backs for cli choice
        def set_commit_hash(
            choice_pair: tp.Tuple[ShortCommitHash, FileStatusExtension]
        ) -> None:
            nonlocal commit_hash
            commit_hash = choice_pair[0]

        statuses = FileStatusExtension.get_physical_file_statuses().union(
            FileStatusExtension.get_virtual_file_statuses()
        )

        longest_file_status_extension = max([
            len(status.name) for status in statuses
        ])

        def result_file_to_list_entry(
            commit_status_pair: tp.Tuple[ShortCommitHash, FileStatusExtension]
        ) -> str:
            status = commit_status_pair[1].get_colored_status().rjust(
                longest_file_status_extension +
                commit_status_pair[1].num_color_characters(), " "
            )

            return f"[{status}] {commit_status_pair[0]}"

        # Ask user which commit we should use
        try:
            cli_list_choice(
                "Please select a hash:",
                available_commit_hashes[:max_num_hashes],
                result_file_to_list_entry,
                set_commit_hash,
                start_label=1,
                default=1,
            )
        except EOFError as exc:
            raise LookupError from exc
        if not commit_hash:
            print("Could not find processed commit hash.")
            raise LookupError
        return commit_hash
    return commit_hash


@main.group()
@click.option(
    "--case-studies",
    "-cs",
    type=create_multi_case_study_choice(),
    default='all',
    help="Only remove reports for revisions from "
    "these case studies, defaults to all case "
    "studies from the current paper config"
)
@click.option(
    "--experiment",
    "-exp",
    type=create_experiment_type_choice(),
    help="Only remove reports that belong to the given experiment"
)
@click.option(
    "--report",
    type=create_report_type_choice(),
    help="Only remove reports from the given type."
)
@click.pass_context
def cleanup(
    ctx: click.Context, case_studies: tp.List[CaseStudy],
    experiment: tp.Optional[VersionExperiment], report: tp.Optional[BaseReport]
) -> None:
    """
    Cleanup report files.

    If both --experiment and --report the report file has to belong to both
    """

    ctx.ensure_object(dict)
    ctx.obj["case_studies"] = case_studies
    ctx.obj["experiment"] = experiment
    ctx.obj["report"] = report


@cleanup.command("all")
@click.option(
    "--error", is_flag=True, help="remove only reports from failed experiments"
)
@click.pass_context
def _remove_all_result_files(ctx: click.Context, error: bool) -> None:
    """Remove all report files of the current paper_config."""
    result_folders = _find_result_dir_paths_of_projects(ctx.obj["case_studies"])
    for folder in result_folders:
        for res_file in folder.iterdir():
            report_file = ReportFilename(res_file.name)
            if not report_file.is_result_file():
                continue
            if ctx.obj["experiment"] and not ctx.obj[
                "experiment"].file_belongs_to_experiment(res_file.name):
                continue
            if ctx.obj["report"] and not ctx.obj[
                "report"].is_correct_report_type(res_file.name):
                continue

            commit_hash = report_file.commit_hash
            if any(
                list(
                    case_study.has_revision(commit_hash)
                    for case_study in ctx.obj["case_studies"]
                )
            ):
                if error and not (
                    report_file.has_status_compileerror() or
                    report_file.has_status_failed()
                ):
                    continue
                res_file.unlink()


@cleanup.command("old")
@click.pass_context
def _remove_old_result_files(ctx: click.Context) -> None:
    """Remove result files of wich a newer version exists."""
    result_dir = Path(str(vara_cfg()['result_dir']))
    for case_study in ctx.obj['case_studies']:
        old_files: tp.List[Path] = []
        newer_files: tp.Dict[ShortCommitHash, Path] = {}
        result_dir_cs = result_dir / case_study.project_name
        if not result_dir_cs.exists():
            continue
        for opt_res_file in result_dir_cs.iterdir():
            report_file = ReportFilename(opt_res_file.name)
            if not report_file.is_result_file():
                continue
            if ctx.obj["experiment"] and not ctx.obj[
                "experiment"].file_belongs_to_experiment(opt_res_file.name):
                continue
            if ctx.obj["report"] and not ctx.obj[
                "report"].is_correct_report_type(opt_res_file.name):
                continue

            commit_hash = report_file.commit_hash
            if case_study.has_revision(commit_hash):
                current_file = newer_files.get(commit_hash)
                if current_file is None:
                    newer_files[commit_hash] = opt_res_file
                else:
                    if (
                        current_file.stat().st_mtime_ns <
                        opt_res_file.stat().st_mtime_ns
                    ):
                        newer_files[commit_hash] = opt_res_file
                        old_files.append(current_file)
                    else:
                        old_files.append(opt_res_file)
        for file in old_files:
            if file.exists():
                file.unlink()


@cleanup.command("regex")
@click.option(
    "--filter-regex",
    "-f",
    "regex_filter",
    prompt="Specify a regex for the filenames to delete",
    type=str
)
@click.option(
    "--silent", help="Hide the output of the matching filenames", is_flag=True
)
@click.pass_context
def _remove_result_files_by_regex(
    ctx: click.Context, regex_filter: str, silent: bool
) -> None:
    """
    Remove result files based on a given regex filter.

    Ignores experiment and report filter given to the main command
    """
    result_dir_paths = _find_result_dir_paths_of_projects(
        ctx.obj["case_studies"]
    )
    for result_dir_path in result_dir_paths:
        result_file_names = os.listdir(result_dir_path)
        files_to_delete: tp.List[str] = []
        for result_file_name in result_file_names:
            match = re.match(regex_filter, result_file_name)
            if match is not None:
                files_to_delete.append(result_file_name)
        if not files_to_delete:
            print(f"No matching result files in {result_dir_path} found.")
            continue
        if not silent:
            for file_name in files_to_delete:
                print(f"{file_name}")
        print(
            f"Found {len(files_to_delete)} matching"
            "result files in {result_dir_path}:"
        )

        try:
            if cli_yn_choice("Do you want to delete these files", "n"):
                for file_name in files_to_delete:
                    file = Path(result_dir_path / file_name)
                    if file.exists():
                        file.unlink()
        except EOFError:
            continue


def _find_result_dir_paths_of_projects(case_studies: tp.List[CaseStudy]) -> \
        tp.List[Path]:
    result_dir_path = Path(vara_cfg()["result_dir"].value)
    existing_paper_config_result_dir_paths = []
    project_names = [cs.project_name for cs in case_studies]
    for project_name in project_names:
        path = Path(result_dir_path / project_name)
        if Path.exists(path):
            existing_paper_config_result_dir_paths.append(path)

    return existing_paper_config_result_dir_paths


if __name__ == '__main__':
    main()<|MERGE_RESOLUTION|>--- conflicted
+++ resolved
@@ -14,15 +14,11 @@
 from varats.data.discover_reports import initialize_reports
 from varats.data.reports.szz_report import SZZReport
 from varats.experiment.experiment_util import VersionExperiment
-<<<<<<< HEAD
 from varats.gui.cs_gen.main_window import start_gui
-from varats.mapping.commit_map import create_lazy_commit_map_loader
-=======
 from varats.mapping.commit_map import (
     create_lazy_commit_map_loader,
     generate_commit_map,
 )
->>>>>>> 39d32822
 from varats.paper.case_study import (
     load_case_study_from_file,
     store_case_study,
