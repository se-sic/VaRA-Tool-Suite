--- conflicted
+++ resolved
@@ -89,9 +89,6 @@
     return TypedChoice(Plot.PLOTS)
 
 
-<<<<<<< HEAD
-@tui()
-=======
 def create_project_choice() -> click.Choice:
     initialize_projects()
     projects = [proj.NAME for proj in get_loaded_vara_projects()]
@@ -99,7 +96,6 @@
 
 
 @tui()  # type: ignore
->>>>>>> 9ed24246
 @click.group()
 @configuration_lookup_error_handler
 def main() -> None:
