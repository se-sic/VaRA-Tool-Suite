--- conflicted
+++ resolved
@@ -165,10 +165,6 @@
 @click.option(
     "--ignore-blocked/--allow-blocked",
     default=True,
-<<<<<<< HEAD
-    help="Ignore/Allow revisions that are marked as blocked. By default, blocked "
-    "revisions will be ignored."
-=======
     help="Ignore/Allow revisions that are marked as blocked. By default, "
     "blocked revisions will be ignored."
 )
@@ -177,7 +173,6 @@
     is_flag=True,
     default=True,
     help="Project repository will not be updated."
->>>>>>> 2e5569de
 )
 @click.pass_context
 def __casestudy_gen(
