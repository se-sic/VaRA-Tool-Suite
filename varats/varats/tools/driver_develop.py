"""Driver module for `vara-develop` and its alias `vd`."""

import typing as tp

import click
from trogon import tui

from varats.tools.research_tools import development as dev
from varats.tools.research_tools.research_tool import SubProject
from varats.tools.tool_util import (
    get_research_tool,
    get_supported_research_tool_names,
)
from varats.ts_utils.cli_util import initialize_cli_tool


<<<<<<< HEAD
@tui()
=======
@tui()  # type: ignore
>>>>>>> 9ed24246
@click.group(context_settings={"help_option_names": ['-h', '--help']})
@click.option(
    "-p",
    "--project",
    "projects",
    metavar="PROJECT",
    type=str,
    multiple=True,
    help="Subprojects to work on or 'all' for all subprojects."
)
@click.argument(
    "research_tool", type=click.Choice(get_supported_research_tool_names())
)
@click.pass_context
def main(
    context: click.Context, research_tool: str, projects: tp.List[str]
) -> None:
    """Handle and simplify common developer interactions with the project."""
    initialize_cli_tool()

    tool = get_research_tool(research_tool)
    context.ensure_object(dict)
    context.obj["research_tool"] = tool

    project_list: tp.List[SubProject] = []
    if projects:
        if "all" in projects:
            tool.code_base.map_sub_projects(project_list.append)
        else:

            def __project_selector(sub_project: SubProject) -> None:
                lower_name = sub_project.name.lower()
                requested_sub_projects = projects
                map(str.lower, requested_sub_projects)
                if lower_name in requested_sub_projects:
                    project_list.append(sub_project)

            tool.code_base.map_sub_projects(__project_selector)

    context.obj["project_list"] = project_list


@main.command(help="Create a new branch.")  # type: ignore
@click.argument("branch_name", type=str)
@click.pass_context
def new_branch(context: click.Context, branch_name: str) -> None:
    """Create a new feature branch for a research tool."""
    dev.create_new_branch_for_projects(branch_name, context.obj["project_list"])


@main.command(help="Checkout a branch.")  # type: ignore
@click.argument("branch_name", type=str)
@click.pass_context
def checkout(context: click.Context, branch_name: str) -> None:
    """Checkout a branch for a research tool."""
    dev.checkout_remote_branch_for_projects(
        branch_name, context.obj["project_list"]
    )


@main.command(help="Git pull the research tool's repository.")  # type: ignore
@click.pass_context
def pull(context: click.Context) -> None:
    """Git pull the research tool's repository."""
    dev.pull_projects(context.obj["project_list"])


@main.command(help="Git push the research tool's repository.")  # type: ignore
@click.pass_context
def push(context: click.Context) -> None:
    """Git push the research tool's repository."""
    dev.push_projects(context.obj["project_list"])


@main.command(help="Show git status for a research tool.")  # type: ignore
@click.pass_context
def status(context: click.Context) -> None:
    """Show git status for a research tool."""
    dev.show_status_for_projects(context.obj["project_list"])


@main.command(help="List all remote feature branches.")  # type: ignore
@click.pass_context
def f_branches(context: click.Context) -> None:
    """List all remote feature branches."""
    dev.show_dev_branches(context.obj["research_tool"].code_base)


if __name__ == '__main__':
    main()  # pylint: disable=no-value-for-parameter<|MERGE_RESOLUTION|>--- conflicted
+++ resolved
@@ -14,11 +14,7 @@
 from varats.ts_utils.cli_util import initialize_cli_tool
 
 
-<<<<<<< HEAD
-@tui()
-=======
 @tui()  # type: ignore
->>>>>>> 9ed24246
 @click.group(context_settings={"help_option_names": ['-h', '--help']})
 @click.option(
     "-p",
