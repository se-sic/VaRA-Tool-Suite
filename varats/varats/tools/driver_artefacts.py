--- conflicted
+++ resolved
@@ -44,12 +44,8 @@
 initialize_plots()
 initialize_artefact_types()
 
-<<<<<<< HEAD
-@tui()
-=======
 
 @tui()  # type: ignore
->>>>>>> 9ed24246
 @click.group(
     help="Manage artefacts.",
     context_settings={"help_option_names": ['-h', '--help']}
