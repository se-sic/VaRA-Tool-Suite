--- conflicted
+++ resolved
@@ -14,16 +14,7 @@
 import yaml
 
 from varats.data.discover_reports import initialize_reports
-<<<<<<< HEAD
-from varats.paper_mgmt.artefacts import (
-    Artefact,
-    store_artefacts,
-    initialize_artefacts,
-    create_artefact,
-)
-=======
 from varats.paper_mgmt.artefacts import Artefact, initialize_artefact_types
->>>>>>> e4fa4139
 from varats.paper_mgmt.paper_config import get_paper_config
 from varats.plot.plots import PlotArtefact
 from varats.plots.discover_plots import initialize_plots
@@ -36,10 +27,6 @@
     html_page,
     CSS_TABLE,
 )
-<<<<<<< HEAD
-from varats.utils.settings import vara_cfg
-=======
->>>>>>> e4fa4139
 
 LOG = logging.getLogger(__name__)
 
@@ -59,75 +46,9 @@
     initialize_reports()
     initialize_tables()
     initialize_plots()
-<<<<<<< HEAD
-    initialize_artefacts()
-    parser = argparse.ArgumentParser("vara-art")
-
-    sub_parsers = parser.add_subparsers(help="Subcommand", dest="subcommand")
-
-    # vara-art list
-    sub_parsers.add_parser(
-        'list', help="List all artefacts of the current paper config."
-    )
-=======
     initialize_artefact_types()
->>>>>>> e4fa4139
-
-
-<<<<<<< HEAD
-    # vara-art generate
-    generate_parser = sub_parsers.add_parser(
-        'generate',
-        help="Generate artefacts. By default, all artefacts are generated."
-    )
-    generate_parser.add_argument(
-        "--only",
-        nargs='+',
-        help="Only generate artefacts with the given names."
-    )
-
-    # vara-art add
-    add_parser = sub_parsers.add_parser(
-        'add',
-        help=(
-            "Add a new artefact to the current paper config or edit an "
-            "existing artefacts."
-        )
-    )
-    add_parser.add_argument(
-        "artefact_type",
-        help="The type of the new artefact.",
-        choices=Artefact.ARTEFACT_TYPES.keys()
-    )
-    add_parser.add_argument(
-        "name",
-        help="The name for the new artefact. "
-        "If an artefact with this name already exists, it is overridden.",
-        type=str
-    )
-    add_parser.add_argument(
-        "--output-path",
-        help=(
-            "The output file for the new artefact. This is relative to "
-            "`artefacts_dir/current_config` from the current `.varats.yml`."
-        ),
-        type=str,
-        default="."
-    )
-    add_parser.add_argument(
-        "extra_args",
-        metavar="KEY=VALUE",
-        nargs=argparse.REMAINDER,
-        help=(
-            "Provide additional arguments that will be passed to the class "
-            "that generates the artefact. (do not put spaces before or after "
-            "the '=' sign). If a value contains spaces, you should define it "
-            'with double quotes: foo="bar baz".'
-        )
-    )
-
-    args = {k: v for k, v in vars(parser.parse_args()).items() if v is not None}
-=======
+
+
 # function name `list` would shadow built-in `list`
 @main.command(
     name="list", help="List all artefacts of the current paper config."
@@ -135,7 +56,6 @@
 def list_() -> None:
     """List the available artefacts."""
     paper_config = get_paper_config()
->>>>>>> e4fa4139
 
     for artefact in paper_config.artefacts:
         print(f"{artefact.name} [{artefact.ARTEFACT_TYPE}]")
@@ -151,18 +71,12 @@
         name: the name of the artefact
     """
     paper_config = get_paper_config()
-<<<<<<< HEAD
-
-    for artefact in paper_config.artefacts:
-        print(f"{artefact.name} [{artefact.ARTEFACT_TYPE}]")
-=======
     artefact = paper_config.artefacts.get_artefact(name)
     if artefact:
         print(f"Artefact '{name}':")
         print(textwrap.indent(yaml.dump(artefact.get_dict()), '  '))
     else:
         print(f"There is no artefact with the name {name}.")
->>>>>>> e4fa4139
 
 
 @main.command(
@@ -203,42 +117,10 @@
     # generate index.html
     _generate_index_html(artefacts, Artefact.base_output_dir() / "index.html")
     # generate plot_matrix.html
-<<<<<<< HEAD
-    plot_artefacts = [
-        artefact for artefact in (_filter_plot_artefacts(artefacts))
-        if artefact.plot_kwargs.get('paper_config', False)
-    ]
-    _generate_html_plot_matrix(
-        plot_artefacts,
-        Path(vara_cfg()['artefacts']['artefacts_dir'].value) /
-        vara_cfg()['paper_config']['current_config'].value / "plot_matrix.html"
-    )
-
-
-def _artefact_add(args: tp.Dict[str, tp.Any]) -> None:
-    paper_config = get_paper_config()
-
-    if 'extra_args' in args.keys():
-        extra_args = {
-            e[0].replace('-', '_'): e[1]
-            for e in [arg.split("=") for arg in args['extra_args']]
-        }
-    else:
-        extra_args = {}
-
-    name = args['name']
-    if paper_config.artefacts.get_artefact(name):
-        LOG.info(f"Updating existing artefact '{name}'.")
-    else:
-        LOG.info(f"Creating new artefact '{name}'.")
-    artefact = create_artefact(
-        args['artefact_type'], name, Path(args['output_path']), **extra_args
-=======
     plot_artefacts = list(_filter_plot_artefacts(artefacts))
     _generate_html_plot_matrix(
         plot_artefacts,
         Artefact.base_output_dir() / "plot_matrix.html"
->>>>>>> e4fa4139
     )
 
 
@@ -298,11 +180,7 @@
         for file_info in file_infos:
             if file_info.case_study:
                 file_path = _locate_artefact_file(
-<<<<<<< HEAD
-                    Path(file_info.file_name), artefact.output_path,
-=======
                     Path(file_info.file_name), artefact.output_dir,
->>>>>>> e4fa4139
                     outfile.parent
                 )
                 if not file_path:
@@ -381,11 +259,7 @@
     return artefact_info, "\n".join(list_entries)
 
 
-<<<<<<< HEAD
-def _locate_artefact_file(artefact_file: Path, output_path: Path,
-=======
 def _locate_artefact_file(artefact_file: Path, output_dir: Path,
->>>>>>> e4fa4139
                           cwd: Path) -> tp.Optional[Path]:
     if not (output_dir / artefact_file).exists():
         LOG.info(f"Could not find artefact file {artefact_file}")
