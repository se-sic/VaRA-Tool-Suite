--- conflicted
+++ resolved
@@ -24,11 +24,7 @@
 LOG = logging.getLogger(__name__)
 
 
-<<<<<<< HEAD
-@tui()
-=======
 @tui()  # type: ignore
->>>>>>> 9ed24246
 @click.group("vara-pc")
 def main() -> None:
     """
