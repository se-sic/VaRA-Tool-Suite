"""Driver module for `vara-gen-bbconfig`."""

import logging
import os
import sys
import typing as tp

import click
from trogon import tui

from varats.tools.bb_config import (
    create_new_bb_config,
    update_projects,
    update_experiments,
)
from varats.ts_utils.cli_util import cli_yn_choice
from varats.utils.settings import save_config, vara_cfg, save_bb_config, bb_cfg

LOG = logging.getLogger(__name__)


<<<<<<< HEAD
@tui()
@click.command()
=======
@tui()  # type: ignore
@click.group(invoke_without_command=True)
>>>>>>> 9ed24246
@click.option(
    "--bb-root",
    type=click.Path(),
    help="Set an alternative BenchBuild root folder."
)
@click.option(
    "--update",
    is_flag=True,
    help="Only update projects and experiments, and keep other values."
)
@click.option("--test-projects", is_flag=True, help="Include test projects")
def main(
    bb_root: tp.Optional[str] = None,
    update: bool = False,
    test_projects: bool = False
) -> None:
    """
    Main function for the benchbuild config creator.

    `vara-gen-bbconfig`
    """
    if vara_cfg()["config_file"].value is None:
        if cli_yn_choice("Error! No VaRA config found. Should we create one?"):
            save_config()
        else:
            sys.exit()

    if bb_root is not None:
        if os.path.isabs(str(bb_root)):
            bb_root_path = str(bb_root)
        else:
            bb_root_path = os.path.dirname(str(vara_cfg()["config_file"])) + \
                           "/" + str(bb_root)

        LOG.info(f"Setting BB path to: {bb_root_path}")
        vara_cfg()["benchbuild_root"] = bb_root_path
        save_config()

    if vara_cfg()["benchbuild_root"].value is None:
        vara_cfg()["benchbuild_root"] = os.path.dirname(str(
            vara_cfg()["config_file"])) \
                                        + "/benchbuild"
        LOG.info(f"Setting BB path to: {vara_cfg()['benchbuild_root']}")
        save_config()

    if update:
        config = bb_cfg()
        update_projects(config, test_projects)
        update_experiments(config)
    else:
        config = create_new_bb_config(vara_cfg(), test_projects)
    save_bb_config(config)


if __name__ == '__main__':
    main()<|MERGE_RESOLUTION|>--- conflicted
+++ resolved
@@ -19,13 +19,8 @@
 LOG = logging.getLogger(__name__)
 
 
-<<<<<<< HEAD
-@tui()
-@click.command()
-=======
 @tui()  # type: ignore
 @click.group(invoke_without_command=True)
->>>>>>> 9ed24246
 @click.option(
     "--bb-root",
     type=click.Path(),
