"""General plots module."""
import abc
import logging
import typing as tp
from pathlib import Path

import click

from varats.paper.case_study import CaseStudy
from varats.paper_mgmt.artefacts import Artefact, ArtefactFileInfo
from varats.paper_mgmt.paper_config import get_paper_config
from varats.ts_utils.cli_util import (
    make_cli_option,
    CLIOptionTy,
    add_cli_options,
    cli_yn_choice,
    TypedMultiChoice,
    TypedChoice,
)
from varats.utils.exceptions import ConfigurationLookupError
from varats.utils.settings import vara_cfg

if tp.TYPE_CHECKING:
    import varats.plot.plot  # pylint: disable=W0611

LOG = logging.getLogger(__name__)


def _create_multi_case_study_choice() -> TypedMultiChoice[CaseStudy]:
    """
    Create a choice parameter type that allows selecting multiple case studies
    from the current paper config.

    Multiple case studies can be given as a comma separated list. The special
    value "all" selects all case studies in the current paper config.
    """
    try:
        paper_config = get_paper_config()
    except ConfigurationLookupError:
        empty_cs_dict: tp.Dict[str, tp.List[CaseStudy]] = {}
        return TypedMultiChoice(empty_cs_dict)
    value_dict = {
        f"{cs.project_name}_{cs.version}": [cs]
        for cs in paper_config.get_all_case_studies()
    }
    value_dict["all"] = paper_config.get_all_case_studies()
    return TypedMultiChoice(value_dict)


def _create_single_case_study_choice() -> TypedChoice[CaseStudy]:
    """Create a choice parameter type that allows selecting exactly one case
    study from the current paper config."""
    try:
        paper_config = get_paper_config()
    except ConfigurationLookupError:
        empty_cs_dict: tp.Dict[str, CaseStudy] = {}
        return TypedChoice(empty_cs_dict)
    value_dict = {
        f"{cs.project_name}_{cs.version}": cs
        for cs in paper_config.get_all_case_studies()
    }
    return TypedChoice(value_dict)


class CommonPlotOptions():
    """This class stores options common to all plots."""

    def __init__(
        self, view: bool, plot_dir: Path, file_type: str, dry_run: bool
    ):
        """
        Construct a `CommonPlotOptions` object.

        Args:
            view: if `True`, view the plot instead of writing it to a file
            plot_dir: directory to write plots to
                      (relative to config value 'plots/plot_dir')
            file_type: the file type for the written plot file
        """
        self.view = view
        # Will be overridden when generating artefacts
        self.plot_base_dir = Path(str(vara_cfg()['plots']['plot_dir']))
        self.plot_dir = plot_dir
        self.file_type = file_type
        self.dry_run = dry_run

    @staticmethod
    def from_kwargs(**kwargs: tp.Any) -> 'CommonPlotOptions':
        """Construct a ``CommonPlotOptions`` object from a kwargs dict."""
        return CommonPlotOptions(
            kwargs.get("view", False), Path(kwargs.get("plot_dir", ".")),
            kwargs.get("file_type", "svg"), kwargs.get("dry_run", False)
        )

    __options = [
        make_cli_option(
            "-v",
            "--view",
            is_flag=True,
            help="View the plot instead of saving it to a file."
        ),
        make_cli_option(
            "--file-type",
            type=click.Choice(["png", "svg", "pdf"]),
            default="svg",
            help="File type for the plot."
        ),
        make_cli_option(
            "--plot-dir",
            type=click.Path(path_type=Path),
            default=Path("."),
            help="Set the directory the plots will be written to "
            "(relative to config value 'plots/plot_dir')."
        ),
        make_cli_option(
            "--dry-run",
            is_flag=True,
            help="Only log plots that would be generated but do not generate."
            "Useful for debugging plot generators."
        ),
    ]

    @classmethod
    def cli_options(cls, command: tp.Any) -> tp.Any:
        return add_cli_options(command, *cls.__options)

    def get_dict(self) -> tp.Dict[str, tp.Any]:
        return {
            "view": self.view,
            "file_type": self.file_type,
            "plot_dir": self.plot_dir,
            "dry_run": self.dry_run
        }


class PlotConfig:
    """Class with parameters that influence a plot's appearance."""

    def __init__(
<<<<<<< HEAD
        self, fig_title: str, font_size: int, width: int, height: int,
        legend_title: str, legend_size: int, show_legend: bool,
        line_width: bool, x_tick_size: int, label_size: int, dpi: int
=======
        self, style: str, fig_title: str, font_size: int, width: int,
        height: int, legend_title: str, legend_size: int, show_legend: bool,
        line_width: bool, x_tick_size: int, label_size: int
>>>>>>> db591f7e
    ) -> None:
        self.style = style
        self.fig_title = fig_title
        self.font_size = font_size
        self.width = width
        self.height = height
        self.legend_title = legend_title
        self.legend_size = legend_size
        self.show_legend = show_legend
        self.line_width = line_width
        self.x_tick_size = x_tick_size
        self.label_size = label_size
        self.dpi = dpi

    __options: tp.List[tp.Any] = [
        make_cli_option(
            "--style",
            type=str,
            default="classic",
            required=False,
            metavar="STYLE",
            help="Matplotlib style to use."
        ),
        make_cli_option(
            "--fig-title",
            type=str,
            default="",
            required=False,
            metavar="NAME",
            help="The title of the plot figure."
        ),
        make_cli_option(
            "--font-size",
            type=int,
            default=10,
            required=False,
            metavar="SIZE",
            help="The font size of the plot figure."
        ),
        make_cli_option(
            "--width",
            type=int,
            default=1500,
            required=False,
            metavar="WIDTH",
            help="The width of the resulting plot file."
        ),
        make_cli_option(
            "--height",
            type=int,
            default=1000,
            required=False,
            metavar="HEIGHT",
            help="The height of the resulting plot file."
        ),
        make_cli_option(
            "--legend-title",
            type=str,
            default="",
            required=False,
            metavar="NAME",
            help="The title of the legend."
        ),
        make_cli_option(
            "--legend-size",
            type=int,
            default=2,
            required=False,
            metavar="SIZE",
            help="The size of the legend."
        ),
        make_cli_option(
            "--show-legend/--hide-legend",
            type=bool,
            default=True,
            required=False,
            help="Shows/hides the legend."
        ),
        make_cli_option(
            "--line-width",
            type=float,
            default=0.25,
            required=False,
            metavar="WIDTH",
            help="The width of the plot line(s)."
        ),
        make_cli_option(
            "--x-tick-size",
            type=int,
            default=2,
            required=False,
            metavar="SIZE",
            help="The size of the x-ticks."
        ),
        make_cli_option(
            "--label-size",
            type=int,
            default=2,
            required=False,
            metavar="SIZE",
            help="The label size of CVE/bug annotations."
        ),
        make_cli_option(
            "--dpi",
            type=int,
            default=1200,
            required=False,
            metavar="DPI",
            help="The dpi of the plot."
        )
    ]

    @staticmethod
    def from_kwargs(**kwargs: tp.Any) -> 'PlotConfig':
        return PlotConfig(
<<<<<<< HEAD
            kwargs.get("fig_title", ""), kwargs.get("font_size", 10),
            kwargs.get("width", 1500), kwargs.get("height", 1000),
            kwargs.get("legend_title", ""), kwargs.get("legend_size", 2),
            kwargs.get("show_legend", True), kwargs.get("line_width", 0.25),
            kwargs.get("x_tick_size", 2), kwargs.get("label_size", 2),
            kwargs.get("dpi", 1200)
=======
            kwargs.get("style", "classic"), kwargs.get("fig_title", ""),
            kwargs.get("font_size", 10), kwargs.get("width", 1500),
            kwargs.get("height", 1000), kwargs.get("legend_title", ""),
            kwargs.get("legend_size", 2), kwargs.get("show_legend", True),
            kwargs.get("line_width", 0.25), kwargs.get("x_tick_size", 2),
            kwargs.get("label_size", 2)
>>>>>>> db591f7e
        )

    @classmethod
    def cli_options(cls, command: tp.Any) -> tp.Any:
        return add_cli_options(command, *cls.__options)

    def get_dict(self) -> tp.Dict[str, tp.Any]:
        return {
            "style": self.style,
            "fig_title": self.fig_title,
            "font_size": self.font_size,
            "width": self.width,
            "height": self.height,
            "legend_title": self.legend_title,
            "legend_size": self.legend_size,
            "show_legend": self.show_legend,
            "line_width": self.line_width,
            "x_tick_size": self.x_tick_size,
            "label_size": self.label_size,
            "dpi": self.dpi
        }


class PlotGeneratorInitFailed(Exception):
    """Base class for plot generator related exceptions."""

    def __init__(self, message: str):
        super().__init__()
        self.message = message


class PlotGenerator(abc.ABC):
    """A plot generator is responsible for generating one or more plots."""

    # Required
    REQUIRE_CASE_STUDY: CLIOptionTy = make_cli_option(
        "-cs",
        "--case-study",
        type=_create_single_case_study_choice(),
        required=True,
        metavar="case_study",
        help="The case study to use for the plot."
    )
    REQUIRE_MULTI_CASE_STUDY: CLIOptionTy = make_cli_option(
        "-cs",
        "--case-study",
        type=_create_multi_case_study_choice(),
        required=True,
        metavar="case_study",
        help="The case study to use for the plot."
    )
    REQUIRE_REVISION: CLIOptionTy = make_cli_option(
        "-rev",
        "--revision",
        type=str,
        required=True,
        metavar="revision",
        help="The revision to use for the plot."
    )
    REQUIRE_REPORT_TYPE: CLIOptionTy = make_cli_option(
        "--report-type",
        # TODO: Add report types as choices
        type=str,
        required=True,
        metavar="report_type",
        help="The report type to use for the plot."
    )

    GENERATORS: tp.Dict[str, tp.Type['PlotGenerator']] = {}
    NAME: str
    OPTIONS: tp.List[CLIOptionTy]

    def __init__(self, plot_config: PlotConfig, **plot_kwargs: tp.Any):
        self.__plot_config = plot_config
        self.__plot_kwargs = plot_kwargs

    @classmethod
    def __init_subclass__(
        cls, generator_name: str, options: tp.List[CLIOptionTy],
        **kwargs: tp.Any
    ) -> None:
        """
        Register concrete plot generators.

        Args:
            generator_name: name for the plot generator as will be used in the
                            CLI interface
            plot:           plot class used by the generator
            options:        command line options needed by the generator
        """
        # mypy does not yet fully understand __init_subclass__()
        # https://github.com/python/mypy/issues/4660
        super().__init_subclass__(**kwargs)  # type: ignore
        cls.NAME = generator_name
        cls.OPTIONS = options
        cls.GENERATORS[generator_name] = cls

    @staticmethod
    def get_plot_generator_types_help_string() -> str:
        """
        Generates help string for visualizing all available plots.

        Returns:
            a help string that contains all available plot names.
        """
        return "The following plot generators are available:\n  " + "\n  ".join(
            list(PlotGenerator.GENERATORS)
        )

    @staticmethod
    def get_class_for_plot_generator_type(
        plot_type: str
    ) -> tp.Type['PlotGenerator']:
        """
        Get the class for plot from the plot registry.

        Args:
            plot_type: The name of the plot.

        Returns: The class implementing the plot.
        """
        if plot_type not in PlotGenerator.GENERATORS:
            raise LookupError(
                f"Unknown plot generator '{plot_type}'.\n" +
                PlotGenerator.get_plot_generator_types_help_string()
            )

        plot_cls = PlotGenerator.GENERATORS[plot_type]
        return plot_cls

    @property
    def plot_config(self) -> PlotConfig:
        """Option with options that influence a plot's appearance."""
        return self.__plot_config

    @property
    def plot_kwargs(self) -> tp.Dict[str, tp.Any]:
        """Plot-specific options."""
        return self.__plot_kwargs

    @abc.abstractmethod
    def generate(self) -> tp.List['varats.plot.plot.Plot']:
        """This function is called to generate the plot instance(s)."""

    def __call__(self, common_options: CommonPlotOptions) -> None:
        """
        Generate the plots as specified by this generator.

        Args:
            common_options: common options to use for the plot(s)
        """
        plot_dir = common_options.plot_base_dir / common_options.plot_dir
        if not plot_dir.exists():
            plot_dir.mkdir(parents=True)

        plots = self.generate()

        if len(plots) > 1 and common_options.view:
            common_options.view = cli_yn_choice(
                f"Do you really want to view all {len(plots)} plots? "
                f"If you answer 'no', the plots will still be generated.", "n"
            )

        for plot in plots:
            if common_options.dry_run:
                LOG.info(repr(plot))
                continue

            if common_options.view:
                plot.show()
            else:
                plot.save(plot_dir, filetype=common_options.file_type)


class PlotArtefact(Artefact, artefact_type="plot", artefact_type_version=2):
    """
    An artefact defining a :class:`plot<varats.plot.plot.Plot>`.

    Args:
        name: name of this artefact
        output_dir: output dir relative to config value
                    'artefacts/artefacts_dir'
        plot_generator_type: the
                    :attr:`type of plot<varats.plot.plots.PlotGenerator>`
                    to use
        file_format: the file format of the generated plot
        kwargs: additional arguments that will be passed to the plot class
    """

    def __init__(
        self, name: str, output_dir: Path, plot_generator_type: str,
        common_options: CommonPlotOptions, plot_config: PlotConfig,
        **kwargs: tp.Any
    ) -> None:
        super().__init__(name, output_dir)
        self.__plot_generator_type = plot_generator_type
        self.__plot_type_class = \
            PlotGenerator.get_class_for_plot_generator_type(
            self.__plot_generator_type
        )
        self.__common_options = common_options
        self.__common_options.plot_base_dir = Artefact.base_output_dir()
        self.__common_options.plot_dir = output_dir
        self.__plot_config = plot_config
        self.__plot_kwargs = kwargs

    @property
    def plot_generator_type(self) -> str:
        """The type of plot generator used to generate this artefact."""
        return self.__plot_generator_type

    @property
    def plot_generator_class(self) -> tp.Type[PlotGenerator]:
        """The class associated with :func:`plot_generator_type`."""
        return self.__plot_type_class

    @property
    def common_options(self) -> CommonPlotOptions:
        """Options that are available to all plots."""
        return self.__common_options

    @property
    def plot_config(self) -> PlotConfig:
        """A config object that influences the visual representation of a
        plot."""
        return self.__plot_config

    @property
    def plot_kwargs(self) -> tp.Any:
        """Additional arguments that will be passed to the plot_type_class."""
        return self.__plot_kwargs

    def get_dict(self) -> tp.Dict[str, tp.Any]:
        artefact_dict = super().get_dict()
        artefact_dict['plot_generator'] = self.__plot_generator_type
        artefact_dict['plot_config'] = self.__plot_config.get_dict()
        artefact_dict = {
            **self.__common_options.get_dict(),
            **self.__plot_kwargs,
            **artefact_dict
        }
        artefact_dict.pop("plot_dir")  # duplicate of Artefact's output_path
        return artefact_dict

    @staticmethod
    def create_artefact(
        name: str, output_dir: Path, **kwargs: tp.Any
    ) -> 'Artefact':
        plot_generator_type = kwargs.pop('plot_generator')
        common_options = CommonPlotOptions.from_kwargs(**kwargs)
        plot_config = PlotConfig.from_kwargs(**kwargs.pop("plot_config", {}))
        return PlotArtefact(
            name, output_dir, plot_generator_type, common_options, plot_config,
            **kwargs
        )

    @staticmethod
    def from_generator(
        name: str, generator: PlotGenerator, common_options: CommonPlotOptions
    ):
        """
        Create a plot artefact from a generator.

        Args:
            name: name for the artefact
            generator: generator class to use for the artefact
            common_options: common plot options

        Returns:
            an instantiated plot artefact
        """
        return PlotArtefact(
            name, common_options.plot_dir, generator.NAME, common_options,
            generator.plot_config, **generator.plot_kwargs
        )

    def generate_artefact(self) -> None:
        """Generate the specified plot(s)."""
        generator_instance = self.plot_generator_class(
            self.plot_config, **self.__plot_kwargs
        )
        generator_instance(self.common_options)

    def get_artefact_file_infos(self) -> tp.List[ArtefactFileInfo]:
        """Returns a list of file meta-date generated by this artefact."""
        generator_instance = self.plot_generator_class(
            self.plot_config, **self.__plot_kwargs
        )
        return [
            ArtefactFileInfo(
                plot.plot_file_name(self.common_options.file_type),
                plot.plot_kwargs.get("case_study", None)
            ) for plot in generator_instance.generate()
        ]<|MERGE_RESOLUTION|>--- conflicted
+++ resolved
@@ -137,15 +137,9 @@
     """Class with parameters that influence a plot's appearance."""
 
     def __init__(
-<<<<<<< HEAD
-        self, fig_title: str, font_size: int, width: int, height: int,
-        legend_title: str, legend_size: int, show_legend: bool,
-        line_width: bool, x_tick_size: int, label_size: int, dpi: int
-=======
         self, style: str, fig_title: str, font_size: int, width: int,
         height: int, legend_title: str, legend_size: int, show_legend: bool,
-        line_width: bool, x_tick_size: int, label_size: int
->>>>>>> db591f7e
+        line_width: bool, x_tick_size: int, label_size: int, dpi: int
     ) -> None:
         self.style = style
         self.fig_title = fig_title
@@ -261,21 +255,12 @@
     @staticmethod
     def from_kwargs(**kwargs: tp.Any) -> 'PlotConfig':
         return PlotConfig(
-<<<<<<< HEAD
-            kwargs.get("fig_title", ""), kwargs.get("font_size", 10),
-            kwargs.get("width", 1500), kwargs.get("height", 1000),
-            kwargs.get("legend_title", ""), kwargs.get("legend_size", 2),
-            kwargs.get("show_legend", True), kwargs.get("line_width", 0.25),
-            kwargs.get("x_tick_size", 2), kwargs.get("label_size", 2),
-            kwargs.get("dpi", 1200)
-=======
             kwargs.get("style", "classic"), kwargs.get("fig_title", ""),
             kwargs.get("font_size", 10), kwargs.get("width", 1500),
             kwargs.get("height", 1000), kwargs.get("legend_title", ""),
             kwargs.get("legend_size", 2), kwargs.get("show_legend", True),
             kwargs.get("line_width", 0.25), kwargs.get("x_tick_size", 2),
-            kwargs.get("label_size", 2)
->>>>>>> db591f7e
+            kwargs.get("label_size", 2), kwargs.get("dpi", 1200)
         )
 
     @classmethod
