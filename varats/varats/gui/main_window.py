--- conflicted
+++ resolved
@@ -11,10 +11,6 @@
 from varats.gui.ui_MainWindow import Ui_MainWindow
 from varats.gui.views.cr_bar_view import CRBarView
 from varats.gui.views.example_view import ExampleView
-<<<<<<< HEAD
-from varats.tools.bb_config import create_new_bb_config, save_bb_config
-from varats.utils.settings import create_missing_folders, save_config, vara_cfg
-=======
 from varats.tools.bb_config import create_new_bb_config
 from varats.utils.settings import (
     create_missing_folders,
@@ -22,7 +18,6 @@
     vara_cfg,
     save_bb_config,
 )
->>>>>>> d2f83ff4
 
 LOG = logging.getLogger(__name__)
 
