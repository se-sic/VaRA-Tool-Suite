"""This module provides different jupyther helpers to allow easier interaction
with varas file handling APIs."""

from varats.data.data_manager import VDM, PathLikeTy
from varats.data.reports.blame_report import BlameReport
from varats.data.reports.blame_verifier_report import (
    BlameVerifierReportOpt,
    BlameVerifierReportNoOptTBAA,
)
from varats.data.reports.commit_report import CommitReport
from varats.data.reports.feature_analysis_report import FeatureAnalysisReport
from varats.data.reports.globals_report import (
    GlobalsReportWith,
    GlobalsReportWithout,
)
from varats.data.reports.phasar_iter_ide import PhasarIterIDEStatsReport
from varats.data.reports.szz_report import (
    SZZUnleashedReport,
    SZZReport,
    PyDrillerSZZReport,
)
from varats.experiments.vara.feature_perf_precision import (
    MPRTimeReportAggregate,
)
from varats.report.tef_report import TEFReport


def load_commit_report(file_path: PathLikeTy) -> CommitReport:
    """
    Load a CommitReport from a file.

    Attributes:
        file_path (Path): Full path to the file
    """
    return VDM.load_data_class_sync(file_path, CommitReport)


def load_blame_report(file_path: PathLikeTy) -> BlameReport:
    """
    Load a BlameReport from a file.

    Attributes:
        file_path (Path): Full path to the file
    """
    return VDM.load_data_class_sync(file_path, BlameReport)


def load_szzunleashed_report(file_path: PathLikeTy) -> SZZReport:
    """
    Load a SZZUnleashedReport from a file.

    Attributes:
        file_path (Path): Full path to the file
    """
    return VDM.load_data_class_sync(file_path, SZZUnleashedReport)


def load_pydriller_szz_report(file_path: PathLikeTy) -> SZZReport:
    """
    Load a PyDrillerSZZReport from a file.

    Attributes:
        file_path (Path): Full path to the file
    """
    return VDM.load_data_class_sync(file_path, PyDrillerSZZReport)


def load_blame_verifier_report_no_opt_tbaa(file_path: PathLikeTy) -> \
        BlameVerifierReportNoOptTBAA:
    """
    Load a BlameVerifierReportNoOpt from a file.

    Attributes:
        file_path (Path): Full path to the file
    """
    return VDM.load_data_class_sync(file_path, BlameVerifierReportNoOptTBAA)


def load_blame_verifier_report_opt(file_path: PathLikeTy) -> \
        BlameVerifierReportOpt:
    """
    Load a BlameVerifierReportOpt from a file.

    Attributes:
        file_path (Path): Full path to the file
    """
    return VDM.load_data_class_sync(file_path, BlameVerifierReportOpt)


def load_globals_with_report(file_path: PathLikeTy) -> \
        GlobalsReportWith:
    """
    Load a GlobalsReportWith from a file.

    Attributes:
        file_path (Path): Full path to the file
    """
    return VDM.load_data_class_sync(file_path, GlobalsReportWith)


def load_globals_without_report(file_path: PathLikeTy) -> \
        GlobalsReportWithout:
    """
    Load a GlobalsReportWithout from a file.

    Attributes:
        file_path (Path): Full path to the file
    """
    return VDM.load_data_class_sync(file_path, GlobalsReportWithout)


def load_feature_analysis_report(file_path: PathLikeTy) -> \
        FeatureAnalysisReport:
    """
    Load a FeatureAnalysisReport from a file.

    Attributes:
        file_path (Path): Full path to the file
    """
    return VDM.load_data_class_sync(file_path, FeatureAnalysisReport)


<<<<<<< HEAD
def load_phasar_iter_ide_stats_report(file_path: PathLikeTy) -> \
        PhasarIterIDEStatsReport:
    """
    Load a PhasarIterIDEStatsReport from a file.
=======
def load_tef_report(file_path: PathLikeTy) -> TEFReport:
    """
    Load a FeatureAnalysisReport from a file.
>>>>>>> 982bf9b9

    Attributes:
        file_path (Path): Full path to the file
    """
<<<<<<< HEAD
    return VDM.load_data_class_sync(file_path, PhasarIterIDEStatsReport)
=======
    return VDM.load_data_class_sync(file_path, TEFReport)


def load_mpr_time_report_aggregate(
    file_path: PathLikeTy
) -> MPRTimeReportAggregate:
    """
    Load a MPRTimeReportAggregate from a file.

    Attributes:
        file_path (Path): Full path to the file
    """
    return VDM.load_data_class_sync(file_path, MPRTimeReportAggregate)
>>>>>>> 982bf9b9
<|MERGE_RESOLUTION|>--- conflicted
+++ resolved
@@ -120,23 +120,13 @@
     return VDM.load_data_class_sync(file_path, FeatureAnalysisReport)
 
 
-<<<<<<< HEAD
-def load_phasar_iter_ide_stats_report(file_path: PathLikeTy) -> \
-        PhasarIterIDEStatsReport:
-    """
-    Load a PhasarIterIDEStatsReport from a file.
-=======
 def load_tef_report(file_path: PathLikeTy) -> TEFReport:
     """
     Load a FeatureAnalysisReport from a file.
->>>>>>> 982bf9b9
 
     Attributes:
         file_path (Path): Full path to the file
     """
-<<<<<<< HEAD
-    return VDM.load_data_class_sync(file_path, PhasarIterIDEStatsReport)
-=======
     return VDM.load_data_class_sync(file_path, TEFReport)
 
 
@@ -150,4 +140,14 @@
         file_path (Path): Full path to the file
     """
     return VDM.load_data_class_sync(file_path, MPRTimeReportAggregate)
->>>>>>> 982bf9b9
+
+
+def load_phasar_iter_ide_stats_report(file_path: PathLikeTy) -> \
+        PhasarIterIDEStatsReport:
+    """
+    Load a PhasarIterIDEStatsReport from a file.
+
+    Attributes:
+        file_path (Path): Full path to the file
+    """
+    return VDM.load_data_class_sync(file_path, PhasarIterIDEStatsReport)