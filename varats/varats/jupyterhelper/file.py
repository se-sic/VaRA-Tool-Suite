"""This module provides different jupyther helpers to allow easier interaction
with varas file handling APIs."""

from pathlib import Path

from varats.data.data_manager import VDM
from varats.data.reports.blame_report import BlameReport
from varats.data.reports.blame_verifier_report import (
    BlameVerifierReportOpt,
    BlameVerifierReportNoOptTBAA,
)
from varats.data.reports.commit_report import CommitReport
from varats.data.reports.feature_analysis_report import FeatureAnalysisReport
from varats.data.reports.globals_report import (
    GlobalsReportWith,
    GlobalsReportWithout,
)
from varats.data.reports.incremental_reports import IncrementalReport
from varats.data.reports.szz_report import (
    SZZUnleashedReport,
    SZZReport,
    PyDrillerSZZReport,
)
from varats.mapping.commit_map import CommitMap


def load_commit_report(file_path: Path) -> CommitReport:
    """
    Load a CommitReport from a file.

    Attributes:
        file_path (Path): Full path to the file
    """
    return VDM.load_data_class_sync(file_path, CommitReport)


def load_blame_report(file_path: Path) -> BlameReport:
    """
    Load a BlameReport from a file.

    Attributes:
        file_path (Path): Full path to the file
    """
    return VDM.load_data_class_sync(file_path, BlameReport)


def load_szzunleashed_report(file_path: Path) -> SZZReport:
    """
    Load a SZZUnleashedReport from a file.

    Attributes:
        file_path (Path): Full path to the file
    """
    return VDM.load_data_class_sync(file_path, SZZUnleashedReport)


def load_pydriller_szz_report(file_path: Path) -> SZZReport:
    """
    Load a PyDrillerSZZReport from a file.

    Attributes:
        file_path (Path): Full path to the file
    """
    return VDM.load_data_class_sync(file_path, PyDrillerSZZReport)


def load_commit_map(file_path: str) -> CommitMap:
    """
    Load a CommitMap from a file.

    Attributes:
        file_path (str): Full path to the file
    """
    with open(file_path, "r") as c_map_file:
        return CommitMap(c_map_file.readlines())


def load_blame_verifier_report_no_opt_tbaa(file_path: Path) -> \
        BlameVerifierReportNoOptTBAA:
    """
    Load a BlameVerifierReportNoOpt from a file.

    Attributes:
        file_path (Path): Full path to the file
    """
    return VDM.load_data_class_sync(file_path, BlameVerifierReportNoOptTBAA)


def load_blame_verifier_report_opt(file_path: Path) -> \
        BlameVerifierReportOpt:
    """
    Load a BlameVerifierReportOpt from a file.

    Attributes:
        file_path (Path): Full path to the file
    """
    return VDM.load_data_class_sync(file_path, BlameVerifierReportOpt)


def load_globals_with_report(file_path: Path) -> \
        GlobalsReportWith:
    """
    Load a GlobalsReportWith from a file.

    Attributes:
        file_path (Path): Full path to the file
    """
    return VDM.load_data_class_sync(file_path, GlobalsReportWith)


def load_globals_without_report(file_path: Path) -> \
        GlobalsReportWithout:
    """
    Load a GlobalsReportWithout from a file.

    Attributes:
        file_path (Path): Full path to the file
    """
    return VDM.load_data_class_sync(file_path, GlobalsReportWithout)


<<<<<<< HEAD
def load_incremental_report(file_path: Path) -> IncrementalReport:
    """
    Load a IncrementalReport from a file.
=======
def load_feature_analysis_report(file_path: Path) -> \
        FeatureAnalysisReport:
    """
    Load a FeatureAnalysisReport from a file.
>>>>>>> 268ccbf5

    Attributes:
        file_path (Path): Full path to the file
    """
<<<<<<< HEAD
    return VDM.load_data_class_sync(file_path, IncrementalReport)
=======
    return VDM.load_data_class_sync(file_path, FeatureAnalysisReport)
>>>>>>> 268ccbf5
<|MERGE_RESOLUTION|>--- conflicted
+++ resolved
@@ -119,22 +119,20 @@
     return VDM.load_data_class_sync(file_path, GlobalsReportWithout)
 
 
-<<<<<<< HEAD
 def load_incremental_report(file_path: Path) -> IncrementalReport:
     """
     Load a IncrementalReport from a file.
-=======
+
+    Attributes:
+        file_path (Path): Full path to the file
+    """
+    return VDM.load_data_class_sync(file_path, IncrementalReport)
 def load_feature_analysis_report(file_path: Path) -> \
         FeatureAnalysisReport:
     """
     Load a FeatureAnalysisReport from a file.
->>>>>>> 268ccbf5
 
     Attributes:
         file_path (Path): Full path to the file
     """
-<<<<<<< HEAD
-    return VDM.load_data_class_sync(file_path, IncrementalReport)
-=======
-    return VDM.load_data_class_sync(file_path, FeatureAnalysisReport)
->>>>>>> 268ccbf5
+    return VDM.load_data_class_sync(file_path, FeatureAnalysisReport)