--- conflicted
+++ resolved
@@ -10,13 +10,10 @@
     BlameVerifierReportNoOptTBAA,
 )
 from varats.data.reports.commit_report import CommitReport
-<<<<<<< HEAD
-=======
 from varats.data.reports.globals_report import (
     GlobalsReportWith,
     GlobalsReportWithout,
 )
->>>>>>> d427d35b
 from varats.data.reports.szz_report import (
     SZZUnleashedReport,
     SZZReport,
