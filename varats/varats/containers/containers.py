"""Container related functionality."""

import logging
import typing as tp
from collections import defaultdict
from copy import deepcopy
from enum import Enum
from pathlib import Path
from tempfile import TemporaryDirectory

<<<<<<< HEAD
=======
import yaml
>>>>>>> 7c9c5ddb
from benchbuild.environments import bootstrap
from benchbuild.environments.domain.commands import (
    CreateImage,
    fs_compliant_name,
    ExportImage,
)
from benchbuild.environments.domain.declarative import (
    add_benchbuild_layers,
    ContainerImage,
)
from benchbuild.utils.cmd import buildah
from plumbum import local
from plumbum.commands import ConcreteCommand

from varats.tools.research_tools.research_tool import Distro
from varats.tools.tool_util import get_research_tool
from varats.utils.settings import bb_cfg, vara_cfg

LOG = logging.getLogger(__name__)


def prepare_buildah() -> ConcreteCommand:
    return buildah["--root",
                   bb_cfg()["container"]["root"].value, "--runroot",
                   bb_cfg()["container"]["runroot"].value]


class ImageBase(Enum):
    """Container image bases that can be used by projects."""
    DEBIAN_10 = ("localhost/debian:10_varats", Distro.DEBIAN)

    def __init__(self, name: str, distro: Distro):
        self.__name = name
        self.__distro = distro

    @property
    def image_name(self) -> str:
        image_name = self.__name
        configured_research_tool = vara_cfg()["container"]["research_tool"]
        if configured_research_tool:
            research_tool = get_research_tool(str(configured_research_tool))
            image_name += f"_{research_tool.name.lower()}"
        return image_name

    @property
    def distro(self) -> Distro:
        return self.__distro


_BASE_IMAGES: tp.Dict[ImageBase, tp.Callable[[], ContainerImage]] = {
    ImageBase.DEBIAN_10:
        lambda: ContainerImage().from_("docker.io/library/debian:10").
        run('apt', 'update').run(
            'apt', 'install', '-y', 'python3', 'python3-dev', 'python3-pip',
            'musl-dev', 'git', 'gcc', 'libgit2-dev', 'libffi-dev',
            'libyaml-dev', 'clang'
        )
}


class BaseImageCreationContext():
    """
    Context for base image creation.

    This class stores context information when creating a base image.
    """

    def __init__(self, base: ImageBase, tmpdir: Path):
        self.__layers = _BASE_IMAGES[base]()
        self.__distro = base.distro
        self.__image_name = base.image_name
        self.__tmpdir = tmpdir
        self.__env: tp.Dict[str, tp.List[str]] = defaultdict(list)

    @property
    def layers(self) -> ContainerImage:
        """
        Layers of the container that is being created using this context.

        Users of this context can use this object to add new layers.

        Returns:
            the container layers
        """
        return self.__layers

    @property
    def image_name(self) -> str:
        """
        Name of the image that is being created.

        Returns:
            the name of the image that is being created
        """
        return self.__image_name

    @property
    def distro(self) -> Distro:
        """
        Distro the image that is being created is based on.

        Returns:
            the distro of the image that is being created
        """
        return self.__distro

    @property
    def varats_root(self) -> Path:
        """
        VaRA-TS root inside the container.

        Returns:
            the VaRA-TS root inside the container
        """
        return Path("/varats_root/")

    @property
    def bb_root(self) -> Path:
        """
        BenchBuild root inside the container.

        Returns:
            the BenchBuild root inside the container
        """
        return Path("/app/")

    @property
    def tmpdir(self) -> Path:
        """
        Temporary directory that can be used during image creation.

        Returns:
            the path to the temporary directory
        """
        return self.__tmpdir

    @property
    def env(self) -> tp.Dict[str, tp.List[str]]:
        """
        The current state of the environment to add to the container.

        The environment variables in this dict will be applied to the
        `BB_ENV` environment variable inside the container.

        Returns:
            the current state of the environment to add to the container
        """
        return dict(self.__env)

    def append_to_env(self, env_var: str, values: tp.List[str]) -> None:
        """
        Set a environment variable inside the container.

        Use this instead of calling `layers.env()` directly, except you know
        what you are doing. Using `layers.env()` directly overrides previously
        set environment variables in the container (very bad, e.g., for PATH).
        Environment variables added this way will be applied to the `BB_ENV`
        environment variable inside the container. This mechanism ensures that
        the same environment variable can be modified from multiple locations
        during image creation.

        Args:
            env_var: name of the env var to set
            values: value of the env var to set
        """
        self.__env[env_var].extend(values)


def _add_varats_layers(image_context: BaseImageCreationContext) -> None:
    crun = bb_cfg()['container']['runtime'].value
    src_dir = Path(vara_cfg()['container']['varats_source'].value)
    tgt_dir = Path('/varats')

    def from_source(image: ContainerImage) -> None:
        LOG.debug('installing benchbuild from source.')
        LOG.debug(f'src_dir: {src_dir} tgt_dir: {tgt_dir}')

        image.run('mkdir', f'{tgt_dir}', runtime=crun)
        image.run('pip3', 'install', 'setuptools', runtime=crun)
        image.run(
            'pip3',
            'install',
            '--ignore-installed',
            str(tgt_dir / 'varats-core'),
            str(tgt_dir / 'varats'),
            mount=f'type=bind,src={src_dir},target={tgt_dir}',
            runtime=crun
        )

    def from_pip(image: ContainerImage) -> None:
        LOG.debug("installing varats from pip release.")
        image.run('pip3', 'install', 'varats-core', 'varats', runtime=crun)

    if bool(vara_cfg()['container']['from_source']):
        from_source(image_context.layers)
    else:
        from_pip(image_context.layers)


def _add_vara_config(image_context: BaseImageCreationContext) -> None:
    config = deepcopy(vara_cfg())
    config_file = str(image_context.tmpdir / ".varats.yaml")

    config["config_file"] = str(image_context.varats_root / ".varats.yaml")
    config["result_dir"] = str(image_context.varats_root / "results/")
    config["paper_config"]["folder"] = str(
        image_context.varats_root / "paper_configs/"
    )
    config["benchbuild_root"] = str(image_context.bb_root)

    config.store(local.path(config_file))
    image_context.layers.copy_([config_file], config["config_file"].value)
    image_context.layers.env(VARATS_CONFIG_FILE=config["config_file"].value)


def _add_benchbuild_config(image_context: BaseImageCreationContext) -> None:
    # copy libraries to image if LD_LIBRARY_PATH is set
    if "LD_LIBRARY_PATH" in bb_cfg()["env"].value.keys():
        image_context.layers.copy_([bb_cfg()["env"].value["LD_LIBRARY_PATH"]],
                                   str(image_context.varats_root / "libs"))
        image_context.append_to_env(
            "LD_LIBRARY_PATH", [str(image_context.varats_root / "libs")]
        )
    # set BB config via env vars
    image_context.layers.env(
        BB_VARATS_OUTFILE=str(image_context.varats_root / "results"),
        BB_VARATS_RESULT=str(image_context.varats_root / "BC_files"),
        BB_JOBS=str(bb_cfg()["jobs"]),
        BB_ENV=yaml.dump(image_context.env)
    )


def create_base_image(base: ImageBase) -> None:
    """
    Build a base image for the given image base and the current research tool.

    Args:
        base: the image base
    """
    with TemporaryDirectory() as tmpdir:
        publish = bootstrap.bus()
<<<<<<< HEAD
        image = __BASE_IMAGES[base]
=======
        image_context = BaseImageCreationContext(base, Path(tmpdir))
>>>>>>> 7c9c5ddb

        # we need an up-to-date pip version to get the prebuilt pygit2 package
        # with an up-to-date libgit2
        image_context.layers.run('pip3', 'install', '--upgrade', 'pip')
        _add_varats_layers(image_context)
        # override bb with custom version if bb install from source is active
        if bb_cfg()['container']['from_source']:
            add_benchbuild_layers(image_context.layers)

        # add research tool if configured
        configured_research_tool = vara_cfg()["container"]["research_tool"]
        if configured_research_tool:
            research_tool = get_research_tool(str(configured_research_tool))
            research_tool.add_container_layers(image_context)

        _add_vara_config(image_context)
        _add_benchbuild_config(image_context)

<<<<<<< HEAD
        image.workingdir(str(CONTAINER_BB_ROOT))
        publish(CreateImage(base.image_name, image))
=======
        image_context.layers.workingdir(str(image_context.bb_root))
        publish(CreateImage(base.image_name, image_context.layers))
>>>>>>> 7c9c5ddb


def create_base_images() -> None:
    """Builds all base images for the current research tool."""
    for base in ImageBase:
        LOG.info(f"Building base image {base.image_name}.")
        create_base_image(base)


def get_base_image(base: ImageBase) -> ContainerImage:
    """
    Get the requested base image for the current research tool.

    Args:
        base: the base image to retrieve

    Returns:
        the requested base image
    """
    return ContainerImage().from_(base.image_name)


def delete_base_image(base: ImageBase) -> None:
    """
    Delete the base image for the given image base and the current research
    tool.

    Args:
        base: the image base
    """
    prepare_buildah()("rmi", "--force", base.image_name)


def delete_base_images() -> None:
    """Deletes all base images for the current research tool."""
    for base in ImageBase:
        LOG.info(f"Deleting base image {base.image_name}.")
        delete_base_image(base)


def export_base_image(base: ImageBase) -> None:
    """Export the base image to the filesystem."""
    publish = bootstrap.bus()
    export_name = fs_compliant_name(base.image_name)
    export_path = local.path(
        bb_cfg()["container"]["export"].value
    ) / export_name + ".tar"
    publish(ExportImage(base.image_name, str(export_path)))


def export_base_images() -> None:
    """Exports all base images for the current research tool."""
    for base in ImageBase:
        LOG.info(f"Exporting base image {base.image_name}.")
        export_base_image(base)<|MERGE_RESOLUTION|>--- conflicted
+++ resolved
@@ -8,10 +8,7 @@
 from pathlib import Path
 from tempfile import TemporaryDirectory
 
-<<<<<<< HEAD
-=======
 import yaml
->>>>>>> 7c9c5ddb
 from benchbuild.environments import bootstrap
 from benchbuild.environments.domain.commands import (
     CreateImage,
@@ -253,11 +250,7 @@
     """
     with TemporaryDirectory() as tmpdir:
         publish = bootstrap.bus()
-<<<<<<< HEAD
-        image = __BASE_IMAGES[base]
-=======
         image_context = BaseImageCreationContext(base, Path(tmpdir))
->>>>>>> 7c9c5ddb
 
         # we need an up-to-date pip version to get the prebuilt pygit2 package
         # with an up-to-date libgit2
@@ -276,13 +269,8 @@
         _add_vara_config(image_context)
         _add_benchbuild_config(image_context)
 
-<<<<<<< HEAD
-        image.workingdir(str(CONTAINER_BB_ROOT))
-        publish(CreateImage(base.image_name, image))
-=======
         image_context.layers.workingdir(str(image_context.bb_root))
         publish(CreateImage(base.image_name, image_context.layers))
->>>>>>> 7c9c5ddb
 
 
 def create_base_images() -> None:
