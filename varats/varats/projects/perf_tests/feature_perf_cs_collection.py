--- conflicted
+++ resolved
@@ -11,10 +11,7 @@
 from benchbuild.utils.settings import get_number_of_jobs
 from plumbum import local
 
-<<<<<<< HEAD
 from varats.containers.containers import get_base_image, ImageBase
-=======
->>>>>>> 593ab64c
 from varats.experiment.workload_util import (
     RSBinary,
     WorkloadCategory,
@@ -173,6 +170,64 @@
         _do_feature_perf_cs_collection_recompile(self)
 
 
+class SynthSAFieldSensitivity(VProject):
+    """Synthetic case-study project for testing field sensitivity."""
+
+    NAME = 'SynthSAFieldSensitivity'
+    GROUP = 'perf_tests'
+    DOMAIN = ProjectDomains.TEST
+
+    SOURCE = [
+        bb.source.Git(
+            remote="https://github.com/se-sic/FeaturePerfCSCollection.git",
+            local="SynthSAFieldSensitivity",
+            refspec="origin/HEAD",
+            limit=None,
+            shallow=False,
+            version_filter=project_filter_generator("SynthSAFieldSensitivity")
+        ),
+        FeatureSource()
+    ]
+
+    WORKLOADS = {
+        WorkloadSet(WorkloadCategory.EXAMPLE): [
+            Command(
+                SourceRoot("SynthSAFieldSensitivity") / RSBinary("FieldSense"),
+                label="FieldSense-no-input"
+            )
+        ]
+    }
+
+    @staticmethod
+    def binaries_for_revision(
+        revision: ShortCommitHash  # pylint: disable=W0613
+    ) -> tp.List[ProjectBinaryWrapper]:
+        binary_map = RevisionBinaryMap(
+            get_local_project_git_path(SynthSAFieldSensitivity.NAME)
+        )
+
+        binary_map.specify_binary(
+            "build/bin/FieldSense",
+            BinaryType.EXECUTABLE,
+            only_valid_in=RevisionRange("0a9216d769", "master")
+        )
+
+        return binary_map[revision]
+
+    def run_tests(self) -> None:
+        pass
+
+    def compile(self) -> None:
+        """Compile the project."""
+        _do_feature_perf_cs_collection_compile(
+            self, "FPCSC_ENABLE_PROJECT_SYNTHSAFIELDSENSITIVITY"
+        )
+
+    def recompile(self) -> None:
+        """Recompile the project."""
+        _do_feature_perf_cs_collection_recompile(self)
+
+
 class SynthSAFlowSensitivity(VProject):
     """Synthetic case-study project for testing flow sensitivity."""
 
@@ -438,7 +493,6 @@
             shallow=False,
             version_filter=project_filter_generator("SynthDARecursion")
         ),
-<<<<<<< HEAD
         FeatureSource()
     ]
 
@@ -628,18 +682,6 @@
             )
         ),
         FeatureSource()
-=======
-        FeatureSource(),
-        HTTPMultiple(
-            local="geo-maps",
-            remote={
-                "1.0":
-                    "https://github.com/simonepri/geo-maps/releases/"
-                    "download/v0.6.0"
-            },
-            files=["countries-land-1km.geo.json", "countries-land-1m.geo.json"]
-        )
->>>>>>> 593ab64c
     ]
 
     WORKLOADS = {
@@ -719,7 +761,6 @@
         ],
         WorkloadSet(WorkloadCategory.SMALL): [
             VCommand(
-<<<<<<< HEAD
                 SourceRoot(project_source_name) / RSBinary(binary_name),
                 ConfigParams("-c"),
                 label="countries-land-500m",
@@ -746,25 +787,10 @@
                 "countries-land-500m.geo.json.compressed",
                 redirect_stdout=SourceRoot("geo-maps-compr") /
                 "countries-land-500m.geo.json"
-=======
-                SourceRoot("SynthIPRuntime") / RSBinary("Runtime"),
-                ConfigParams("-c"),
-                label="countries-land-1km",
-                creates=[
-                    SourceRoot("geo-maps") /
-                    "countries-land-1km.geo.json.compressed"
-                ],
-                requires_all_args={"-c"},
-                redirect_stdin=SourceRoot("geo-maps") /
-                "countries-land-1km.geo.json",
-                redirect_stdout=SourceRoot("geo-maps") /
-                "countries-land-1km.geo.json.compressed"
->>>>>>> 593ab64c
             )
         ],
         WorkloadSet(WorkloadCategory.MEDIUM): [
             VCommand(
-<<<<<<< HEAD
                 SourceRoot(project_source_name) / RSBinary(binary_name),
                 ConfigParams("-c"),
                 label="countries-land-250m",
@@ -798,11 +824,6 @@
                 SourceRoot(project_source_name) / RSBinary(binary_name),
                 ConfigParams("-c"),
                 label="countries-land-1m",
-=======
-                SourceRoot("SynthIPRuntime") / RSBinary("Runtime"),
-                ConfigParams("-c"),
-                label="countries-land-1km",
->>>>>>> 593ab64c
                 creates=[
                     SourceRoot("geo-maps") /
                     "countries-land-1m.geo.json.compressed"
@@ -812,7 +833,6 @@
                 "countries-land-1m.geo.json",
                 redirect_stdout=SourceRoot("geo-maps") /
                 "countries-land-1m.geo.json.compressed"
-<<<<<<< HEAD
             ),
             VCommand(
                 SourceRoot(project_source_name) / RSBinary(binary_name),
@@ -826,8 +846,6 @@
                 "countries-land-1m.geo.json.compressed",
                 redirect_stdout=SourceRoot("geo-maps-compr") /
                 "countries-land-1m.geo.json"
-=======
->>>>>>> 593ab64c
             )
         ],
     }
@@ -933,56 +951,10 @@
             version_filter=project_filter_generator("SynthIPTemplate")
         ),
         FeatureSource(),
-<<<<<<< HEAD
         *get_ip_data_sources(),
     ]
 
     WORKLOADS = get_ip_workloads("SynthIPTemplate", "Template")
-=======
-        HTTPMultiple(
-            local="geo-maps",
-            remote={
-                "1.0":
-                    "https://github.com/simonepri/geo-maps/releases/"
-                    "download/v0.6.0"
-            },
-            files=["countries-land-1km.geo.json", "countries-land-1m.geo.json"]
-        )
-    ]
-
-    WORKLOADS = {
-        WorkloadSet(WorkloadCategory.SMALL): [
-            VCommand(
-                SourceRoot("SynthIPTemplate") / RSBinary("Template"),
-                label="countries-land-1km",
-                creates=[
-                    SourceRoot("geo-maps") /
-                    "countries-land-1km.geo.json.compressed"
-                ],
-                requires_all_patch={"Compress"},
-                redirect_stdin=SourceRoot("geo-maps") /
-                "countries-land-1km.geo.json",
-                redirect_stdout=SourceRoot("geo-maps") /
-                "countries-land-1km.geo.json.compressed"
-            )
-        ],
-        WorkloadSet(WorkloadCategory.MEDIUM): [
-            VCommand(
-                SourceRoot("SynthIPTemplate") / RSBinary("Template"),
-                label="countries-land-1km",
-                creates=[
-                    SourceRoot("geo-maps") /
-                    "countries-land-1m.geo.json.compressed"
-                ],
-                requires_all_patch={"Compress"},
-                redirect_stdin=SourceRoot("geo-maps") /
-                "countries-land-1m.geo.json",
-                redirect_stdout=SourceRoot("geo-maps") /
-                "countries-land-1m.geo.json.compressed"
-            )
-        ],
-    }
->>>>>>> 593ab64c
 
     @staticmethod
     def binaries_for_revision(
@@ -1027,56 +999,10 @@
             version_filter=project_filter_generator("SynthIPTemplate2")
         ),
         FeatureSource(),
-<<<<<<< HEAD
         *get_ip_data_sources(),
     ]
 
     WORKLOADS = get_ip_workloads("SynthIPTemplate2", "Template2")
-=======
-        HTTPMultiple(
-            local="geo-maps",
-            remote={
-                "1.0":
-                    "https://github.com/simonepri/geo-maps/releases/"
-                    "download/v0.6.0"
-            },
-            files=["countries-land-1km.geo.json", "countries-land-1m.geo.json"]
-        )
-    ]
-
-    WORKLOADS = {
-        WorkloadSet(WorkloadCategory.SMALL): [
-            VCommand(
-                SourceRoot("SynthIPTemplate2") / RSBinary("Template2"),
-                label="countries-land-1km",
-                creates=[
-                    SourceRoot("geo-maps") /
-                    "countries-land-1km.geo.json.compressed"
-                ],
-                requires_all_patch={"Compress"},
-                redirect_stdin=SourceRoot("geo-maps") /
-                "countries-land-1km.geo.json",
-                redirect_stdout=SourceRoot("geo-maps") /
-                "countries-land-1km.geo.json.compressed"
-            )
-        ],
-        WorkloadSet(WorkloadCategory.MEDIUM): [
-            VCommand(
-                SourceRoot("SynthIPTemplate2") / RSBinary("Template2"),
-                label="countries-land-1km",
-                creates=[
-                    SourceRoot("geo-maps") /
-                    "countries-land-1m.geo.json.compressed"
-                ],
-                requires_all_patch={"Compress"},
-                redirect_stdin=SourceRoot("geo-maps") /
-                "countries-land-1m.geo.json",
-                redirect_stdout=SourceRoot("geo-maps") /
-                "countries-land-1m.geo.json.compressed"
-            )
-        ],
-    }
->>>>>>> 593ab64c
 
     @staticmethod
     def binaries_for_revision(
@@ -1121,58 +1047,10 @@
             version_filter=project_filter_generator("SynthIPCombined")
         ),
         FeatureSource(),
-<<<<<<< HEAD
         *get_ip_data_sources(),
     ]
 
     WORKLOADS = get_ip_workloads("SynthIPCombined", "Combined")
-=======
-        HTTPMultiple(
-            local="geo-maps",
-            remote={
-                "1.0":
-                    "https://github.com/simonepri/geo-maps/releases/"
-                    "download/v0.6.0"
-            },
-            files=["countries-land-1km.geo.json", "countries-land-1m.geo.json"]
-        )
-    ]
-
-    WORKLOADS = {
-        WorkloadSet(WorkloadCategory.SMALL): [
-            VCommand(
-                SourceRoot("SynthIPCombined") / RSBinary("Combined"),
-                ConfigParams("-c"),
-                label="countries-land-1km",
-                creates=[
-                    SourceRoot("geo-maps") /
-                    "countries-land-1km.geo.json.compressed"
-                ],
-                requires_all_args={"-c"},
-                redirect_stdin=SourceRoot("geo-maps") /
-                "countries-land-1km.geo.json",
-                redirect_stdout=SourceRoot("geo-maps") /
-                "countries-land-1km.geo.json.compressed"
-            )
-        ],
-        WorkloadSet(WorkloadCategory.MEDIUM): [
-            VCommand(
-                SourceRoot("SynthIPCombined") / RSBinary("Combined"),
-                ConfigParams("-c"),
-                label="countries-land-1km",
-                creates=[
-                    SourceRoot("geo-maps") /
-                    "countries-land-1m.geo.json.compressed"
-                ],
-                requires_all_args={"-c"},
-                redirect_stdin=SourceRoot("geo-maps") /
-                "countries-land-1m.geo.json",
-                redirect_stdout=SourceRoot("geo-maps") /
-                "countries-land-1m.geo.json.compressed"
-            )
-        ],
-    }
->>>>>>> 593ab64c
 
     @staticmethod
     def binaries_for_revision(
