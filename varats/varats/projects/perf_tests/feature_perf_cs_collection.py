"""Project file for the feature performance case study collection."""
import typing as tp

import benchbuild as bb
from benchbuild.command import Command, SourceRoot, WorkloadSet
from benchbuild.utils.cmd import make, cmake, mkdir
from benchbuild.utils.revision_ranges import RevisionRange
from benchbuild.utils.settings import get_number_of_jobs
from plumbum import local

from varats.experiment.workload_util import RSBinary, WorkloadCategory
from varats.paper.paper_config import project_filter_generator
from varats.project.project_domain import ProjectDomains
from varats.project.project_util import (
    ProjectBinaryWrapper,
    BinaryType,
    get_local_project_git_path,
    verify_binaries,
)
from varats.project.sources import FeatureSource
from varats.project.varats_project import VProject
from varats.utils.git_util import RevisionBinaryMap, ShortCommitHash
from varats.utils.settings import bb_cfg


class FeaturePerfCSCollection(VProject):
    """Test project for feature performance case studies."""

    NAME = 'FeaturePerfCSCollection'
    GROUP = 'perf_tests'
    DOMAIN = ProjectDomains.TEST

    SOURCE = [
        bb.source.Git(
            remote="https://github.com/se-sic/FeaturePerfCSCollection.git",
            local="FeaturePerfCSCollection",
            refspec="origin/ba-messerig",
            limit=None,
            shallow=False,
            version_filter=project_filter_generator("FeaturePerfCSCollection")
        ),
        FeatureSource()
    ]

    WORKLOADS = {
        WorkloadSet(WorkloadCategory.EXAMPLE): [
            #Command(
            #    SourceRoot("FeaturePerfCSCollection") /
            #    RSBinary("SingleLocalSimple"),
            #    label="SLS-no-input"
            #),
            Command(
                SourceRoot("FeaturePerfCSCollection") /
                RSBinary("MultiSharedMultipleRegions"),
                label="MSMR-no-input"
            ),
            #Command(
            #    SourceRoot("FeaturePerfCSCollection") /
            #    RSBinary("MultiSharedMultipleRegions"),
            #    label="MSMR"
            #)
            #Command(
            #    SourceRoot("FeaturePerfCSCollection") /
            #    RSBinary("FeatureCallingFeature"),
            #    label="FCF"
            #)
            #Command(
            #    SourceRoot("FeaturePerfCSCollection") /
            #    RSBinary("CollinearFeature"),
            #    label="CF"
            #)
        ]
    }

    @staticmethod
    def binaries_for_revision(
        revision: ShortCommitHash  # pylint: disable=W0613
    ) -> tp.List[ProjectBinaryWrapper]:
        binary_map = RevisionBinaryMap(
            get_local_project_git_path(FeaturePerfCSCollection.NAME)
        )

        binary_map.specify_binary(
            "build/bin/SingleLocalSimple", BinaryType.EXECUTABLE
        )
        binary_map.specify_binary(
            "build/bin/SingleLocalMultipleRegions",
            BinaryType.EXECUTABLE
        #    only_valid_in=RevisionRange("162db88346", "master")
        )
        binary_map.specify_binary(
            "build/bin/SimpleSleepLoop",
<<<<<<< HEAD
            BinaryType.EXECUTABLE
        #    only_valid_in=RevisionRange(
        #        "c77bca4c6888970fb721069c82455137943ccf49", "master"
        #    )
=======
            BinaryType.EXECUTABLE,
            only_valid_in=RevisionRange(
                "c77bca4c6888970fb721069c82455137943ccf49",
                "27f17080376e409860405c40744887d81d6b3f34"
            )
        )
        binary_map.specify_binary(
            "build/bin/SimpleBusyLoop",
            BinaryType.EXECUTABLE,
            only_valid_in=RevisionRange(
                "c77bca4c6888970fb721069c82455137943ccf49", "master"
            )
>>>>>>> 329768ff
        )
        binary_map.specify_binary(
            "build/bin/MultiSharedMultipleRegions",
            BinaryType.EXECUTABLE
        #    only_valid_in=RevisionRange(
        #        "c051e44a973ee31b3baa571407694467a513ba68", "master"
        #    )
        )
        #binary_map.specify_binary(
        #    "build/bin/FeatureCallingFeature",
        #    BinaryType.EXECUTABLE
        #)
        #binary_map.specify_binary(
        #    "build/bin/CollinearFeature",
        #    BinaryType.EXECUTABLE
        #)
        
        return binary_map[revision]

    def run_tests(self) -> None:
        pass

    def compile(self) -> None:
        """Compile the project."""
        feature_perf_source = local.path(self.source_of(self.primary_source))

        cc_compiler = bb.compiler.cc(self)
        cxx_compiler = bb.compiler.cxx(self)

        mkdir("-p", feature_perf_source / "build")

        with local.cwd(feature_perf_source / "build"):
            with local.env(CC=str(cc_compiler), CXX=str(cxx_compiler)):
                bb.watch(cmake)("-G", "Unix Makefiles", "..")

            bb.watch(make)("-j", get_number_of_jobs(bb_cfg()))

        with local.cwd(feature_perf_source):
            verify_binaries(self)<|MERGE_RESOLUTION|>--- conflicted
+++ resolved
@@ -90,12 +90,6 @@
         )
         binary_map.specify_binary(
             "build/bin/SimpleSleepLoop",
-<<<<<<< HEAD
-            BinaryType.EXECUTABLE
-        #    only_valid_in=RevisionRange(
-        #        "c77bca4c6888970fb721069c82455137943ccf49", "master"
-        #    )
-=======
             BinaryType.EXECUTABLE,
             only_valid_in=RevisionRange(
                 "c77bca4c6888970fb721069c82455137943ccf49",
@@ -108,7 +102,6 @@
             only_valid_in=RevisionRange(
                 "c77bca4c6888970fb721069c82455137943ccf49", "master"
             )
->>>>>>> 329768ff
         )
         binary_map.specify_binary(
             "build/bin/MultiSharedMultipleRegions",
