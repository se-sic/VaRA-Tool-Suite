"""Project file for the feature performance case study collection."""
import typing as tp
from pathlib import Path

import benchbuild as bb
from benchbuild.command import Command, SourceRoot, WorkloadSet
from benchbuild.project import Workloads, Sources
from benchbuild.source import HTTPMultiple
from benchbuild.utils.cmd import make, cmake, mkdir
from benchbuild.utils.revision_ranges import RevisionRange
from benchbuild.utils.settings import get_number_of_jobs
from plumbum import local

from varats.containers.containers import get_base_image, ImageBase
<<<<<<< HEAD
from varats.experiment.workload_util import RSBinary, WorkloadCategory
=======
from varats.experiment.workload_util import (
    RSBinary,
    WorkloadCategory,
    ConfigParams,
)
>>>>>>> 3fa246b8
from varats.paper.paper_config import project_filter_generator
from varats.project.project_domain import ProjectDomains
from varats.project.project_util import (
    ProjectBinaryWrapper,
    BinaryType,
    get_local_project_git_path,
    verify_binaries,
)
from varats.project.sources import FeatureSource
from varats.project.varats_command import VCommand
from varats.project.varats_project import VProject
from varats.utils.git_commands import init_all_submodules, update_all_submodules
from varats.utils.git_util import RevisionBinaryMap, ShortCommitHash
from varats.utils.settings import bb_cfg


def _do_feature_perf_cs_collection_compile(
    project: VProject, cmake_flag: str
) -> None:
    """Common compile function for FeaturePerfCSCollection projects."""
    feature_perf_source = local.path(project.source_of(project.primary_source))

    cc_compiler = bb.compiler.cc(project)
    cxx_compiler = bb.compiler.cxx(project)

    mkdir("-p", feature_perf_source / "build")

    init_all_submodules(Path(feature_perf_source))
    update_all_submodules(Path(feature_perf_source))

    with local.cwd(feature_perf_source / "build"):
        with local.env(CC=str(cc_compiler), CXX=str(cxx_compiler)):
            bb.watch(cmake)("..", "-G", "Unix Makefiles", f"-D{cmake_flag}=ON")

        bb.watch(make)("-j", get_number_of_jobs(bb_cfg()))

    with local.cwd(feature_perf_source):
        verify_binaries(project)


def _do_feature_perf_cs_collection_recompile(project: VProject) -> None:
    feature_perf_source = local.path(project.source_of(project.primary_source))

    with local.cwd(feature_perf_source / "build"):
        bb.watch(make)("-j", get_number_of_jobs(bb_cfg()))


class FeaturePerfCSCollection(VProject):
    """Test project for feature performance case studies."""

    NAME = 'FeaturePerfCSCollection'
    GROUP = 'perf_tests'
    DOMAIN = ProjectDomains.TEST

    SOURCE = [
        bb.source.Git(
            remote="https://github.com/se-sic/FeaturePerfCSCollection.git",
            local="FeaturePerfCSCollection",
            refspec="origin/HEAD",
            limit=None,
            shallow=False,
            version_filter=project_filter_generator("FeaturePerfCSCollection")
        ),
        FeatureSource()
    ]

    CONTAINER = get_base_image(ImageBase.DEBIAN_10)

    WORKLOADS = {
        WorkloadSet(WorkloadCategory.JAN): [
            Command(
                SourceRoot("FeaturePerfCSCollection") /
                RSBinary("SimpleFeatureInteraction"),
                label="SFI-no-input"
            )
        ],
        WorkloadSet(WorkloadCategory.JAN_2): [
            Command(
                SourceRoot("FeaturePerfCSCollection") /
                RSBinary("MultiSharedMultipleRegions"),
                label="MSMR-no-input"
            )
        ],
        WorkloadSet(WorkloadCategory.EXAMPLE): [
            Command(
                SourceRoot("FeaturePerfCSCollection") /
                RSBinary("SingleLocalSimple"),
                label="SLS-no-input"
            ),
            Command(
                SourceRoot("FeaturePerfCSCollection") /
                RSBinary("MultiSharedMultipleRegions"),
                label="MSMR-no-input"
            ),
            Command(
                SourceRoot("FeaturePerfCSCollection") /
                RSBinary("SimpleFeatureInteraction"),
                "--enc",
                "--compress",
                label="SFI-enc-compress"
            )
        ],
        WorkloadSet(WorkloadCategory.MEDIUM): [
            Command(
                SourceRoot("FeaturePerfCSCollection") /
                RSBinary("SimpleBusyLoop"),
                "--iterations",
                str(10**7),
                "--count_to",
                str(5 * 10**3),
                label="SBL-iterations-10M-count-to-5K"
            )
        ]
    }

    CONTAINER = get_base_image(ImageBase.DEBIAN_12)

    @staticmethod
    def binaries_for_revision(
        revision: ShortCommitHash  # pylint: disable=W0613
    ) -> tp.List[ProjectBinaryWrapper]:
        binary_map = RevisionBinaryMap(
            get_local_project_git_path(FeaturePerfCSCollection.NAME)
        )

        binary_map.specify_binary(
            "build/bin/SingleLocalSimple", BinaryType.EXECUTABLE
        )
        binary_map.specify_binary(
            "build/bin/SingleLocalMultipleRegions",
            BinaryType.EXECUTABLE,
            only_valid_in=RevisionRange("162db88346", "master")
        )
        binary_map.specify_binary(
            "build/bin/SimpleBusyLoop",
            BinaryType.EXECUTABLE,
            only_valid_in=RevisionRange(
                "c77bca4c6888970fb721069c82455137943ccf49", "master"
            )
        )
        binary_map.specify_binary(
            "build/bin/SimpleFeatureInteraction",
            BinaryType.EXECUTABLE,
            only_valid_in=RevisionRange(
                "c051e44a973ee31b3baa571407694467a513ba68", "master"
            )
        )
        binary_map.specify_binary(
            "build/bin/MultiSharedMultipleRegions",
            BinaryType.EXECUTABLE,
            only_valid_in=RevisionRange(
                "c051e44a973ee31b3baa571407694467a513ba68", "master"
            )
        )

        return binary_map[revision]

    def run_tests(self) -> None:
        pass

    def compile(self) -> None:
        """Compile the project."""
        _do_feature_perf_cs_collection_compile(self, "FPCSC_ENABLE_SRC")

    def recompile(self) -> None:
        """Recompile the project."""
        _do_feature_perf_cs_collection_recompile(self)


class SynthSAFlowSensitivity(VProject):
    """Synthetic case-study project for testing flow sensitivity."""

    NAME = 'SynthSAFlowSensitivity'
    GROUP = 'perf_tests'
    DOMAIN = ProjectDomains.TEST

    SOURCE = [
        bb.source.Git(
            remote="https://github.com/se-sic/FeaturePerfCSCollection.git",
            local="SynthSAFlowSensitivity",
            refspec="origin/HEAD",
            limit=None,
            shallow=False,
            version_filter=project_filter_generator("SynthSAFlowSensitivity")
        ),
        FeatureSource()
    ]

    WORKLOADS = {
        WorkloadSet(WorkloadCategory.EXAMPLE): [
            VCommand(
                SourceRoot("SynthSAFlowSensitivity") / RSBinary("FlowSense"),
                ConfigParams(),
                label="FlowSense-no-input"
            )
        ]
    }

    CONTAINER = get_base_image(ImageBase.DEBIAN_12)

    @staticmethod
    def binaries_for_revision(
        revision: ShortCommitHash  # pylint: disable=W0613
    ) -> tp.List[ProjectBinaryWrapper]:
        binary_map = RevisionBinaryMap(
            get_local_project_git_path(SynthSAFlowSensitivity.NAME)
        )

        binary_map.specify_binary(
            "build/bin/FlowSense",
            BinaryType.EXECUTABLE,
            only_valid_in=RevisionRange("0a9216d769", "master")
        )

        return binary_map[revision]

    def run_tests(self) -> None:
        pass

    def compile(self) -> None:
        """Compile the project."""
        _do_feature_perf_cs_collection_compile(
            self, "FPCSC_ENABLE_PROJECT_SYNTHSAFLOWSENSITIVITY"
        )

    def recompile(self) -> None:
        """Recompile the project."""
        _do_feature_perf_cs_collection_recompile(self)


class SynthSAContextSensitivity(VProject):
    """Synthetic case-study project for testing flow sensitivity."""

    NAME = 'SynthSAContextSensitivity'
    GROUP = 'perf_tests'
    DOMAIN = ProjectDomains.TEST

    SOURCE = [
        bb.source.Git(
            remote="https://github.com/se-sic/FeaturePerfCSCollection.git",
            local="SynthSAContextSensitivity",
            refspec="origin/HEAD",
            limit=None,
            shallow=False,
            version_filter=project_filter_generator(
                "SynthSAContextSensitivity"
            )
        ),
        FeatureSource()
    ]

    WORKLOADS = {
        WorkloadSet(WorkloadCategory.EXAMPLE): [
            VCommand(
                SourceRoot("SynthSAContextSensitivity") /
                RSBinary("ContextSense"),
                ConfigParams(),
                label="ContextSense-no-input"
            )
        ]
    }

    CONTAINER = get_base_image(ImageBase.DEBIAN_12)

    @staticmethod
    def binaries_for_revision(
        revision: ShortCommitHash  # pylint: disable=W0613
    ) -> tp.List[ProjectBinaryWrapper]:
        binary_map = RevisionBinaryMap(
            get_local_project_git_path(SynthSAContextSensitivity.NAME)
        )

        binary_map.specify_binary(
            "build/bin/ContextSense",
            BinaryType.EXECUTABLE,
            only_valid_in=RevisionRange("0a9216d769", "master")
        )

        return binary_map[revision]

    def run_tests(self) -> None:
        pass

    def compile(self) -> None:
        """Compile the project."""
        _do_feature_perf_cs_collection_compile(
            self, "FPCSC_ENABLE_PROJECT_SYNTHSACONTEXTSENSITIVITY"
        )

    def recompile(self) -> None:
        """Recompile the project."""
        _do_feature_perf_cs_collection_recompile(self)


class SynthSAWholeProgram(VProject):
    """Synthetic case-study project for testing flow sensitivity."""

    NAME = 'SynthSAWholeProgram'
    GROUP = 'perf_tests'
    DOMAIN = ProjectDomains.TEST

    SOURCE = [
        bb.source.Git(
            remote="https://github.com/se-sic/FeaturePerfCSCollection.git",
            local="SynthSAWholeProgram",
            refspec="origin/master",
            limit=None,
            shallow=False,
            version_filter=project_filter_generator("SynthSAWholeProgram")
        ),
        FeatureSource()
    ]

    WORKLOADS = {
        WorkloadSet(WorkloadCategory.EXAMPLE): [
            VCommand(
                SourceRoot("SynthSAWholeProgram") / RSBinary("WholeProgram"),
                ConfigParams(),
                label="WholeProgram-no-input"
            )
        ]
    }

    CONTAINER = get_base_image(ImageBase.DEBIAN_12)

    @staticmethod
    def binaries_for_revision(
        revision: ShortCommitHash  # pylint: disable=W0613
    ) -> tp.List[ProjectBinaryWrapper]:
        binary_map = RevisionBinaryMap(
            get_local_project_git_path(SynthSAWholeProgram.NAME)
        )

        binary_map.specify_binary(
            "build/bin/WholeProgram",
            BinaryType.EXECUTABLE,
            only_valid_in=RevisionRange("0a9216d769", "master")
        )

        return binary_map[revision]

    def run_tests(self) -> None:
        pass

    def compile(self) -> None:
        """Compile the project."""
        _do_feature_perf_cs_collection_compile(
            self, "FPCSC_ENABLE_PROJECT_SYNTHSAWHOLEPROGRAM"
        )

    def recompile(self) -> None:
        """Recompile the project."""
        _do_feature_perf_cs_collection_recompile(self)


class SynthDADynamicDispatch(VProject):
    """Synthetic case-study project for testing detection of virtual
    inheritance."""

    NAME = 'SynthDADynamicDispatch'
    GROUP = 'perf_tests'
    DOMAIN = ProjectDomains.TEST

    SOURCE = [
        bb.source.Git(
            remote="https://github.com/se-sic/FeaturePerfCSCollection.git",
            local="SynthDADynamicDispatch",
            refspec="origin/master",
            limit=None,
            shallow=False,
            version_filter=project_filter_generator("SynthDADynamicDispatch")
        ),
        FeatureSource()
    ]

    WORKLOADS = {
        WorkloadSet(WorkloadCategory.EXAMPLE): [
            VCommand(
                SourceRoot("SynthDADynamicDispatch") /
                RSBinary("DynamicDispatch"),
                ConfigParams(),
                label="DynamicDispatch-no-input"
            )
        ]
    }

    CONTAINER = get_base_image(ImageBase.DEBIAN_12)

    @staticmethod
    def binaries_for_revision(
        revision: ShortCommitHash  # pylint: disable=W0613
    ) -> tp.List[ProjectBinaryWrapper]:
        binary_map = RevisionBinaryMap(
            get_local_project_git_path(SynthDADynamicDispatch.NAME)
        )

        binary_map.specify_binary(
            "build/bin/DynamicDispatch",
            BinaryType.EXECUTABLE,
            only_valid_in=RevisionRange("96848fadf1", "master")
        )

        return binary_map[revision]

    def run_tests(self) -> None:
        pass

    def compile(self) -> None:
        """Compile the project."""
        _do_feature_perf_cs_collection_compile(
            self, "FPCSC_ENABLE_PROJECT_SYNTHDADYNAMICDISPATCH"
        )

    def recompile(self) -> None:
        """Recompile the project."""
        _do_feature_perf_cs_collection_recompile(self)


class SynthDARecursion(VProject):
    """Synthetic case-study project for testing detection of recursion."""

    NAME = 'SynthDARecursion'
    GROUP = 'perf_tests'
    DOMAIN = ProjectDomains.TEST

    SOURCE = [
        bb.source.Git(
            remote="https://github.com/se-sic/FeaturePerfCSCollection.git",
            local="SynthDARecursion",
            refspec="origin/master",
            limit=None,
            shallow=False,
            version_filter=project_filter_generator("SynthDARecursion")
        ),
        FeatureSource()
    ]

    WORKLOADS = {
        WorkloadSet(WorkloadCategory.EXAMPLE): [
            VCommand(
                SourceRoot("SynthDARecursion") / RSBinary("Recursion"),
                ConfigParams(),
                label="Recursion-no-input"
            )
        ]
    }

    CONTAINER = get_base_image(ImageBase.DEBIAN_12)

    @staticmethod
    def binaries_for_revision(
        revision: ShortCommitHash  # pylint: disable=W0613
    ) -> tp.List[ProjectBinaryWrapper]:
        binary_map = RevisionBinaryMap(
            get_local_project_git_path(SynthDARecursion.NAME)
        )

        binary_map.specify_binary(
            "build/bin/Recursion",
            BinaryType.EXECUTABLE,
            only_valid_in=RevisionRange("96848fadf1", "master")
        )

        return binary_map[revision]

    def run_tests(self) -> None:
        pass

    def compile(self) -> None:
        """Compile the project."""
        _do_feature_perf_cs_collection_compile(
            self, "FPCSC_ENABLE_PROJECT_SYNTHDARECURSION"
        )

    def recompile(self) -> None:
        """Recompile the project."""
        _do_feature_perf_cs_collection_recompile(self)


class SynthOVInsideLoop(VProject):
    """Synthetic case-study project for testing detection of hot loop codes."""

    NAME = 'SynthOVInsideLoop'
    GROUP = 'perf_tests'
    DOMAIN = ProjectDomains.TEST

    SOURCE = [
        bb.source.Git(
            remote="https://github.com/se-sic/FeaturePerfCSCollection.git",
            local="SynthOVInsideLoop",
            refspec="origin/master",
            limit=None,
            shallow=False,
            version_filter=project_filter_generator("SynthOVInsideLoop")
        ),
        FeatureSource()
    ]

    WORKLOADS = {
        WorkloadSet(WorkloadCategory.EXAMPLE): [
            VCommand(
                SourceRoot("SynthOVInsideLoop") / RSBinary("InsideLoop"),
                ConfigParams(),
                label="InsideLoop-no-input"
            )
        ]
    }

    CONTAINER = get_base_image(ImageBase.DEBIAN_12)

    @staticmethod
    def binaries_for_revision(
        revision: ShortCommitHash  # pylint: disable=W0613
    ) -> tp.List[ProjectBinaryWrapper]:
        binary_map = RevisionBinaryMap(
            get_local_project_git_path(SynthOVInsideLoop.NAME)
        )

        binary_map.specify_binary(
            "build/bin/InsideLoop",
            BinaryType.EXECUTABLE,
            only_valid_in=RevisionRange("96848fadf1", "master")
        )

        return binary_map[revision]

    def run_tests(self) -> None:
        pass

    def compile(self) -> None:
        """Compile the project."""
        _do_feature_perf_cs_collection_compile(
            self, "FPCSC_ENABLE_PROJECT_SYNTHOVINSIDELOOP"
        )

    def recompile(self) -> None:
        """Recompile the project."""
        _do_feature_perf_cs_collection_recompile(self)


class SynthFeatureInteraction(VProject):
    """Synthetic case-study project for testing detection of feature
    interactions."""

    NAME = 'SynthFeatureInteraction'
    GROUP = 'perf_tests'
    DOMAIN = ProjectDomains.TEST

    SOURCE = [
        bb.source.Git(
            remote="https://github.com/se-sic/FeaturePerfCSCollection.git",
            local="SynthFeatureInteraction",
            refspec="origin/master",
            limit=None,
            shallow=False,
            version_filter=project_filter_generator("SynthFeatureInteraction")
        ),
        FeatureSource()
    ]

    WORKLOADS = {
        WorkloadSet(WorkloadCategory.EXAMPLE): [
            VCommand(
                SourceRoot("SynthFeatureInteraction") /
                RSBinary("FeatureInteraction"),
                ConfigParams(),
                label="FeatureInteraction-no-input"
            )
        ]
    }

    CONTAINER = get_base_image(ImageBase.DEBIAN_12)

    @staticmethod
    def binaries_for_revision(
        revision: ShortCommitHash  # pylint: disable=W0613
    ) -> tp.List[ProjectBinaryWrapper]:
        binary_map = RevisionBinaryMap(
            get_local_project_git_path(SynthFeatureInteraction.NAME)
        )

        binary_map.specify_binary(
            "build/bin/FeatureInteraction",
            BinaryType.EXECUTABLE,
            only_valid_in=RevisionRange("96848fadf1", "master")
        )

        return binary_map[revision]

    def run_tests(self) -> None:
        pass

    def compile(self) -> None:
        """Compile the project."""
        _do_feature_perf_cs_collection_compile(
            self, "FPCSC_ENABLE_PROJECT_SYNTHFEATUREINTERACTION"
        )

    def recompile(self) -> None:
        """Recompile the project."""
        _do_feature_perf_cs_collection_recompile(self)


class SynthFeatureHigherOrderInteraction(VProject):
    """Synthetic case-study project for testing detection of higher-order
    feature interactions."""

    NAME = 'SynthFeatureHigherOrderInteraction'
    GROUP = 'perf_tests'
    DOMAIN = ProjectDomains.TEST

    SOURCE = [
        bb.source.Git(
            remote="https://github.com/se-sic/FeaturePerfCSCollection.git",
            local="SynthFeatureHigherOrderInteraction",
            refspec="origin/master",
            limit=None,
            shallow=False,
            version_filter=project_filter_generator(
                "SynthFeatureHigherOrderInteraction"
            )
        ),
        FeatureSource()
    ]

    WORKLOADS = {
        WorkloadSet(WorkloadCategory.EXAMPLE): [
            VCommand(
                SourceRoot("SynthFeatureHigherOrderInteraction") /
                RSBinary("HigherOrderInteraction"),
                ConfigParams(),
                label="HigherOrderInteraction-no-input"
            )
        ]
    }

    CONTAINER = get_base_image(ImageBase.DEBIAN_12)

    @staticmethod
    def binaries_for_revision(
        revision: ShortCommitHash  # pylint: disable=W0613
    ) -> tp.List[ProjectBinaryWrapper]:
        binary_map = RevisionBinaryMap(
            get_local_project_git_path(SynthFeatureHigherOrderInteraction.NAME)
        )

        binary_map.specify_binary(
            "build/bin/HigherOrderInteraction",
            BinaryType.EXECUTABLE,
            only_valid_in=RevisionRange("daf81de073", "master")
        )

        return binary_map[revision]

    def run_tests(self) -> None:
        pass

    def compile(self) -> None:
        """Compile the project."""
        _do_feature_perf_cs_collection_compile(
            self, "FPCSC_ENABLE_PROJECT_SYNTHFEATUREHIGHERORDERINTERACTION"
        )

    def recompile(self) -> None:
        """Recompile the project."""
        _do_feature_perf_cs_collection_recompile(self)


def get_ip_workloads(project_source_name: str, binary_name: str) -> Workloads:
    return {
        WorkloadSet(WorkloadCategory.EXAMPLE): [
            VCommand(
                SourceRoot(project_source_name) / RSBinary(binary_name),
                ConfigParams("-c"),
                label="countries-land-10km",
                creates=[
                    SourceRoot("geo-maps") /
                    "countries-land-10km.geo.json.compressed"
                ],
                requires_all_args={"-c"},
                redirect_stdin=SourceRoot("geo-maps") /
                "countries-land-10km.geo.json",
                redirect_stdout=SourceRoot("geo-maps") /
                "countries-land-10km.geo.json.compressed"
            ),
            VCommand(
                SourceRoot(project_source_name) / RSBinary(binary_name),
                ConfigParams("-d"),
                label="countries-land-10km",
                creates=[
                    SourceRoot("geo-maps-compr") /
                    "countries-land-10km.geo.json"
                ],
                requires_all_args={"-d"},
                redirect_stdin=SourceRoot("geo-maps-compr") /
                "countries-land-10km.geo.json.compressed",
                redirect_stdout=SourceRoot("geo-maps-compr") /
                "countries-land-10km.geo.json"
            )
        ],
        WorkloadSet(WorkloadCategory.SMALL): [
            VCommand(
                SourceRoot(project_source_name) / RSBinary(binary_name),
                ConfigParams("-c"),
                label="countries-land-500m",
                creates=[
                    SourceRoot("geo-maps") /
                    "countries-land-500m.geo.json.compressed"
                ],
                requires_all_args={"-c"},
                redirect_stdin=SourceRoot("geo-maps") /
                "countries-land-500m.geo.json",
                redirect_stdout=SourceRoot("geo-maps") /
                "countries-land-500m.geo.json.compressed"
            ),
            VCommand(
                SourceRoot(project_source_name) / RSBinary(binary_name),
                ConfigParams("-d"),
                label="countries-land-500m",
                creates=[
                    SourceRoot("geo-maps-compr") /
                    "countries-land-500m.geo.json"
                ],
                requires_all_args={"-d"},
                redirect_stdin=SourceRoot("geo-maps-compr") /
                "countries-land-500m.geo.json.compressed",
                redirect_stdout=SourceRoot("geo-maps-compr") /
                "countries-land-500m.geo.json"
            )
        ],
        WorkloadSet(WorkloadCategory.MEDIUM): [
            VCommand(
                SourceRoot(project_source_name) / RSBinary(binary_name),
                ConfigParams("-c"),
                label="countries-land-250m",
                creates=[
                    SourceRoot("geo-maps") /
                    "countries-land-250m.geo.json.compressed"
                ],
                requires_all_args={"-c"},
                redirect_stdin=SourceRoot("geo-maps") /
                "countries-land-250m.geo.json",
                redirect_stdout=SourceRoot("geo-maps") /
                "countries-land-250m.geo.json.compressed"
            ),
            VCommand(
                SourceRoot(project_source_name) / RSBinary(binary_name),
                ConfigParams("-d"),
                label="countries-land-250m",
                creates=[
                    SourceRoot("geo-maps-compr") /
                    "countries-land-250m.geo.json"
                ],
                requires_all_args={"-d"},
                redirect_stdin=SourceRoot("geo-maps-compr") /
                "countries-land-250m.geo.json.compressed",
                redirect_stdout=SourceRoot("geo-maps-compr") /
                "countries-land-250m.geo.json"
            )
        ],
        WorkloadSet(WorkloadCategory.LARGE): [
            VCommand(
                SourceRoot(project_source_name) / RSBinary(binary_name),
                ConfigParams("-c"),
                label="countries-land-1m",
                creates=[
                    SourceRoot("geo-maps") /
                    "countries-land-1m.geo.json.compressed"
                ],
                requires_all_args={"-c"},
                redirect_stdin=SourceRoot("geo-maps") /
                "countries-land-1m.geo.json",
                redirect_stdout=SourceRoot("geo-maps") /
                "countries-land-1m.geo.json.compressed"
            ),
            VCommand(
                SourceRoot(project_source_name) / RSBinary(binary_name),
                ConfigParams("-d"),
                label="countries-land-1m",
                creates=[
                    SourceRoot("geo-maps-compr") / "countries-land-1m.geo.json"
                ],
                requires_all_args={"-d"},
                redirect_stdin=SourceRoot("geo-maps-compr") /
                "countries-land-1m.geo.json.compressed",
                redirect_stdout=SourceRoot("geo-maps-compr") /
                "countries-land-1m.geo.json"
            )
        ],
    }


def get_ip_data_sources() -> tp.List[Sources]:
    # TODO: fix typing in benchbuild
    return [
        tp.cast(
            Sources,
            HTTPMultiple(
                local="geo-maps",
                remote={
                    "1.0":
                        "https://github.com/simonepri/geo-maps/releases/"
                        "download/v0.6.0"
                },
                files=[
                    "countries-land-10km.geo.json",
                    "countries-land-500m.geo.json",
                    "countries-land-250m.geo.json", "countries-land-1m.geo.json"
                ]
            )
        ),
        tp.cast(
            Sources,
            HTTPMultiple(
                local="geo-maps-compr",
                remote={
                    "1.0":
                        "https://github.com/se-sic/compression-data/raw/master/"
                        "example_comp/geo-maps/"
                },
                files=[
                    "countries-land-10km.geo.json.compressed",
                    "countries-land-1m.geo.json.compressed",
                    "countries-land-250m.geo.json.compressed",
                    "countries-land-500m.geo.json.compressed"
                ]
            )
        ),
    ]


class SynthIPRuntime(VProject):
    """Synthetic case-study project for testing flow sensitivity."""

    NAME = 'SynthIPRuntime'
    GROUP = 'perf_tests'
    DOMAIN = ProjectDomains.TEST

    SOURCE = [
        bb.source.Git(
            remote="https://github.com/se-sic/FeaturePerfCSCollection.git",
            local="SynthIPRuntime",
            refspec="origin/HEAD",
            limit=None,
            shallow=False,
            version_filter=project_filter_generator("SynthIPRuntime")
        ),
        FeatureSource(),
        *get_ip_data_sources(),
    ]

    WORKLOADS = get_ip_workloads("SynthIPRuntime", "Runtime")

    @staticmethod
    def binaries_for_revision(
        revision: ShortCommitHash  # pylint: disable=W0613
    ) -> tp.List[ProjectBinaryWrapper]:
        return RevisionBinaryMap(
            get_local_project_git_path(SynthIPRuntime.NAME)
        ).specify_binary(
            "build/bin/Runtime",
            BinaryType.EXECUTABLE,
            only_valid_in=RevisionRange("4151c42ffe", "master")
        )[revision]

    def run_tests(self) -> None:
        pass

    def compile(self) -> None:
        """Compile the project."""
        _do_feature_perf_cs_collection_compile(
            self, "FPCSC_ENABLE_PROJECT_SYNTHIPRUNTIME"
        )

    def recompile(self) -> None:
        """Recompile the project."""
        _do_feature_perf_cs_collection_recompile(self)


class SynthIPTemplate(VProject):
    """Synthetic case-study project for testing flow sensitivity."""

    NAME = 'SynthIPTemplate'
    GROUP = 'perf_tests'
    DOMAIN = ProjectDomains.TEST

    SOURCE = [
        bb.source.Git(
            remote="https://github.com/se-sic/FeaturePerfCSCollection.git",
            local="SynthIPTemplate",
            refspec="origin/HEAD",
            limit=None,
            shallow=False,
            version_filter=project_filter_generator("SynthIPTemplate")
        ),
        FeatureSource(),
        *get_ip_data_sources(),
    ]

    WORKLOADS = get_ip_workloads("SynthIPTemplate", "Template")

    @staticmethod
    def binaries_for_revision(
        revision: ShortCommitHash  # pylint: disable=W0613
    ) -> tp.List[ProjectBinaryWrapper]:
        return RevisionBinaryMap(
            get_local_project_git_path(SynthIPTemplate.NAME)
        ).specify_binary(
            "build/bin/Template",
            BinaryType.EXECUTABLE,
            only_valid_in=RevisionRange("4151c42ffe", "master")
        )[revision]

    def run_tests(self) -> None:
        pass

    def compile(self) -> None:
        """Compile the project."""
        _do_feature_perf_cs_collection_compile(
            self, "FPCSC_ENABLE_PROJECT_SYNTHIPTEMPLATE"
        )

    def recompile(self) -> None:
        """Recompile the project."""
        _do_feature_perf_cs_collection_recompile(self)


class SynthIPTemplate2(VProject):
    """Synthetic case-study project for testing flow sensitivity."""

    NAME = 'SynthIPTemplate2'
    GROUP = 'perf_tests'
    DOMAIN = ProjectDomains.TEST

    SOURCE = [
        bb.source.Git(
            remote="https://github.com/se-sic/FeaturePerfCSCollection.git",
            local="SynthIPTemplate2",
            refspec="origin/HEAD",
            limit=None,
            shallow=False,
            version_filter=project_filter_generator("SynthIPTemplate2")
        ),
        FeatureSource(),
        *get_ip_data_sources(),
    ]

    WORKLOADS = get_ip_workloads("SynthIPTemplate2", "Template2")

    @staticmethod
    def binaries_for_revision(
        revision: ShortCommitHash  # pylint: disable=W0613
    ) -> tp.List[ProjectBinaryWrapper]:
        return RevisionBinaryMap(
            get_local_project_git_path(SynthIPTemplate2.NAME)
        ).specify_binary(
            "build/bin/Template2",
            BinaryType.EXECUTABLE,
            only_valid_in=RevisionRange("4151c42ffe", "master")
        )[revision]

    def run_tests(self) -> None:
        pass

    def compile(self) -> None:
        """Compile the project."""
        _do_feature_perf_cs_collection_compile(
            self, "FPCSC_ENABLE_PROJECT_SYNTHIPTEMPLATE2"
        )

    def recompile(self) -> None:
        """Recompile the project."""
        _do_feature_perf_cs_collection_recompile(self)


class SynthIPCombined(VProject):
    """Synthetic case-study project for testing flow sensitivity."""

    NAME = 'SynthIPCombined'
    GROUP = 'perf_tests'
    DOMAIN = ProjectDomains.TEST

    SOURCE = [
        bb.source.Git(
            remote="https://github.com/se-sic/FeaturePerfCSCollection.git",
            local="SynthIPCombined",
            refspec="origin/HEAD",
            limit=None,
            shallow=False,
            version_filter=project_filter_generator("SynthIPCombined")
        ),
        FeatureSource(),
        *get_ip_data_sources(),
    ]

    WORKLOADS = get_ip_workloads("SynthIPCombined", "Combined")

    @staticmethod
    def binaries_for_revision(
        revision: ShortCommitHash  # pylint: disable=W0613
    ) -> tp.List[ProjectBinaryWrapper]:
        return RevisionBinaryMap(
            get_local_project_git_path(SynthIPCombined.NAME)
        ).specify_binary(
            "build/bin/Combined",
            BinaryType.EXECUTABLE,
            only_valid_in=RevisionRange("4151c42ffe", "master")
        )[revision]

    def run_tests(self) -> None:
        pass

    def compile(self) -> None:
        """Compile the project."""
        _do_feature_perf_cs_collection_compile(
            self, "FPCSC_ENABLE_PROJECT_SYNTHIPCOMBINED"
        )

    def recompile(self) -> None:
        """Recompile the project."""
        _do_feature_perf_cs_collection_recompile(self)


class SynthSAFieldSensitivity(VProject):
    """Synthetic case-study project for testing field sensitivity."""

    NAME = 'SynthSAFieldSensitivity'
    GROUP = 'perf_tests'
    DOMAIN = ProjectDomains.TEST

    SOURCE = [
        bb.source.Git(
            remote="https://github.com/se-sic/FeaturePerfCSCollection.git",
            local="SynthSAFieldSensitivity",
            refspec="origin/HEAD",
            limit=None,
            shallow=False,
            version_filter=project_filter_generator("SynthSAFieldSensitivity")
        ),
        FeatureSource(),
        *get_ip_data_sources(),
    ]

    WORKLOADS = get_ip_workloads("SynthSAFieldSensitivity", "FieldSense")

    CONTAINER = get_base_image(ImageBase.DEBIAN_12)

    @staticmethod
    def binaries_for_revision(
        revision: ShortCommitHash  # pylint: disable=W0613
    ) -> tp.List[ProjectBinaryWrapper]:
        binary_map = RevisionBinaryMap(
            get_local_project_git_path(SynthSAFieldSensitivity.NAME)
        )

        binary_map.specify_binary(
            "build/bin/FieldSense",
            BinaryType.EXECUTABLE,
            only_valid_in=RevisionRange("0a9216d769", "master")
        )

        return binary_map[revision]

    def run_tests(self) -> None:
        pass

    def compile(self) -> None:
        """Compile the project."""
        _do_feature_perf_cs_collection_compile(
            self, "FPCSC_ENABLE_PROJECT_SYNTHSAFIELDSENSITIVITY"
        )

    def recompile(self) -> None:
        """Recompile the project."""
        _do_feature_perf_cs_collection_recompile(self)


class SynthCTTraitBased(VProject):
    """Synthetic case-study project for testing flow sensitivity."""

    NAME = 'SynthCTTraitBased'
    GROUP = 'perf_tests'
    DOMAIN = ProjectDomains.TEST

    SOURCE = [
        bb.source.Git(
            remote="https://github.com/se-sic/FeaturePerfCSCollection.git",
            local="SynthCTTraitBased",
            refspec="origin/HEAD",
            limit=None,
            shallow=False,
            version_filter=project_filter_generator("SynthCTTraitBased")
        ),
        FeatureSource()
    ]

    WORKLOADS = {
        WorkloadSet(WorkloadCategory.EXAMPLE): [
            VCommand(
                SourceRoot("SynthCTTraitBased") / RSBinary("CTTraitBased"),
                label="CompileTime-TraitBased"
            )
        ]
    }

    @staticmethod
    def binaries_for_revision(
        revision: ShortCommitHash  # pylint: disable=W0613
    ) -> tp.List[ProjectBinaryWrapper]:
        binary_map = RevisionBinaryMap(
            get_local_project_git_path(SynthCTTraitBased.NAME)
        )

        binary_map.specify_binary(
            "build/bin/CTTraitBased",
            BinaryType.EXECUTABLE,
            only_valid_in=RevisionRange("6d50a6efd5", "master")
        )

        return binary_map[revision]

    def run_tests(self) -> None:
        pass

    def compile(self) -> None:
        """Compile the project."""
        _do_feature_perf_cs_collection_compile(
            self, "FPCSC_ENABLE_PROJECT_SYNTHCTTRAITBASED"
        )

    def recompile(self) -> None:
        """Recompile the project."""
        _do_feature_perf_cs_collection_recompile(self)


class SynthCTPolicies(VProject):
    """Synthetic case-study project for compile time variability using
    policies."""

    NAME = 'SynthCTPolicies'
    GROUP = 'perf_tests'
    DOMAIN = ProjectDomains.TEST

    SOURCE = [
        bb.source.Git(
            remote="https://github.com/se-sic/FeaturePerfCSCollection.git",
            local="SynthCTPolicies",
            refspec="origin/HEAD",
            limit=None,
            shallow=False,
            version_filter=project_filter_generator("SynthCTPolicies")
        ),
        FeatureSource()
    ]

    WORKLOADS = {
        WorkloadSet(WorkloadCategory.EXAMPLE): [
            VCommand(
                SourceRoot("SynthCTPolicies") / RSBinary("CTPolicies"),
                label="CompileTime-Policies"
            )
        ]
    }

    @staticmethod
    def binaries_for_revision(
        revision: ShortCommitHash  # pylint: disable=W0613
    ) -> tp.List[ProjectBinaryWrapper]:
        binary_map = RevisionBinaryMap(
            get_local_project_git_path(SynthCTPolicies.NAME)
        )

        binary_map.specify_binary(
            "build/bin/CTPolicies",
            BinaryType.EXECUTABLE,
            only_valid_in=RevisionRange("6d50a6efd5", "master")
        )

        return binary_map[revision]

    def run_tests(self) -> None:
        pass

    def compile(self) -> None:
        """Compile the project."""
        _do_feature_perf_cs_collection_compile(
            self, "FPCSC_ENABLE_PROJECT_SYNTHCTPOLICIES"
        )

    def recompile(self) -> None:
        """Recompile the project."""
        _do_feature_perf_cs_collection_recompile(self)


class SynthCTCRTP(VProject):
    """Synthetic case-study project for compile time variability using CRTP."""

    NAME = 'SynthCTCRTP'
    GROUP = 'perf_tests'
    DOMAIN = ProjectDomains.TEST

    SOURCE = [
        bb.source.Git(
            remote="https://github.com/se-sic/FeaturePerfCSCollection.git",
            local=NAME,
            refspec="origin/HEAD",
            limit=None,
            shallow=False,
            version_filter=project_filter_generator(NAME)
        ),
        FeatureSource()
    ]

    WORKLOADS = {
        WorkloadSet(WorkloadCategory.EXAMPLE): [
            VCommand(
                SourceRoot(NAME) / RSBinary("CTCRTP"), label="CompileTime-CRTP"
            )
        ]
    }

    @staticmethod
    def binaries_for_revision(
        revision: ShortCommitHash  # pylint: disable=W0613
    ) -> tp.List[ProjectBinaryWrapper]:
        binary_map = RevisionBinaryMap(
            get_local_project_git_path(SynthCTCRTP.NAME)
        )

        binary_map.specify_binary(
            "build/bin/CTCRTP",
            BinaryType.EXECUTABLE,
            only_valid_in=RevisionRange("6d50a6efd5", "master")
        )

        return binary_map[revision]

    def run_tests(self) -> None:
        pass

    def compile(self) -> None:
        """Compile the project."""
        _do_feature_perf_cs_collection_compile(
            self, "FPCSC_ENABLE_PROJECT_SYNTHCTCRTP"
        )

    def recompile(self) -> None:
        """Recompile the project."""
        _do_feature_perf_cs_collection_recompile(self)


class SynthCTTemplateSpecialization(VProject):
    """Synthetic case-study project for compile time variability using template
    specialization."""

    NAME = 'SynthCTTemplateSpecialization'
    GROUP = 'perf_tests'
    DOMAIN = ProjectDomains.TEST

    SOURCE = [
        bb.source.Git(
            remote="https://github.com/se-sic/FeaturePerfCSCollection.git",
            local=NAME,
            refspec="origin/HEAD",
            limit=None,
            shallow=False,
            version_filter=project_filter_generator(NAME)
        ),
        FeatureSource()
    ]

    WORKLOADS = {
        WorkloadSet(WorkloadCategory.EXAMPLE): [
            VCommand(
                SourceRoot(NAME) / RSBinary("CTTemplateSpecialization"),
                label="CompileTime-Template-Specialization"
            )
        ]
    }

    @staticmethod
    def binaries_for_revision(
        revision: ShortCommitHash  # pylint: disable=W0613
    ) -> tp.List[ProjectBinaryWrapper]:
        binary_map = RevisionBinaryMap(
            get_local_project_git_path(SynthCTTemplateSpecialization.NAME)
        )

        binary_map.specify_binary(
            "build/bin/CTTemplateSpecialization",
            BinaryType.EXECUTABLE,
            only_valid_in=RevisionRange("6d50a6efd5", "master")
        )

        return binary_map[revision]

    def run_tests(self) -> None:
        pass

    def compile(self) -> None:
        """Compile the project."""
        _do_feature_perf_cs_collection_compile(
            self, "FPCSC_ENABLE_PROJECT_SYNTHCTSPECIALIZATION"
        )

    def recompile(self) -> None:
        """Recompile the project."""
        _do_feature_perf_cs_collection_recompile(self)<|MERGE_RESOLUTION|>--- conflicted
+++ resolved
@@ -12,15 +12,11 @@
 from plumbum import local
 
 from varats.containers.containers import get_base_image, ImageBase
-<<<<<<< HEAD
-from varats.experiment.workload_util import RSBinary, WorkloadCategory
-=======
 from varats.experiment.workload_util import (
     RSBinary,
     WorkloadCategory,
     ConfigParams,
 )
->>>>>>> 3fa246b8
 from varats.paper.paper_config import project_filter_generator
 from varats.project.project_domain import ProjectDomains
 from varats.project.project_util import (
