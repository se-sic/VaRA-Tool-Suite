--- conflicted
+++ resolved
@@ -54,7 +54,6 @@
                 RSBinary("MultiSharedMultipleRegions"),
                 label="MSMR-no-input"
             ),
-<<<<<<< HEAD
             # Command(
             #     SourceRoot("FeaturePerfCSCollection") /
             #     RSBinary("SimpleSleepLoop"),
@@ -64,7 +63,6 @@
             #     "10000",
             #     label="SSL-10K-10K"
             # ),
-=======
             Command(
                 SourceRoot("FeaturePerfCSCollection") /
                 RSBinary("SimpleFeatureInteraction"),
@@ -74,27 +72,14 @@
             )
         ],
         WorkloadSet(WorkloadCategory.MEDIUM): [
->>>>>>> 6fb0a929
             Command(
                 SourceRoot("FeaturePerfCSCollection") /
                 RSBinary("SimpleBusyLoop"),
                 "--iterations",
-<<<<<<< HEAD
-                "100",
-                "--count_to",
-                "1000",
-                label="SBL-100-1000"
-            ),
-            Command(
-                SourceRoot("FeaturePerfCSCollection") /
-                RSBinary("SingleLocalMultipleRegions"),
-                label="SLMR-not-slow"
-=======
                 str(10**7),
                 "--count_to",
                 str(5 * 10**3),
                 label="SBL-iterations-10M-count-to-5K"
->>>>>>> 6fb0a929
             )
         ]
     }
@@ -115,7 +100,6 @@
             BinaryType.EXECUTABLE,
             only_valid_in=RevisionRange("162db88346", "master")
         )
-<<<<<<< HEAD
         # binary_map.specify_binary(
         #     "build/bin/SimpleSleepLoop",
         #     BinaryType.EXECUTABLE,
@@ -123,7 +107,6 @@
         #         "c77bca4c6888970fb721069c82455137943ccf49", "master"
         #     )
         # )
-=======
         binary_map.specify_binary(
             "build/bin/SimpleBusyLoop",
             BinaryType.EXECUTABLE,
@@ -131,7 +114,6 @@
                 "c77bca4c6888970fb721069c82455137943ccf49", "master"
             )
         )
->>>>>>> 6fb0a929
         binary_map.specify_binary(
             "build/bin/SimpleFeatureInteraction",
             BinaryType.EXECUTABLE,
