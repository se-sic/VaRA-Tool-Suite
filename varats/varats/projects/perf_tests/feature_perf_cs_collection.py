--- conflicted
+++ resolved
@@ -255,16 +255,10 @@
     WORKLOADS = {
         WorkloadSet(WorkloadCategory.EXAMPLE): [
             VCommand(
-<<<<<<< HEAD
-                SourceRoot("SynthSAFlowSensitivity") / RSBinary("FlowSense"),
-                ConfigParams(),
-                label="FlowSense-no-input"
-=======
                 SourceRoot("SynthSAContextSensitivity") /
                 RSBinary("ContextSense"),
                 ConfigParams(),
                 label="ContextSense-no-input"
->>>>>>> 34ede35a
             )
         ]
     }
@@ -323,16 +317,9 @@
     WORKLOADS = {
         WorkloadSet(WorkloadCategory.EXAMPLE): [
             VCommand(
-<<<<<<< HEAD
-                SourceRoot("SynthSAContextSensitivity") /
-                RSBinary("ContextSense"),
-                ConfigParams(),
-                label="ContextSense-no-input"
-=======
                 SourceRoot("SynthSAWholeProgram") / RSBinary("WholeProgram"),
                 ConfigParams(),
                 label="WholeProgram-no-input"
->>>>>>> 34ede35a
             )
         ]
     }
@@ -369,37 +356,22 @@
         _do_feature_perf_cs_collection_recompile(self)
 
 
-<<<<<<< HEAD
-class SynthSAWholeProgram(VProject):
-    """Synthetic case-study project for testing flow sensitivity."""
-
-    NAME = 'SynthSAWholeProgram'
-=======
 class SynthDADynamicDispatch(VProject):
     """Synthetic case-study project for testing detection of virtual
     inheritance."""
 
     NAME = 'SynthDADynamicDispatch'
->>>>>>> 34ede35a
-    GROUP = 'perf_tests'
-    DOMAIN = ProjectDomains.TEST
-
-    SOURCE = [
-        bb.source.Git(
-            remote="https://github.com/se-sic/FeaturePerfCSCollection.git",
-<<<<<<< HEAD
-            local="SynthSAWholeProgram",
-            refspec="origin/master",
-            limit=None,
-            shallow=False,
-            version_filter=project_filter_generator("SynthSAWholeProgram")
-=======
+    GROUP = 'perf_tests'
+    DOMAIN = ProjectDomains.TEST
+
+    SOURCE = [
+        bb.source.Git(
+            remote="https://github.com/se-sic/FeaturePerfCSCollection.git",
             local="SynthDADynamicDispatch",
             refspec="origin/master",
             limit=None,
             shallow=False,
             version_filter=project_filter_generator("SynthDADynamicDispatch")
->>>>>>> 34ede35a
         ),
         FeatureSource()
     ]
@@ -407,16 +379,10 @@
     WORKLOADS = {
         WorkloadSet(WorkloadCategory.EXAMPLE): [
             VCommand(
-<<<<<<< HEAD
-                SourceRoot("SynthSAWholeProgram") / RSBinary("WholeProgram"),
-                ConfigParams(),
-                label="WholeProgram-no-input"
-=======
                 SourceRoot("SynthDADynamicDispatch") /
                 RSBinary("DynamicDispatch"),
                 ConfigParams(),
                 label="DynamicDispatch-no-input"
->>>>>>> 34ede35a
             )
         ]
     }
@@ -428,19 +394,11 @@
         revision: ShortCommitHash  # pylint: disable=W0613
     ) -> tp.List[ProjectBinaryWrapper]:
         binary_map = RevisionBinaryMap(
-<<<<<<< HEAD
-            get_local_project_git_path(SynthSAWholeProgram.NAME)
-        )
-
-        binary_map.specify_binary(
-            "build/bin/WholeProgram",
-=======
             get_local_project_git_path(SynthDADynamicDispatch.NAME)
         )
 
         binary_map.specify_binary(
             "build/bin/DynamicDispatch",
->>>>>>> 34ede35a
             BinaryType.EXECUTABLE,
             only_valid_in=RevisionRange("96848fadf1", "master")
         )
@@ -453,49 +411,29 @@
     def compile(self) -> None:
         """Compile the project."""
         _do_feature_perf_cs_collection_compile(
-<<<<<<< HEAD
-            self, "FPCSC_ENABLE_PROJECT_SYNTHSAWHOLEPROGRAM"
-=======
             self, "FPCSC_ENABLE_PROJECT_SYNTHDADYNAMICDISPATCH"
->>>>>>> 34ede35a
-        )
-
-    def recompile(self) -> None:
-        """Recompile the project."""
-        _do_feature_perf_cs_collection_recompile(self)
-
-
-<<<<<<< HEAD
-class SynthDADynamicDispatch(VProject):
-    """Synthetic case-study project for testing detection of virtual
-    inheritance."""
-
-    NAME = 'SynthDADynamicDispatch'
-=======
+        )
+
+    def recompile(self) -> None:
+        """Recompile the project."""
+        _do_feature_perf_cs_collection_recompile(self)
+
+
 class SynthDARecursion(VProject):
     """Synthetic case-study project for testing detection of recursion."""
 
     NAME = 'SynthDARecursion'
->>>>>>> 34ede35a
-    GROUP = 'perf_tests'
-    DOMAIN = ProjectDomains.TEST
-
-    SOURCE = [
-        bb.source.Git(
-            remote="https://github.com/se-sic/FeaturePerfCSCollection.git",
-<<<<<<< HEAD
-            local="SynthDADynamicDispatch",
-            refspec="origin/master",
-            limit=None,
-            shallow=False,
-            version_filter=project_filter_generator("SynthDADynamicDispatch")
-=======
+    GROUP = 'perf_tests'
+    DOMAIN = ProjectDomains.TEST
+
+    SOURCE = [
+        bb.source.Git(
+            remote="https://github.com/se-sic/FeaturePerfCSCollection.git",
             local="SynthDARecursion",
             refspec="origin/master",
             limit=None,
             shallow=False,
             version_filter=project_filter_generator("SynthDARecursion")
->>>>>>> 34ede35a
         ),
         FeatureSource()
     ]
@@ -503,16 +441,9 @@
     WORKLOADS = {
         WorkloadSet(WorkloadCategory.EXAMPLE): [
             VCommand(
-<<<<<<< HEAD
-                SourceRoot("SynthDADynamicDispatch") /
-                RSBinary("DynamicDispatch"),
-                ConfigParams(),
-                label="DynamicDispatch-no-input"
-=======
                 SourceRoot("SynthDARecursion") / RSBinary("Recursion"),
                 ConfigParams(),
                 label="Recursion-no-input"
->>>>>>> 34ede35a
             )
         ]
     }
@@ -524,19 +455,11 @@
         revision: ShortCommitHash  # pylint: disable=W0613
     ) -> tp.List[ProjectBinaryWrapper]:
         binary_map = RevisionBinaryMap(
-<<<<<<< HEAD
-            get_local_project_git_path(SynthDADynamicDispatch.NAME)
-        )
-
-        binary_map.specify_binary(
-            "build/bin/DynamicDispatch",
-=======
             get_local_project_git_path(SynthDARecursion.NAME)
         )
 
         binary_map.specify_binary(
             "build/bin/Recursion",
->>>>>>> 34ede35a
             BinaryType.EXECUTABLE,
             only_valid_in=RevisionRange("96848fadf1", "master")
         )
@@ -549,42 +472,24 @@
     def compile(self) -> None:
         """Compile the project."""
         _do_feature_perf_cs_collection_compile(
-<<<<<<< HEAD
-            self, "FPCSC_ENABLE_PROJECT_SYNTHDADYNAMICDISPATCH"
-=======
             self, "FPCSC_ENABLE_PROJECT_SYNTHDARECURSION"
->>>>>>> 34ede35a
-        )
-
-    def recompile(self) -> None:
-        """Recompile the project."""
-        _do_feature_perf_cs_collection_recompile(self)
-
-
-<<<<<<< HEAD
-class SynthDARecursion(VProject):
-    """Synthetic case-study project for testing detection of recursion."""
-
-    NAME = 'SynthDARecursion'
-=======
+        )
+
+    def recompile(self) -> None:
+        """Recompile the project."""
+        _do_feature_perf_cs_collection_recompile(self)
+
+
 class SynthOVInsideLoop(VProject):
     """Synthetic case-study project for testing detection of hot loop codes."""
 
     NAME = 'SynthOVInsideLoop'
->>>>>>> 34ede35a
-    GROUP = 'perf_tests'
-    DOMAIN = ProjectDomains.TEST
-
-    SOURCE = [
-        bb.source.Git(
-            remote="https://github.com/se-sic/FeaturePerfCSCollection.git",
-<<<<<<< HEAD
-            local="SynthDARecursion",
-            refspec="origin/master",
-            limit=None,
-            shallow=False,
-            version_filter=project_filter_generator("SynthDARecursion")
-=======
+    GROUP = 'perf_tests'
+    DOMAIN = ProjectDomains.TEST
+
+    SOURCE = [
+        bb.source.Git(
+            remote="https://github.com/se-sic/FeaturePerfCSCollection.git",
             local="SynthOVInsideLoop",
             refspec="origin/master",
             limit=None,
@@ -652,7 +557,6 @@
             limit=None,
             shallow=False,
             version_filter=project_filter_generator("SynthFeatureInteraction")
->>>>>>> 34ede35a
         ),
         FeatureSource()
     ]
@@ -660,132 +564,6 @@
     WORKLOADS = {
         WorkloadSet(WorkloadCategory.EXAMPLE): [
             VCommand(
-<<<<<<< HEAD
-                SourceRoot("SynthDARecursion") / RSBinary("Recursion"),
-                ConfigParams(),
-                label="Recursion-no-input"
-            )
-        ]
-    }
-
-    CONTAINER = get_base_image(ImageBase.DEBIAN_12)
-
-    @staticmethod
-    def binaries_for_revision(
-        revision: ShortCommitHash  # pylint: disable=W0613
-    ) -> tp.List[ProjectBinaryWrapper]:
-        binary_map = RevisionBinaryMap(
-            get_local_project_git_path(SynthDARecursion.NAME)
-        )
-
-        binary_map.specify_binary(
-            "build/bin/Recursion",
-            BinaryType.EXECUTABLE,
-            only_valid_in=RevisionRange("96848fadf1", "master")
-        )
-
-        return binary_map[revision]
-
-    def run_tests(self) -> None:
-        pass
-
-    def compile(self) -> None:
-        """Compile the project."""
-        _do_feature_perf_cs_collection_compile(
-            self, "FPCSC_ENABLE_PROJECT_SYNTHDARECURSION"
-        )
-
-    def recompile(self) -> None:
-        """Recompile the project."""
-        _do_feature_perf_cs_collection_recompile(self)
-
-
-class SynthOVInsideLoop(VProject):
-    """Synthetic case-study project for testing detection of hot loop codes."""
-
-    NAME = 'SynthOVInsideLoop'
-    GROUP = 'perf_tests'
-    DOMAIN = ProjectDomains.TEST
-
-    SOURCE = [
-        bb.source.Git(
-            remote="https://github.com/se-sic/FeaturePerfCSCollection.git",
-            local="SynthOVInsideLoop",
-            refspec="origin/master",
-            limit=None,
-            shallow=False,
-            version_filter=project_filter_generator("SynthOVInsideLoop")
-        ),
-        FeatureSource()
-    ]
-
-    WORKLOADS = {
-        WorkloadSet(WorkloadCategory.EXAMPLE): [
-            VCommand(
-                SourceRoot("SynthOVInsideLoop") / RSBinary("InsideLoop"),
-                ConfigParams(),
-                label="InsideLoop-no-input"
-            )
-        ]
-    }
-
-    CONTAINER = get_base_image(ImageBase.DEBIAN_12)
-
-    @staticmethod
-    def binaries_for_revision(
-        revision: ShortCommitHash  # pylint: disable=W0613
-    ) -> tp.List[ProjectBinaryWrapper]:
-        binary_map = RevisionBinaryMap(
-            get_local_project_git_path(SynthOVInsideLoop.NAME)
-        )
-
-        binary_map.specify_binary(
-            "build/bin/InsideLoop",
-            BinaryType.EXECUTABLE,
-            only_valid_in=RevisionRange("96848fadf1", "master")
-        )
-
-        return binary_map[revision]
-
-    def run_tests(self) -> None:
-        pass
-
-    def compile(self) -> None:
-        """Compile the project."""
-        _do_feature_perf_cs_collection_compile(
-            self, "FPCSC_ENABLE_PROJECT_SYNTHOVINSIDELOOP"
-        )
-
-    def recompile(self) -> None:
-        """Recompile the project."""
-        _do_feature_perf_cs_collection_recompile(self)
-
-
-class SynthFeatureInteraction(VProject):
-    """Synthetic case-study project for testing detection of feature
-    interactions."""
-
-    NAME = 'SynthFeatureInteraction'
-    GROUP = 'perf_tests'
-    DOMAIN = ProjectDomains.TEST
-
-    SOURCE = [
-        bb.source.Git(
-            remote="https://github.com/se-sic/FeaturePerfCSCollection.git",
-            local="SynthFeatureInteraction",
-            refspec="origin/master",
-            limit=None,
-            shallow=False,
-            version_filter=project_filter_generator("SynthFeatureInteraction")
-        ),
-        FeatureSource()
-    ]
-
-    WORKLOADS = {
-        WorkloadSet(WorkloadCategory.EXAMPLE): [
-            VCommand(
-=======
->>>>>>> 34ede35a
                 SourceRoot("SynthFeatureInteraction") /
                 RSBinary("FeatureInteraction"),
                 ConfigParams(),
@@ -956,7 +734,6 @@
         WorkloadSet(WorkloadCategory.MEDIUM): [
             VCommand(
                 SourceRoot(project_source_name) / RSBinary(binary_name),
-<<<<<<< HEAD
                 ConfigParams("-c"),
                 label="countries-land-250m",
                 creates=[
@@ -988,39 +765,6 @@
             VCommand(
                 SourceRoot(project_source_name) / RSBinary(binary_name),
                 ConfigParams("-c"),
-=======
-                ConfigParams("-c"),
-                label="countries-land-250m",
-                creates=[
-                    SourceRoot("geo-maps") /
-                    "countries-land-250m.geo.json.compressed"
-                ],
-                requires_all_args={"-c"},
-                redirect_stdin=SourceRoot("geo-maps") /
-                "countries-land-250m.geo.json",
-                redirect_stdout=SourceRoot("geo-maps") /
-                "countries-land-250m.geo.json.compressed"
-            ),
-            VCommand(
-                SourceRoot(project_source_name) / RSBinary(binary_name),
-                ConfigParams("-d"),
-                label="countries-land-250m",
-                creates=[
-                    SourceRoot("geo-maps-compr") /
-                    "countries-land-250m.geo.json"
-                ],
-                requires_all_args={"-d"},
-                redirect_stdin=SourceRoot("geo-maps-compr") /
-                "countries-land-250m.geo.json.compressed",
-                redirect_stdout=SourceRoot("geo-maps-compr") /
-                "countries-land-250m.geo.json"
-            )
-        ],
-        WorkloadSet(WorkloadCategory.LARGE): [
-            VCommand(
-                SourceRoot(project_source_name) / RSBinary(binary_name),
-                ConfigParams("-c"),
->>>>>>> 34ede35a
                 label="countries-land-1m",
                 creates=[
                     SourceRoot("geo-maps") /
@@ -1051,14 +795,9 @@
 
 def get_ip_data_sources() -> tp.List[Sources]:
     # TODO: fix typing in benchbuild
-<<<<<<< HEAD
-    return tp.cast(
-        tp.List[Sources], [
-=======
     return [
         tp.cast(
             Sources,
->>>>>>> 34ede35a
             HTTPMultiple(
                 local="geo-maps",
                 remote={
@@ -1071,14 +810,10 @@
                     "countries-land-500m.geo.json",
                     "countries-land-250m.geo.json", "countries-land-1m.geo.json"
                 ]
-<<<<<<< HEAD
-            ),
-=======
             )
         ),
         tp.cast(
             Sources,
->>>>>>> 34ede35a
             HTTPMultiple(
                 local="geo-maps-compr",
                 remote={
@@ -1092,15 +827,9 @@
                     "countries-land-250m.geo.json.compressed",
                     "countries-land-500m.geo.json.compressed"
                 ]
-<<<<<<< HEAD
-            ),
-        ]
-    )
-=======
-            )
-        ),
-    ]
->>>>>>> 34ede35a
+            )
+        ),
+    ]
 
 
 class SynthIPRuntime(VProject):
