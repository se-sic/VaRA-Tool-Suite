"""Project file for the feature performance case study collection."""
import typing as tp
from pathlib import Path

import benchbuild as bb
from benchbuild.command import Command, SourceRoot, WorkloadSet
from benchbuild.project import Workloads, Sources
from benchbuild.source import HTTPMultiple
from benchbuild.utils.cmd import make, cmake, mkdir
from benchbuild.utils.revision_ranges import RevisionRange
from benchbuild.utils.settings import get_number_of_jobs
from plumbum import local

from varats.containers.containers import get_base_image, ImageBase
from varats.experiment.workload_util import (
    RSBinary,
    WorkloadCategory,
    ConfigParams,
)
from varats.paper.paper_config import project_filter_generator
from varats.project.project_domain import ProjectDomains
from varats.project.project_util import (
    ProjectBinaryWrapper,
    BinaryType,
    get_local_project_git_path,
    verify_binaries,
)
from varats.project.sources import FeatureSource
from varats.project.varats_command import VCommand
from varats.project.varats_project import VProject
from varats.utils.git_commands import init_all_submodules, update_all_submodules
from varats.utils.git_util import RevisionBinaryMap, ShortCommitHash
from varats.utils.settings import bb_cfg


def _do_feature_perf_cs_collection_compile(
    project: VProject, cmake_flag: str
) -> None:
    """Common compile function for FeaturePerfCSCollection projects."""
    feature_perf_source = local.path(project.source_of(project.primary_source))

    cc_compiler = bb.compiler.cc(project)
    cxx_compiler = bb.compiler.cxx(project)

    mkdir("-p", feature_perf_source / "build")

    init_all_submodules(Path(feature_perf_source))
    update_all_submodules(Path(feature_perf_source))

    with local.cwd(feature_perf_source / "build"):
        with local.env(CC=str(cc_compiler), CXX=str(cxx_compiler)):
            bb.watch(cmake)("..", "-G", "Unix Makefiles", f"-D{cmake_flag}=ON")

        bb.watch(make)("-j", get_number_of_jobs(bb_cfg()))

    with local.cwd(feature_perf_source):
        verify_binaries(project)


def _do_feature_perf_cs_collection_recompile(project: VProject) -> None:
    feature_perf_source = local.path(project.source_of(project.primary_source))

    with local.cwd(feature_perf_source / "build"):
        bb.watch(make)("-j", get_number_of_jobs(bb_cfg()))


class FeaturePerfCSCollection(VProject):
    """Test project for feature performance case studies."""

    NAME = 'FeaturePerfCSCollection'
    GROUP = 'perf_tests'
    DOMAIN = ProjectDomains.TEST

    SOURCE = [
        bb.source.Git(
            remote="https://github.com/se-sic/FeaturePerfCSCollection.git",
            local="FeaturePerfCSCollection",
            refspec="origin/HEAD",
            limit=None,
            shallow=False,
            version_filter=project_filter_generator("FeaturePerfCSCollection")
        ),
        FeatureSource()
    ]

    WORKLOADS = {
        WorkloadSet(WorkloadCategory.EXAMPLE): [
            Command(
                SourceRoot("FeaturePerfCSCollection") /
                RSBinary("SingleLocalSimple"),
                label="SLS-no-input"
            ),
            Command(
                SourceRoot("FeaturePerfCSCollection") /
                RSBinary("MultiSharedMultipleRegions"),
                label="MSMR-no-input"
            ),
            Command(
                SourceRoot("FeaturePerfCSCollection") /
                RSBinary("SimpleFeatureInteraction"),
                "--enc",
                "--compress",
                label="SFI-enc-compress"
            )
        ],
        WorkloadSet(WorkloadCategory.MEDIUM): [
            Command(
                SourceRoot("FeaturePerfCSCollection") /
                RSBinary("SimpleBusyLoop"),
                "--iterations",
                str(10**7),
                "--count_to",
                str(5 * 10**3),
                label="SBL-iterations-10M-count-to-5K"
            )
        ]
    }

    CONTAINER = get_base_image(ImageBase.DEBIAN_12)

    @staticmethod
    def binaries_for_revision(
        revision: ShortCommitHash  # pylint: disable=W0613
    ) -> tp.List[ProjectBinaryWrapper]:
        binary_map = RevisionBinaryMap(
            get_local_project_git_path(FeaturePerfCSCollection.NAME)
        )

        binary_map.specify_binary(
            "build/bin/SingleLocalSimple", BinaryType.EXECUTABLE
        )
        binary_map.specify_binary(
            "build/bin/SingleLocalMultipleRegions",
            BinaryType.EXECUTABLE,
            only_valid_in=RevisionRange("162db88346", "master")
        )
        binary_map.specify_binary(
            "build/bin/SimpleBusyLoop",
            BinaryType.EXECUTABLE,
            only_valid_in=RevisionRange(
                "c77bca4c6888970fb721069c82455137943ccf49", "master"
            )
        )
        binary_map.specify_binary(
            "build/bin/SimpleFeatureInteraction",
            BinaryType.EXECUTABLE,
            only_valid_in=RevisionRange(
                "c051e44a973ee31b3baa571407694467a513ba68", "master"
            )
        )
        binary_map.specify_binary(
            "build/bin/MultiSharedMultipleRegions",
            BinaryType.EXECUTABLE,
            only_valid_in=RevisionRange(
                "c051e44a973ee31b3baa571407694467a513ba68", "master"
            )
        )

        return binary_map[revision]

    def run_tests(self) -> None:
        pass

    def compile(self) -> None:
        """Compile the project."""
        _do_feature_perf_cs_collection_compile(self, "FPCSC_ENABLE_SRC")

    def recompile(self) -> None:
        """Recompile the project."""
        _do_feature_perf_cs_collection_recompile(self)


class SynthSAFieldSensitivity(VProject):
    """Synthetic case-study project for testing field sensitivity."""

    NAME = 'SynthSAFieldSensitivity'
    GROUP = 'perf_tests'
    DOMAIN = ProjectDomains.TEST

    SOURCE = [
        bb.source.Git(
            remote="https://github.com/se-sic/FeaturePerfCSCollection.git",
            local="SynthSAFieldSensitivity",
            refspec="origin/HEAD",
            limit=None,
            shallow=False,
            version_filter=project_filter_generator("SynthSAFieldSensitivity")
        ),
        FeatureSource()
    ]

    WORKLOADS = {
        WorkloadSet(WorkloadCategory.EXAMPLE): [
            Command(
                SourceRoot("SynthSAFieldSensitivity") / RSBinary("FieldSense"),
                label="FieldSense-no-input"
            )
        ]
    }

    @staticmethod
    def binaries_for_revision(
        revision: ShortCommitHash  # pylint: disable=W0613
    ) -> tp.List[ProjectBinaryWrapper]:
        binary_map = RevisionBinaryMap(
            get_local_project_git_path(SynthSAFieldSensitivity.NAME)
        )

        binary_map.specify_binary(
            "build/bin/FieldSense",
            BinaryType.EXECUTABLE,
            only_valid_in=RevisionRange("0a9216d769", "master")
        )

        return binary_map[revision]

    def run_tests(self) -> None:
        pass

    def compile(self) -> None:
        """Compile the project."""
        _do_feature_perf_cs_collection_compile(
            self, "FPCSC_ENABLE_PROJECT_SYNTHSAFIELDSENSITIVITY"
        )

    def recompile(self) -> None:
        """Recompile the project."""
        _do_feature_perf_cs_collection_recompile(self)


class SynthSAFlowSensitivity(VProject):
    """Synthetic case-study project for testing flow sensitivity."""

    NAME = 'SynthSAFlowSensitivity'
    GROUP = 'perf_tests'
    DOMAIN = ProjectDomains.TEST

    SOURCE = [
        bb.source.Git(
            remote="https://github.com/se-sic/FeaturePerfCSCollection.git",
            local="SynthSAFlowSensitivity",
            refspec="origin/HEAD",
            limit=None,
            shallow=False,
            version_filter=project_filter_generator("SynthSAFlowSensitivity")
        ),
        FeatureSource()
    ]

    WORKLOADS = {
        WorkloadSet(WorkloadCategory.EXAMPLE): [
            VCommand(
                SourceRoot("SynthSAFlowSensitivity") / RSBinary("FlowSense"),
                ConfigParams(),
                label="FlowSense-no-input"
            )
        ]
    }

    CONTAINER = get_base_image(ImageBase.DEBIAN_12)

    @staticmethod
    def binaries_for_revision(
        revision: ShortCommitHash  # pylint: disable=W0613
    ) -> tp.List[ProjectBinaryWrapper]:
        binary_map = RevisionBinaryMap(
            get_local_project_git_path(SynthSAFlowSensitivity.NAME)
        )

        binary_map.specify_binary(
            "build/bin/FlowSense",
            BinaryType.EXECUTABLE,
            only_valid_in=RevisionRange("0a9216d769", "master")
        )

        return binary_map[revision]

    def run_tests(self) -> None:
        pass

    def compile(self) -> None:
        """Compile the project."""
        _do_feature_perf_cs_collection_compile(
            self, "FPCSC_ENABLE_PROJECT_SYNTHSAFLOWSENSITIVITY"
        )

    def recompile(self) -> None:
        """Recompile the project."""
        _do_feature_perf_cs_collection_recompile(self)


class SynthSAContextSensitivity(VProject):
    """Synthetic case-study project for testing flow sensitivity."""

    NAME = 'SynthSAContextSensitivity'
    GROUP = 'perf_tests'
    DOMAIN = ProjectDomains.TEST

    SOURCE = [
        bb.source.Git(
            remote="https://github.com/se-sic/FeaturePerfCSCollection.git",
            local="SynthSAContextSensitivity",
            refspec="origin/HEAD",
            limit=None,
            shallow=False,
            version_filter=project_filter_generator(
                "SynthSAContextSensitivity"
            )
        ),
        FeatureSource()
    ]

    WORKLOADS = {
        WorkloadSet(WorkloadCategory.EXAMPLE): [
            VCommand(
                SourceRoot("SynthSAContextSensitivity") /
                RSBinary("ContextSense"),
                ConfigParams(),
                label="ContextSense-no-input"
            )
        ]
    }

    CONTAINER = get_base_image(ImageBase.DEBIAN_12)

    @staticmethod
    def binaries_for_revision(
        revision: ShortCommitHash  # pylint: disable=W0613
    ) -> tp.List[ProjectBinaryWrapper]:
        binary_map = RevisionBinaryMap(
            get_local_project_git_path(SynthSAContextSensitivity.NAME)
        )

        binary_map.specify_binary(
            "build/bin/ContextSense",
            BinaryType.EXECUTABLE,
            only_valid_in=RevisionRange("0a9216d769", "master")
        )

        return binary_map[revision]

    def run_tests(self) -> None:
        pass

    def compile(self) -> None:
        """Compile the project."""
        _do_feature_perf_cs_collection_compile(
            self, "FPCSC_ENABLE_PROJECT_SYNTHSACONTEXTSENSITIVITY"
        )

    def recompile(self) -> None:
        """Recompile the project."""
        _do_feature_perf_cs_collection_recompile(self)


class SynthSAWholeProgram(VProject):
    """Synthetic case-study project for testing flow sensitivity."""

    NAME = 'SynthSAWholeProgram'
    GROUP = 'perf_tests'
    DOMAIN = ProjectDomains.TEST

    SOURCE = [
        bb.source.Git(
            remote="https://github.com/se-sic/FeaturePerfCSCollection.git",
            local="SynthSAWholeProgram",
            refspec="origin/master",
            limit=None,
            shallow=False,
            version_filter=project_filter_generator("SynthSAWholeProgram")
        ),
        FeatureSource()
    ]

    WORKLOADS = {
        WorkloadSet(WorkloadCategory.EXAMPLE): [
            VCommand(
                SourceRoot("SynthSAWholeProgram") / RSBinary("WholeProgram"),
                ConfigParams(),
                label="WholeProgram-no-input"
            )
        ]
    }

    CONTAINER = get_base_image(ImageBase.DEBIAN_12)

    @staticmethod
    def binaries_for_revision(
        revision: ShortCommitHash  # pylint: disable=W0613
    ) -> tp.List[ProjectBinaryWrapper]:
        binary_map = RevisionBinaryMap(
            get_local_project_git_path(SynthSAWholeProgram.NAME)
        )

        binary_map.specify_binary(
            "build/bin/WholeProgram",
            BinaryType.EXECUTABLE,
            only_valid_in=RevisionRange("0a9216d769", "master")
        )

        return binary_map[revision]

    def run_tests(self) -> None:
        pass

    def compile(self) -> None:
        """Compile the project."""
        _do_feature_perf_cs_collection_compile(
            self, "FPCSC_ENABLE_PROJECT_SYNTHSAWHOLEPROGRAM"
        )

    def recompile(self) -> None:
        """Recompile the project."""
        _do_feature_perf_cs_collection_recompile(self)


class SynthDADynamicDispatch(VProject):
    """Synthetic case-study project for testing detection of virtual
    inheritance."""

    NAME = 'SynthDADynamicDispatch'
    GROUP = 'perf_tests'
    DOMAIN = ProjectDomains.TEST

    SOURCE = [
        bb.source.Git(
            remote="https://github.com/se-sic/FeaturePerfCSCollection.git",
            local="SynthDADynamicDispatch",
            refspec="origin/master",
            limit=None,
            shallow=False,
            version_filter=project_filter_generator("SynthDADynamicDispatch")
        ),
        FeatureSource()
    ]

    WORKLOADS = {
        WorkloadSet(WorkloadCategory.EXAMPLE): [
            VCommand(
                SourceRoot("SynthDADynamicDispatch") /
                RSBinary("DynamicDispatch"),
                ConfigParams(),
                label="DynamicDispatch-no-input"
            )
        ]
    }

    CONTAINER = get_base_image(ImageBase.DEBIAN_12)

    @staticmethod
    def binaries_for_revision(
        revision: ShortCommitHash  # pylint: disable=W0613
    ) -> tp.List[ProjectBinaryWrapper]:
        binary_map = RevisionBinaryMap(
            get_local_project_git_path(SynthDADynamicDispatch.NAME)
        )

        binary_map.specify_binary(
            "build/bin/DynamicDispatch",
            BinaryType.EXECUTABLE,
            only_valid_in=RevisionRange("96848fadf1", "master")
        )

        return binary_map[revision]

    def run_tests(self) -> None:
        pass

    def compile(self) -> None:
        """Compile the project."""
        _do_feature_perf_cs_collection_compile(
            self, "FPCSC_ENABLE_PROJECT_SYNTHDADYNAMICDISPATCH"
        )

    def recompile(self) -> None:
        """Recompile the project."""
        _do_feature_perf_cs_collection_recompile(self)


class SynthDARecursion(VProject):
    """Synthetic case-study project for testing detection of recursion."""

    NAME = 'SynthDARecursion'
    GROUP = 'perf_tests'
    DOMAIN = ProjectDomains.TEST

    SOURCE = [
        bb.source.Git(
            remote="https://github.com/se-sic/FeaturePerfCSCollection.git",
            local="SynthDARecursion",
            refspec="origin/master",
            limit=None,
            shallow=False,
            version_filter=project_filter_generator("SynthDARecursion")
        ),
        FeatureSource()
    ]

    WORKLOADS = {
        WorkloadSet(WorkloadCategory.EXAMPLE): [
            VCommand(
                SourceRoot("SynthDARecursion") / RSBinary("Recursion"),
                ConfigParams(),
                label="Recursion-no-input"
            )
        ]
    }

    CONTAINER = get_base_image(ImageBase.DEBIAN_12)

    @staticmethod
    def binaries_for_revision(
        revision: ShortCommitHash  # pylint: disable=W0613
    ) -> tp.List[ProjectBinaryWrapper]:
        binary_map = RevisionBinaryMap(
            get_local_project_git_path(SynthDARecursion.NAME)
        )

        binary_map.specify_binary(
            "build/bin/Recursion",
            BinaryType.EXECUTABLE,
            only_valid_in=RevisionRange("96848fadf1", "master")
        )

        return binary_map[revision]

    def run_tests(self) -> None:
        pass

    def compile(self) -> None:
        """Compile the project."""
        _do_feature_perf_cs_collection_compile(
            self, "FPCSC_ENABLE_PROJECT_SYNTHDARECURSION"
        )

    def recompile(self) -> None:
        """Recompile the project."""
        _do_feature_perf_cs_collection_recompile(self)


class SynthOVInsideLoop(VProject):
    """Synthetic case-study project for testing detection of hot loop codes."""

    NAME = 'SynthOVInsideLoop'
    GROUP = 'perf_tests'
    DOMAIN = ProjectDomains.TEST

    SOURCE = [
        bb.source.Git(
            remote="https://github.com/se-sic/FeaturePerfCSCollection.git",
            local="SynthOVInsideLoop",
            refspec="origin/master",
            limit=None,
            shallow=False,
            version_filter=project_filter_generator("SynthOVInsideLoop")
        ),
        FeatureSource()
    ]

    WORKLOADS = {
        WorkloadSet(WorkloadCategory.EXAMPLE): [
            VCommand(
                SourceRoot("SynthOVInsideLoop") / RSBinary("InsideLoop"),
                ConfigParams(),
                label="InsideLoop-no-input"
            )
        ]
    }

    CONTAINER = get_base_image(ImageBase.DEBIAN_12)

    @staticmethod
    def binaries_for_revision(
        revision: ShortCommitHash  # pylint: disable=W0613
    ) -> tp.List[ProjectBinaryWrapper]:
        binary_map = RevisionBinaryMap(
            get_local_project_git_path(SynthOVInsideLoop.NAME)
        )

        binary_map.specify_binary(
            "build/bin/InsideLoop",
            BinaryType.EXECUTABLE,
            only_valid_in=RevisionRange("96848fadf1", "master")
        )

        return binary_map[revision]

    def run_tests(self) -> None:
        pass

    def compile(self) -> None:
        """Compile the project."""
        _do_feature_perf_cs_collection_compile(
            self, "FPCSC_ENABLE_PROJECT_SYNTHOVINSIDELOOP"
        )

    def recompile(self) -> None:
        """Recompile the project."""
        _do_feature_perf_cs_collection_recompile(self)


class SynthFeatureInteraction(VProject):
    """Synthetic case-study project for testing detection of feature
    interactions."""

    NAME = 'SynthFeatureInteraction'
    GROUP = 'perf_tests'
    DOMAIN = ProjectDomains.TEST

    SOURCE = [
        bb.source.Git(
            remote="https://github.com/se-sic/FeaturePerfCSCollection.git",
            local="SynthFeatureInteraction",
            refspec="origin/master",
            limit=None,
            shallow=False,
            version_filter=project_filter_generator("SynthFeatureInteraction")
        ),
        FeatureSource()
    ]

    WORKLOADS = {
        WorkloadSet(WorkloadCategory.EXAMPLE): [
            VCommand(
                SourceRoot("SynthFeatureInteraction") /
                RSBinary("FeatureInteraction"),
                ConfigParams(),
                label="FeatureInteraction-no-input"
            )
        ]
    }

    CONTAINER = get_base_image(ImageBase.DEBIAN_12)

    @staticmethod
    def binaries_for_revision(
        revision: ShortCommitHash  # pylint: disable=W0613
    ) -> tp.List[ProjectBinaryWrapper]:
        binary_map = RevisionBinaryMap(
            get_local_project_git_path(SynthFeatureInteraction.NAME)
        )

        binary_map.specify_binary(
            "build/bin/FeatureInteraction",
            BinaryType.EXECUTABLE,
            only_valid_in=RevisionRange("96848fadf1", "master")
        )

        return binary_map[revision]

    def run_tests(self) -> None:
        pass

    def compile(self) -> None:
        """Compile the project."""
        _do_feature_perf_cs_collection_compile(
            self, "FPCSC_ENABLE_PROJECT_SYNTHFEATUREINTERACTION"
        )

    def recompile(self) -> None:
        """Recompile the project."""
        _do_feature_perf_cs_collection_recompile(self)


class SynthFeatureHigherOrderInteraction(VProject):
    """Synthetic case-study project for testing detection of higher-order
    feature interactions."""

    NAME = 'SynthFeatureHigherOrderInteraction'
    GROUP = 'perf_tests'
    DOMAIN = ProjectDomains.TEST

    SOURCE = [
        bb.source.Git(
            remote="https://github.com/se-sic/FeaturePerfCSCollection.git",
            local="SynthFeatureHigherOrderInteraction",
            refspec="origin/master",
            limit=None,
            shallow=False,
            version_filter=project_filter_generator(
                "SynthFeatureHigherOrderInteraction"
            )
        ),
        FeatureSource()
    ]

    WORKLOADS = {
        WorkloadSet(WorkloadCategory.EXAMPLE): [
            VCommand(
                SourceRoot("SynthFeatureHigherOrderInteraction") /
                RSBinary("HigherOrderInteraction"),
                ConfigParams(),
                label="HigherOrderInteraction-no-input"
            )
        ]
    }

    CONTAINER = get_base_image(ImageBase.DEBIAN_12)

    @staticmethod
    def binaries_for_revision(
        revision: ShortCommitHash  # pylint: disable=W0613
    ) -> tp.List[ProjectBinaryWrapper]:
        binary_map = RevisionBinaryMap(
            get_local_project_git_path(SynthFeatureHigherOrderInteraction.NAME)
        )

        binary_map.specify_binary(
            "build/bin/HigherOrderInteraction",
            BinaryType.EXECUTABLE,
            only_valid_in=RevisionRange("daf81de073", "master")
        )

        return binary_map[revision]

    def run_tests(self) -> None:
        pass

    def compile(self) -> None:
        """Compile the project."""
        _do_feature_perf_cs_collection_compile(
            self, "FPCSC_ENABLE_PROJECT_SYNTHFEATUREHIGHERORDERINTERACTION"
        )

    def recompile(self) -> None:
        """Recompile the project."""
        _do_feature_perf_cs_collection_recompile(self)


def get_ip_workloads(project_source_name: str, binary_name: str) -> Workloads:
    return {
        WorkloadSet(WorkloadCategory.EXAMPLE): [
            VCommand(
                SourceRoot(project_source_name) / RSBinary(binary_name),
                ConfigParams("-c"),
                label="countries-land-10km",
                creates=[
                    SourceRoot("geo-maps") /
                    "countries-land-10km.geo.json.compressed"
                ],
                requires_all_args={"-c"},
                redirect_stdin=SourceRoot("geo-maps") /
                "countries-land-10km.geo.json",
                redirect_stdout=SourceRoot("geo-maps") /
                "countries-land-10km.geo.json.compressed"
            ),
            VCommand(
                SourceRoot(project_source_name) / RSBinary(binary_name),
                ConfigParams("-d"),
                label="countries-land-10km",
                creates=[
                    SourceRoot("geo-maps-compr") /
                    "countries-land-10km.geo.json"
                ],
                requires_all_args={"-d"},
                redirect_stdin=SourceRoot("geo-maps-compr") /
                "countries-land-10km.geo.json.compressed",
                redirect_stdout=SourceRoot("geo-maps-compr") /
                "countries-land-10km.geo.json"
            )
        ],
        WorkloadSet(WorkloadCategory.SMALL): [
            VCommand(
                SourceRoot(project_source_name) / RSBinary(binary_name),
                ConfigParams("-c"),
                label="countries-land-500m",
                creates=[
                    SourceRoot("geo-maps") /
                    "countries-land-500m.geo.json.compressed"
                ],
                requires_all_args={"-c"},
                redirect_stdin=SourceRoot("geo-maps") /
                "countries-land-500m.geo.json",
                redirect_stdout=SourceRoot("geo-maps") /
                "countries-land-500m.geo.json.compressed"
            ),
            VCommand(
                SourceRoot(project_source_name) / RSBinary(binary_name),
                ConfigParams("-d"),
                label="countries-land-500m",
                creates=[
                    SourceRoot("geo-maps-compr") /
                    "countries-land-500m.geo.json"
                ],
                requires_all_args={"-d"},
                redirect_stdin=SourceRoot("geo-maps-compr") /
                "countries-land-500m.geo.json.compressed",
                redirect_stdout=SourceRoot("geo-maps-compr") /
                "countries-land-500m.geo.json"
            )
        ],
        WorkloadSet(WorkloadCategory.MEDIUM): [
            VCommand(
                SourceRoot(project_source_name) / RSBinary(binary_name),
                ConfigParams("-c"),
                label="countries-land-250m",
                creates=[
                    SourceRoot("geo-maps") /
                    "countries-land-250m.geo.json.compressed"
                ],
                requires_all_args={"-c"},
                redirect_stdin=SourceRoot("geo-maps") /
                "countries-land-250m.geo.json",
                redirect_stdout=SourceRoot("geo-maps") /
                "countries-land-250m.geo.json.compressed"
            ),
            VCommand(
                SourceRoot(project_source_name) / RSBinary(binary_name),
                ConfigParams("-d"),
                label="countries-land-250m",
                creates=[
                    SourceRoot("geo-maps-compr") /
                    "countries-land-250m.geo.json"
                ],
                requires_all_args={"-d"},
                redirect_stdin=SourceRoot("geo-maps-compr") /
                "countries-land-250m.geo.json.compressed",
                redirect_stdout=SourceRoot("geo-maps-compr") /
                "countries-land-250m.geo.json"
            )
        ],
        WorkloadSet(WorkloadCategory.LARGE): [
            VCommand(
                SourceRoot(project_source_name) / RSBinary(binary_name),
                ConfigParams("-c"),
                label="countries-land-1m",
                creates=[
                    SourceRoot("geo-maps") /
                    "countries-land-1m.geo.json.compressed"
                ],
                requires_all_args={"-c"},
                redirect_stdin=SourceRoot("geo-maps") /
                "countries-land-1m.geo.json",
                redirect_stdout=SourceRoot("geo-maps") /
                "countries-land-1m.geo.json.compressed"
            ),
            VCommand(
                SourceRoot(project_source_name) / RSBinary(binary_name),
                ConfigParams("-d"),
                label="countries-land-1m",
                creates=[
                    SourceRoot("geo-maps-compr") / "countries-land-1m.geo.json"
                ],
                requires_all_args={"-d"},
                redirect_stdin=SourceRoot("geo-maps-compr") /
                "countries-land-1m.geo.json.compressed",
                redirect_stdout=SourceRoot("geo-maps-compr") /
                "countries-land-1m.geo.json"
            )
        ],
    }


def get_ip_data_sources() -> tp.List[Sources]:
    # TODO: fix typing in benchbuild
    return tp.cast(
        tp.List[Sources], [
            HTTPMultiple(
                local="geo-maps",
                remote={
                    "1.0":
                        "https://github.com/simonepri/geo-maps/releases/"
                        "download/v0.6.0"
                },
                files=[
                    "countries-land-10km.geo.json",
                    "countries-land-500m.geo.json",
                    "countries-land-250m.geo.json", "countries-land-1m.geo.json"
                ]
            ),
            HTTPMultiple(
                local="geo-maps-compr",
                remote={
                    "1.0":
                        "https://github.com/se-sic/compression-data/raw/master/"
                        "example_comp/geo-maps/"
                },
                files=[
                    "countries-land-10km.geo.json.compressed",
                    "countries-land-1m.geo.json.compressed",
                    "countries-land-250m.geo.json.compressed",
                    "countries-land-500m.geo.json.compressed"
                ]
            ),
        ]
    )


class SynthIPRuntime(VProject):
    """Synthetic case-study project for testing flow sensitivity."""

    NAME = 'SynthIPRuntime'
    GROUP = 'perf_tests'
    DOMAIN = ProjectDomains.TEST

    SOURCE = [
        bb.source.Git(
            remote="https://github.com/se-sic/FeaturePerfCSCollection.git",
            local="SynthIPRuntime",
            refspec="origin/HEAD",
            limit=None,
            shallow=False,
            version_filter=project_filter_generator("SynthIPRuntime")
        ),
        FeatureSource(),
        *get_ip_data_sources(),
    ]

    WORKLOADS = get_ip_workloads("SynthIPRuntime", "Runtime")

    @staticmethod
    def binaries_for_revision(
        revision: ShortCommitHash  # pylint: disable=W0613
    ) -> tp.List[ProjectBinaryWrapper]:
        return RevisionBinaryMap(
            get_local_project_git_path(SynthIPRuntime.NAME)
        ).specify_binary(
            "build/bin/Runtime",
            BinaryType.EXECUTABLE,
            only_valid_in=RevisionRange("4151c42ffe", "master")
        )[revision]

    def run_tests(self) -> None:
        pass

    def compile(self) -> None:
        """Compile the project."""
        _do_feature_perf_cs_collection_compile(
            self, "FPCSC_ENABLE_PROJECT_SYNTHIPRUNTIME"
        )

    def recompile(self) -> None:
        """Recompile the project."""
        _do_feature_perf_cs_collection_recompile(self)


class SynthIPTemplate(VProject):
    """Synthetic case-study project for testing flow sensitivity."""

    NAME = 'SynthIPTemplate'
    GROUP = 'perf_tests'
    DOMAIN = ProjectDomains.TEST

    SOURCE = [
        bb.source.Git(
            remote="https://github.com/se-sic/FeaturePerfCSCollection.git",
            local="SynthIPTemplate",
            refspec="origin/HEAD",
            limit=None,
            shallow=False,
            version_filter=project_filter_generator("SynthIPTemplate")
        ),
        FeatureSource(),
        *get_ip_data_sources(),
    ]

    WORKLOADS = get_ip_workloads("SynthIPTemplate", "Template")

    @staticmethod
    def binaries_for_revision(
        revision: ShortCommitHash  # pylint: disable=W0613
    ) -> tp.List[ProjectBinaryWrapper]:
        return RevisionBinaryMap(
            get_local_project_git_path(SynthIPTemplate.NAME)
        ).specify_binary(
            "build/bin/Template",
            BinaryType.EXECUTABLE,
            only_valid_in=RevisionRange("4151c42ffe", "master")
        )[revision]

    def run_tests(self) -> None:
        pass

    def compile(self) -> None:
        """Compile the project."""
        _do_feature_perf_cs_collection_compile(
            self, "FPCSC_ENABLE_PROJECT_SYNTHIPTEMPLATE"
        )

    def recompile(self) -> None:
        """Recompile the project."""
        _do_feature_perf_cs_collection_recompile(self)


class SynthIPTemplate2(VProject):
    """Synthetic case-study project for testing flow sensitivity."""

    NAME = 'SynthIPTemplate2'
    GROUP = 'perf_tests'
    DOMAIN = ProjectDomains.TEST

    SOURCE = [
        bb.source.Git(
            remote="https://github.com/se-sic/FeaturePerfCSCollection.git",
            local="SynthIPTemplate2",
            refspec="origin/HEAD",
            limit=None,
            shallow=False,
            version_filter=project_filter_generator("SynthIPTemplate2")
        ),
        FeatureSource(),
        *get_ip_data_sources(),
    ]

    WORKLOADS = get_ip_workloads("SynthIPTemplate2", "Template2")

    @staticmethod
    def binaries_for_revision(
        revision: ShortCommitHash  # pylint: disable=W0613
    ) -> tp.List[ProjectBinaryWrapper]:
        return RevisionBinaryMap(
            get_local_project_git_path(SynthIPTemplate2.NAME)
        ).specify_binary(
            "build/bin/Template2",
            BinaryType.EXECUTABLE,
            only_valid_in=RevisionRange("4151c42ffe", "master")
        )[revision]

    def run_tests(self) -> None:
        pass

    def compile(self) -> None:
        """Compile the project."""
        _do_feature_perf_cs_collection_compile(
            self, "FPCSC_ENABLE_PROJECT_SYNTHIPTEMPLATE2"
        )

    def recompile(self) -> None:
        """Recompile the project."""
        _do_feature_perf_cs_collection_recompile(self)


class SynthIPCombined(VProject):
    """Synthetic case-study project for testing flow sensitivity."""

    NAME = 'SynthIPCombined'
    GROUP = 'perf_tests'
    DOMAIN = ProjectDomains.TEST

    SOURCE = [
        bb.source.Git(
            remote="https://github.com/se-sic/FeaturePerfCSCollection.git",
            local="SynthIPCombined",
            refspec="origin/HEAD",
            limit=None,
            shallow=False,
            version_filter=project_filter_generator("SynthIPCombined")
        ),
        FeatureSource(),
        *get_ip_data_sources(),
    ]

    WORKLOADS = get_ip_workloads("SynthIPCombined", "Combined")

    @staticmethod
    def binaries_for_revision(
        revision: ShortCommitHash  # pylint: disable=W0613
    ) -> tp.List[ProjectBinaryWrapper]:
        return RevisionBinaryMap(
            get_local_project_git_path(SynthIPCombined.NAME)
        ).specify_binary(
            "build/bin/Combined",
            BinaryType.EXECUTABLE,
            only_valid_in=RevisionRange("4151c42ffe", "master")
        )[revision]

    def run_tests(self) -> None:
        pass

    def compile(self) -> None:
        """Compile the project."""
        _do_feature_perf_cs_collection_compile(
            self, "FPCSC_ENABLE_PROJECT_SYNTHIPCOMBINED"
        )

    def recompile(self) -> None:
        """Recompile the project."""
        _do_feature_perf_cs_collection_recompile(self)


class SynthSAFieldSensitivity(VProject):
    """Synthetic case-study project for testing field sensitivity."""

    NAME = 'SynthSAFieldSensitivity'
    GROUP = 'perf_tests'
    DOMAIN = ProjectDomains.TEST

    SOURCE = [
        bb.source.Git(
            remote="https://github.com/se-sic/FeaturePerfCSCollection.git",
            local="SynthSAFieldSensitivity",
            refspec="origin/HEAD",
            limit=None,
            shallow=False,
            version_filter=project_filter_generator("SynthSAFieldSensitivity")
        ),
        FeatureSource(),
        *get_ip_data_sources(),
    ]

    WORKLOADS = get_ip_workloads("SynthSAFieldSensitivity", "FieldSense")

    CONTAINER = get_base_image(ImageBase.DEBIAN_12)

    @staticmethod
    def binaries_for_revision(
        revision: ShortCommitHash  # pylint: disable=W0613
    ) -> tp.List[ProjectBinaryWrapper]:
        binary_map = RevisionBinaryMap(
            get_local_project_git_path(SynthSAFieldSensitivity.NAME)
        )

        binary_map.specify_binary(
            "build/bin/FieldSense",
            BinaryType.EXECUTABLE,
            only_valid_in=RevisionRange("0a9216d769", "master")
        )

        return binary_map[revision]

    def run_tests(self) -> None:
        pass

    def compile(self) -> None:
        """Compile the project."""
        _do_feature_perf_cs_collection_compile(
            self, "FPCSC_ENABLE_PROJECT_SYNTHSAFIELDSENSITIVITY"
        )

    def recompile(self) -> None:
        """Recompile the project."""
        _do_feature_perf_cs_collection_recompile(self)


class SynthCTTraitBased(VProject):
    """Synthetic case-study project for testing flow sensitivity."""

    NAME = 'SynthCTTraitBased'
    GROUP = 'perf_tests'
    DOMAIN = ProjectDomains.TEST

    SOURCE = [
        bb.source.Git(
            remote="https://github.com/se-sic/FeaturePerfCSCollection.git",
            local="SynthCTTraitBased",
<<<<<<< HEAD
            refspec="origin/f-SynthCompileTimeCS",
=======
            refspec="origin/HEAD",
>>>>>>> d2f6b5b4
            limit=None,
            shallow=False,
            version_filter=project_filter_generator("SynthCTTraitBased")
        ),
        FeatureSource()
    ]

    WORKLOADS = {
        WorkloadSet(WorkloadCategory.EXAMPLE): [
<<<<<<< HEAD
            Command(
                SourceRoot("SynthCTTraitBased") / RSBinary("CT-TraitBased"),
                label="CompileTime-TraitBased"
            ),
            Command(
=======
            VCommand(
>>>>>>> d2f6b5b4
                SourceRoot("SynthCTTraitBased") / RSBinary("CTTraitBased"),
                label="CompileTime-TraitBased"
            )
        ]
    }

    @staticmethod
    def binaries_for_revision(
        revision: ShortCommitHash  # pylint: disable=W0613
    ) -> tp.List[ProjectBinaryWrapper]:
        binary_map = RevisionBinaryMap(
            get_local_project_git_path(SynthCTTraitBased.NAME)
        )

        binary_map.specify_binary(
<<<<<<< HEAD
            "build/bin/CT-TraitBased",
            BinaryType.EXECUTABLE,
            only_valid_in=RevisionRange("5c2c0535b5", "master")
        )

        binary_map.specify_binary(
            "build/bin/CTTraitBased",
            BinaryType.EXECUTABLE,
            only_valid_in=RevisionRange("a4a133a186", "master")
=======
            "build/bin/CTTraitBased",
            BinaryType.EXECUTABLE,
            only_valid_in=RevisionRange("6d50a6efd5", "master")
>>>>>>> d2f6b5b4
        )

        return binary_map[revision]

    def run_tests(self) -> None:
        pass

    def compile(self) -> None:
        """Compile the project."""
        _do_feature_perf_cs_collection_compile(
            self, "FPCSC_ENABLE_PROJECT_SYNTHCTTRAITBASED"
        )

    def recompile(self) -> None:
        """Recompile the project."""
        _do_feature_perf_cs_collection_recompile(self)


class SynthCTPolicies(VProject):
    """Synthetic case-study project for compile time variability using
    policies."""

    NAME = 'SynthCTPolicies'
    GROUP = 'perf_tests'
    DOMAIN = ProjectDomains.TEST

    SOURCE = [
        bb.source.Git(
            remote="https://github.com/se-sic/FeaturePerfCSCollection.git",
            local="SynthCTPolicies",
<<<<<<< HEAD
            refspec="origin/f-SynthCompileTimeCS",
=======
            refspec="origin/HEAD",
>>>>>>> d2f6b5b4
            limit=None,
            shallow=False,
            version_filter=project_filter_generator("SynthCTPolicies")
        ),
        FeatureSource()
    ]

    WORKLOADS = {
        WorkloadSet(WorkloadCategory.EXAMPLE): [
<<<<<<< HEAD
            Command(
                SourceRoot("SynthCTPolicies") / RSBinary("CT-Policies"),
                label="CompileTime-Policies"
            ),
            Command(
=======
            VCommand(
>>>>>>> d2f6b5b4
                SourceRoot("SynthCTPolicies") / RSBinary("CTPolicies"),
                label="CompileTime-Policies"
            )
        ]
    }

    @staticmethod
    def binaries_for_revision(
        revision: ShortCommitHash  # pylint: disable=W0613
    ) -> tp.List[ProjectBinaryWrapper]:
        binary_map = RevisionBinaryMap(
            get_local_project_git_path(SynthCTPolicies.NAME)
        )

        binary_map.specify_binary(
<<<<<<< HEAD
            "build/bin/CT-Policies",
            BinaryType.EXECUTABLE,
            only_valid_in=RevisionRange(
                "0768d712a2aa9b7bb3c414b742930a5e8d9ef3a7", "master"
            )
        )

        binary_map.specify_binary(
            "build/bin/CT-Policies",
            BinaryType.EXECUTABLE,
            only_valid_in=RevisionRange("a4a133a186", "master")
=======
            "build/bin/CTPolicies",
            BinaryType.EXECUTABLE,
            only_valid_in=RevisionRange("6d50a6efd5", "master")
>>>>>>> d2f6b5b4
        )

        return binary_map[revision]

    def run_tests(self) -> None:
        pass

    def compile(self) -> None:
        """Compile the project."""
        _do_feature_perf_cs_collection_compile(
            self, "FPCSC_ENABLE_PROJECT_SYNTHCTPOLICIES"
        )

    def recompile(self) -> None:
        """Recompile the project."""
        _do_feature_perf_cs_collection_recompile(self)


class SynthCTCRTP(VProject):
    """Synthetic case-study project for compile time variability using CRTP."""

    NAME = 'SynthCTCRTP'
    GROUP = 'perf_tests'
    DOMAIN = ProjectDomains.TEST

    SOURCE = [
        bb.source.Git(
            remote="https://github.com/se-sic/FeaturePerfCSCollection.git",
            local=NAME,
<<<<<<< HEAD
            refspec="origin/f-SynthCompileTimeCS",
=======
            refspec="origin/HEAD",
>>>>>>> d2f6b5b4
            limit=None,
            shallow=False,
            version_filter=project_filter_generator(NAME)
        ),
        FeatureSource()
    ]

    WORKLOADS = {
        WorkloadSet(WorkloadCategory.EXAMPLE): [
<<<<<<< HEAD
            Command(
                SourceRoot(NAME) / RSBinary("CT-CRTP"),
                label="CompileTime-CRTP"
            ),
            Command(
=======
            VCommand(
>>>>>>> d2f6b5b4
                SourceRoot(NAME) / RSBinary("CTCRTP"), label="CompileTime-CRTP"
            )
        ]
    }

    @staticmethod
    def binaries_for_revision(
        revision: ShortCommitHash  # pylint: disable=W0613
    ) -> tp.List[ProjectBinaryWrapper]:
        binary_map = RevisionBinaryMap(
            get_local_project_git_path(SynthCTCRTP.NAME)
        )

        binary_map.specify_binary(
<<<<<<< HEAD
            "build/bin/CT-CRTP",
            BinaryType.EXECUTABLE,
            only_valid_in=RevisionRange(
                "8c976a890eef105d22defbf28f8a5430abec2131", "master"
            )
        )

        binary_map.specify_binary(
            "build/bin/CTCRTP",
            BinaryType.EXECUTABLE,
            only_valid_in=RevisionRange("a4a133a186", "master")
=======
            "build/bin/CTCRTP",
            BinaryType.EXECUTABLE,
            only_valid_in=RevisionRange("6d50a6efd5", "master")
>>>>>>> d2f6b5b4
        )

        return binary_map[revision]

    def run_tests(self) -> None:
        pass

    def compile(self) -> None:
        """Compile the project."""
        _do_feature_perf_cs_collection_compile(
            self, "FPCSC_ENABLE_PROJECT_SYNTHCTCRTP"
        )

    def recompile(self) -> None:
        """Recompile the project."""
        _do_feature_perf_cs_collection_recompile(self)


class SynthCTTemplateSpecialization(VProject):
    """Synthetic case-study project for compile time variability using template
    specialization."""

    NAME = 'SynthCTTemplateSpecialization'
    GROUP = 'perf_tests'
    DOMAIN = ProjectDomains.TEST

    SOURCE = [
        bb.source.Git(
            remote="https://github.com/se-sic/FeaturePerfCSCollection.git",
            local=NAME,
<<<<<<< HEAD
            refspec="origin/f-SynthCompileTimeCS",
=======
            refspec="origin/HEAD",
>>>>>>> d2f6b5b4
            limit=None,
            shallow=False,
            version_filter=project_filter_generator(NAME)
        ),
        FeatureSource()
    ]

    WORKLOADS = {
        WorkloadSet(WorkloadCategory.EXAMPLE): [
<<<<<<< HEAD
            Command(
                SourceRoot(NAME) / RSBinary("CT-TemplateSpecialization"),
                label="CompileTime-Template-Specialization"
            ),
            Command(
=======
            VCommand(
>>>>>>> d2f6b5b4
                SourceRoot(NAME) / RSBinary("CTTemplateSpecialization"),
                label="CompileTime-Template-Specialization"
            )
        ]
    }

    @staticmethod
    def binaries_for_revision(
        revision: ShortCommitHash  # pylint: disable=W0613
    ) -> tp.List[ProjectBinaryWrapper]:
        binary_map = RevisionBinaryMap(
            get_local_project_git_path(SynthCTTemplateSpecialization.NAME)
        )

        binary_map.specify_binary(
<<<<<<< HEAD
            "build/bin/CT-TemplateSpecialization",
            BinaryType.EXECUTABLE,
            only_valid_in=RevisionRange(
                "81ddd858bfc3507367453c3c3ef7a1f44bb20861", "master"
            )
        )

        binary_map.specify_binary(
            "build/bin/CTTemplateSpecialization",
            BinaryType.EXECUTABLE,
            only_valid_in=RevisionRange("a4a133a186", "master")
=======
            "build/bin/CTTemplateSpecialization",
            BinaryType.EXECUTABLE,
            only_valid_in=RevisionRange("6d50a6efd5", "master")
>>>>>>> d2f6b5b4
        )

        return binary_map[revision]

    def run_tests(self) -> None:
        pass

    def compile(self) -> None:
        """Compile the project."""
        _do_feature_perf_cs_collection_compile(
            self, "FPCSC_ENABLE_PROJECT_SYNTHCTSPECIALIZATION"
        )

    def recompile(self) -> None:
        """Recompile the project."""
        _do_feature_perf_cs_collection_recompile(self)<|MERGE_RESOLUTION|>--- conflicted
+++ resolved
@@ -164,64 +164,6 @@
     def compile(self) -> None:
         """Compile the project."""
         _do_feature_perf_cs_collection_compile(self, "FPCSC_ENABLE_SRC")
-
-    def recompile(self) -> None:
-        """Recompile the project."""
-        _do_feature_perf_cs_collection_recompile(self)
-
-
-class SynthSAFieldSensitivity(VProject):
-    """Synthetic case-study project for testing field sensitivity."""
-
-    NAME = 'SynthSAFieldSensitivity'
-    GROUP = 'perf_tests'
-    DOMAIN = ProjectDomains.TEST
-
-    SOURCE = [
-        bb.source.Git(
-            remote="https://github.com/se-sic/FeaturePerfCSCollection.git",
-            local="SynthSAFieldSensitivity",
-            refspec="origin/HEAD",
-            limit=None,
-            shallow=False,
-            version_filter=project_filter_generator("SynthSAFieldSensitivity")
-        ),
-        FeatureSource()
-    ]
-
-    WORKLOADS = {
-        WorkloadSet(WorkloadCategory.EXAMPLE): [
-            Command(
-                SourceRoot("SynthSAFieldSensitivity") / RSBinary("FieldSense"),
-                label="FieldSense-no-input"
-            )
-        ]
-    }
-
-    @staticmethod
-    def binaries_for_revision(
-        revision: ShortCommitHash  # pylint: disable=W0613
-    ) -> tp.List[ProjectBinaryWrapper]:
-        binary_map = RevisionBinaryMap(
-            get_local_project_git_path(SynthSAFieldSensitivity.NAME)
-        )
-
-        binary_map.specify_binary(
-            "build/bin/FieldSense",
-            BinaryType.EXECUTABLE,
-            only_valid_in=RevisionRange("0a9216d769", "master")
-        )
-
-        return binary_map[revision]
-
-    def run_tests(self) -> None:
-        pass
-
-    def compile(self) -> None:
-        """Compile the project."""
-        _do_feature_perf_cs_collection_compile(
-            self, "FPCSC_ENABLE_PROJECT_SYNTHSAFIELDSENSITIVITY"
-        )
 
     def recompile(self) -> None:
         """Recompile the project."""
@@ -1143,11 +1085,7 @@
         bb.source.Git(
             remote="https://github.com/se-sic/FeaturePerfCSCollection.git",
             local="SynthCTTraitBased",
-<<<<<<< HEAD
-            refspec="origin/f-SynthCompileTimeCS",
-=======
             refspec="origin/HEAD",
->>>>>>> d2f6b5b4
             limit=None,
             shallow=False,
             version_filter=project_filter_generator("SynthCTTraitBased")
@@ -1157,15 +1095,7 @@
 
     WORKLOADS = {
         WorkloadSet(WorkloadCategory.EXAMPLE): [
-<<<<<<< HEAD
-            Command(
-                SourceRoot("SynthCTTraitBased") / RSBinary("CT-TraitBased"),
-                label="CompileTime-TraitBased"
-            ),
-            Command(
-=======
-            VCommand(
->>>>>>> d2f6b5b4
+            VCommand(
                 SourceRoot("SynthCTTraitBased") / RSBinary("CTTraitBased"),
                 label="CompileTime-TraitBased"
             )
@@ -1181,21 +1111,9 @@
         )
 
         binary_map.specify_binary(
-<<<<<<< HEAD
-            "build/bin/CT-TraitBased",
-            BinaryType.EXECUTABLE,
-            only_valid_in=RevisionRange("5c2c0535b5", "master")
-        )
-
-        binary_map.specify_binary(
             "build/bin/CTTraitBased",
             BinaryType.EXECUTABLE,
-            only_valid_in=RevisionRange("a4a133a186", "master")
-=======
-            "build/bin/CTTraitBased",
-            BinaryType.EXECUTABLE,
             only_valid_in=RevisionRange("6d50a6efd5", "master")
->>>>>>> d2f6b5b4
         )
 
         return binary_map[revision]
@@ -1226,11 +1144,7 @@
         bb.source.Git(
             remote="https://github.com/se-sic/FeaturePerfCSCollection.git",
             local="SynthCTPolicies",
-<<<<<<< HEAD
-            refspec="origin/f-SynthCompileTimeCS",
-=======
             refspec="origin/HEAD",
->>>>>>> d2f6b5b4
             limit=None,
             shallow=False,
             version_filter=project_filter_generator("SynthCTPolicies")
@@ -1240,15 +1154,7 @@
 
     WORKLOADS = {
         WorkloadSet(WorkloadCategory.EXAMPLE): [
-<<<<<<< HEAD
-            Command(
-                SourceRoot("SynthCTPolicies") / RSBinary("CT-Policies"),
-                label="CompileTime-Policies"
-            ),
-            Command(
-=======
-            VCommand(
->>>>>>> d2f6b5b4
+            VCommand(
                 SourceRoot("SynthCTPolicies") / RSBinary("CTPolicies"),
                 label="CompileTime-Policies"
             )
@@ -1264,23 +1170,9 @@
         )
 
         binary_map.specify_binary(
-<<<<<<< HEAD
-            "build/bin/CT-Policies",
-            BinaryType.EXECUTABLE,
-            only_valid_in=RevisionRange(
-                "0768d712a2aa9b7bb3c414b742930a5e8d9ef3a7", "master"
-            )
-        )
-
-        binary_map.specify_binary(
-            "build/bin/CT-Policies",
-            BinaryType.EXECUTABLE,
-            only_valid_in=RevisionRange("a4a133a186", "master")
-=======
             "build/bin/CTPolicies",
             BinaryType.EXECUTABLE,
             only_valid_in=RevisionRange("6d50a6efd5", "master")
->>>>>>> d2f6b5b4
         )
 
         return binary_map[revision]
@@ -1310,11 +1202,7 @@
         bb.source.Git(
             remote="https://github.com/se-sic/FeaturePerfCSCollection.git",
             local=NAME,
-<<<<<<< HEAD
-            refspec="origin/f-SynthCompileTimeCS",
-=======
             refspec="origin/HEAD",
->>>>>>> d2f6b5b4
             limit=None,
             shallow=False,
             version_filter=project_filter_generator(NAME)
@@ -1324,15 +1212,7 @@
 
     WORKLOADS = {
         WorkloadSet(WorkloadCategory.EXAMPLE): [
-<<<<<<< HEAD
-            Command(
-                SourceRoot(NAME) / RSBinary("CT-CRTP"),
-                label="CompileTime-CRTP"
-            ),
-            Command(
-=======
-            VCommand(
->>>>>>> d2f6b5b4
+            VCommand(
                 SourceRoot(NAME) / RSBinary("CTCRTP"), label="CompileTime-CRTP"
             )
         ]
@@ -1347,23 +1227,9 @@
         )
 
         binary_map.specify_binary(
-<<<<<<< HEAD
-            "build/bin/CT-CRTP",
-            BinaryType.EXECUTABLE,
-            only_valid_in=RevisionRange(
-                "8c976a890eef105d22defbf28f8a5430abec2131", "master"
-            )
-        )
-
-        binary_map.specify_binary(
             "build/bin/CTCRTP",
             BinaryType.EXECUTABLE,
-            only_valid_in=RevisionRange("a4a133a186", "master")
-=======
-            "build/bin/CTCRTP",
-            BinaryType.EXECUTABLE,
             only_valid_in=RevisionRange("6d50a6efd5", "master")
->>>>>>> d2f6b5b4
         )
 
         return binary_map[revision]
@@ -1394,11 +1260,7 @@
         bb.source.Git(
             remote="https://github.com/se-sic/FeaturePerfCSCollection.git",
             local=NAME,
-<<<<<<< HEAD
-            refspec="origin/f-SynthCompileTimeCS",
-=======
             refspec="origin/HEAD",
->>>>>>> d2f6b5b4
             limit=None,
             shallow=False,
             version_filter=project_filter_generator(NAME)
@@ -1408,15 +1270,7 @@
 
     WORKLOADS = {
         WorkloadSet(WorkloadCategory.EXAMPLE): [
-<<<<<<< HEAD
-            Command(
-                SourceRoot(NAME) / RSBinary("CT-TemplateSpecialization"),
-                label="CompileTime-Template-Specialization"
-            ),
-            Command(
-=======
-            VCommand(
->>>>>>> d2f6b5b4
+            VCommand(
                 SourceRoot(NAME) / RSBinary("CTTemplateSpecialization"),
                 label="CompileTime-Template-Specialization"
             )
@@ -1432,23 +1286,9 @@
         )
 
         binary_map.specify_binary(
-<<<<<<< HEAD
-            "build/bin/CT-TemplateSpecialization",
-            BinaryType.EXECUTABLE,
-            only_valid_in=RevisionRange(
-                "81ddd858bfc3507367453c3c3ef7a1f44bb20861", "master"
-            )
-        )
-
-        binary_map.specify_binary(
             "build/bin/CTTemplateSpecialization",
             BinaryType.EXECUTABLE,
-            only_valid_in=RevisionRange("a4a133a186", "master")
-=======
-            "build/bin/CTTemplateSpecialization",
-            BinaryType.EXECUTABLE,
             only_valid_in=RevisionRange("6d50a6efd5", "master")
->>>>>>> d2f6b5b4
         )
 
         return binary_map[revision]
