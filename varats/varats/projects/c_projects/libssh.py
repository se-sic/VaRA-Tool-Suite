"""Project file for libssh."""
import typing as tp

import benchbuild as bb
from benchbuild.utils.cmd import make, cmake, mkdir
from benchbuild.utils.revision_ranges import block_revisions, GoodBadSubgraph
from benchbuild.utils.settings import get_number_of_jobs
from plumbum import local

from varats.containers.containers import get_base_image, ImageBase
from varats.paper_mgmt.paper_config import project_filter_generator
from varats.project.project_domain import ProjectDomains
from varats.project.project_util import (
    ProjectBinaryWrapper,
    wrap_paths_to_binaries,
    get_local_project_git_path,
    BinaryType,
    verify_binaries,
)
from varats.project.varats_project import VProject
from varats.utils.git_util import ShortCommitHash, get_all_revisions_between
from varats.utils.settings import bb_cfg


class Libssh(VProject):
    """
    SSH library.

    (fetched by Git)
    """

    NAME = 'libssh'
    GROUP = 'c_projects'
    DOMAIN = ProjectDomains.PROTOCOL

    SOURCE = [
        block_revisions([
            GoodBadSubgraph(["c65f56aefa50a2e2a78a0e45564526ecc921d74f"],
                            ["0151b6e17041c56813c882a3de6330c82acc8d93"],
                            "Disabled to quickly get this running")
        ])(
            bb.source.Git(
                remote="https://github.com/libssh/libssh-mirror.git",
                local="libssh",
<<<<<<< HEAD
                refspec="HEAD",
=======
                refspec="origin/HEAD",
>>>>>>> c2a2a5df
                limit=None,
                shallow=False,
                version_filter=project_filter_generator("libssh")
            )
        )
    ]

    CONTAINER = get_base_image(
        ImageBase.DEBIAN_10
    ).run('apt', 'install', '-y', 'libssl-dev', 'cmake')

    @staticmethod
    def binaries_for_revision(
        revision: ShortCommitHash  # pylint: disable=W0613
    ) -> tp.List[ProjectBinaryWrapper]:
        libssh_git_path = get_local_project_git_path(Libssh.NAME)
        with local.cwd(libssh_git_path):
            versions_with_src_library_folder = get_all_revisions_between(
                "c65f56aefa50a2e2a78a0e45564526ecc921d74f",
                "9c4baa7fd58b9e4d9cdab4a03d18dd03e0e587ab", ShortCommitHash
            )
            if revision in versions_with_src_library_folder:
                return wrap_paths_to_binaries([
                    ('build/src/libssh.so', BinaryType.SHARED_LIBRARY)
                ])

            return wrap_paths_to_binaries([
                ('build/lib/libssh.so', BinaryType.SHARED_LIBRARY)
            ])

    def run_tests(self) -> None:
        pass

    def compile(self) -> None:
        """Compile the project."""
        libssh_git_path = get_local_project_git_path(self.NAME)
        libssh_version = self.version_of_primary

        with local.cwd(libssh_git_path):
            cmake_revisions = get_all_revisions_between(
                "0151b6e17041c56813c882a3de6330c82acc8d93", "master",
                ShortCommitHash
            )

        if libssh_version in cmake_revisions:
            self.__compile_cmake()
        else:
            self.__compile_make()

    def __compile_cmake(self) -> None:
        libssh_source = local.path(self.source_of(self.primary_source))

        compiler = bb.compiler.cc(self)
        mkdir("-p", libssh_source / "build")
        with local.cwd(libssh_source / "build"):
            with local.env(CC=str(compiler)):
                bb.watch(cmake)("-G", "Unix Makefiles", "..")

            bb.watch(make)("-j", get_number_of_jobs(bb_cfg()))

        with local.cwd(libssh_source):
            verify_binaries(self)

    def __compile_make(self) -> None:
        libssh_source = local.path(self.source_of(self.primary_source))
        libssh_version = self.version_of_primary
        autoconf_revisions = get_all_revisions_between(
            "5e02c25291d594e01a910fce097a3fc5084fd68f",
            "21e639cc3fd54eb3d59568744c9627beb26e07ed", ShortCommitHash
        )
        autogen_revisions = get_all_revisions_between(
            "ca32b0aa146b31d7772f27d16098845e615432aa",
            "ee54acb417c5589a8dc9dab0676f34b3d40a182b", ShortCommitHash
        )
        compiler = bb.compiler.cc(self)
        with local.cwd(libssh_source):
            with local.env(CC=str(compiler)):
                if libssh_version in autogen_revisions:
                    bb.watch("./autogen.sh")()
                if libssh_version in autoconf_revisions:
                    bb.watch("autoreconf")()
                configure = bb.watch(local["./configure"])
                configure()
            bb.watch(make)("-j", get_number_of_jobs(bb_cfg()))

            verify_binaries(self)

    @classmethod
    def get_cve_product_info(cls) -> tp.List[tp.Tuple[str, str]]:
        return [("Libssh", "Libssh")]<|MERGE_RESOLUTION|>--- conflicted
+++ resolved
@@ -42,11 +42,7 @@
             bb.source.Git(
                 remote="https://github.com/libssh/libssh-mirror.git",
                 local="libssh",
-<<<<<<< HEAD
-                refspec="HEAD",
-=======
                 refspec="origin/HEAD",
->>>>>>> c2a2a5df
                 limit=None,
                 shallow=False,
                 version_filter=project_filter_generator("libssh")
