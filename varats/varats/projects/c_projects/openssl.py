"""Project file for OpenSSL."""
import typing as tp

import benchbuild as bb
from benchbuild.command import WorkloadSet, SourceRoot
from benchbuild.source import HTTPMultiple
from benchbuild.utils.cmd import git, make
from benchbuild.utils.settings import get_number_of_jobs
from plumbum import local

from varats.containers.containers import get_base_image, ImageBase
from varats.experiment.workload_util import (
    WorkloadCategory,
    RSBinary,
    ConfigParams,
)
from varats.paper.paper_config import PaperConfigSpecificGit
from varats.project.project_domain import ProjectDomains
from varats.project.project_util import (
    ProjectBinaryWrapper,
    BinaryType,
    get_local_project_repo,
    verify_binaries,
<<<<<<< HEAD
)
from varats.project.sources import FeatureSource
from varats.project.varats_command import VCommand
from varats.project.varats_project import VProject
from varats.utils.git_util import (
    ShortCommitHash,
=======
>>>>>>> 659ae823
    RevisionBinaryMap,
)
from varats.project.varats_project import VProject
from varats.utils.git_util import ShortCommitHash, get_all_revisions_between
from varats.utils.settings import bb_cfg


class OpenSSL(VProject):
    """Cryptography toolkit OpenSSL."""

    NAME = 'openssl'
    GROUP = 'c_projects'
    DOMAIN = ProjectDomains.SECURITY

    SOURCE = [
        PaperConfigSpecificGit(
            project_name="openssl",
            remote="https://github.com/openssl/openssl.git",
            local="openssl",
            refspec="origin/HEAD",
            limit=None,
            shallow=False
        ),
        FeatureSource(),
        HTTPMultiple(
            local="geo-maps",
            remote={
                "1.0":
                    "https://github.com/simonepri/geo-maps/releases/"
                    "download/v0.6.0"
            },
            files=["countries-land-1m.geo.json"]
        ),
    ]

    CONTAINER = get_base_image(ImageBase.DEBIAN_12
                              ).run('apt', 'install', '-y', 'perl')

    WORKLOADS = {
        WorkloadSet(WorkloadCategory.MEDIUM): [
            VCommand(
                SourceRoot("openssl") / RSBinary("openssl"),
                "enc",
                ConfigParams(),
                "-provider",
                "default",
                "-provider",
                "legacy",
                "-in",
                "geo-maps/countries-land-1m.geo.json",
                "-out",
                "geo-maps/countries-land-1km.geo.json.enc",
                "-pass",
                "pass:correcthorsebatterystaple",
                label="countries-land-1m",
                creates=["geo-maps/countries-land-1km.geo.json.enc"]
            )
        ]
    }

    @staticmethod
    def binaries_for_revision(
        revision: ShortCommitHash
    ) -> tp.List[ProjectBinaryWrapper]:
        binary_map = RevisionBinaryMap(get_local_project_repo(OpenSSL.NAME))

        binary_map.specify_binary("apps/openssl", BinaryType.EXECUTABLE)
        # binary_map.specify_binary("libssl.so", BinaryType.SHARED_LIBRARY)

        return binary_map[revision]

    def run_tests(self) -> None:
        pass

    def compile(self) -> None:
        """Compile the project."""
        openssl_repo = get_local_project_repo(self.NAME)
        openssl_version = ShortCommitHash(self.version_of_primary)
        openssl_source = local.path(self.source_of_primary)

        configure_bug_revisions = get_all_revisions_between(
            openssl_repo, "486f149131e94c970da1b89ebe8c66ab88e5d343",
            "5723a8ec514930c7c49d080cd7a2b17a8f8c7afa", ShortCommitHash
        )

        compiler = bb.compiler.cc(self)
        with local.cwd(openssl_source):
            if openssl_version in configure_bug_revisions:
                bb.watch(git)(
                    'cherry-pick', '-n',
                    '09803e9ce3a8a555e7014ebd11b4c80f9d300cf0'
                )
            with local.env(CC=str(compiler)):
                bb.watch(local['./config'])("no-shared", "zlib", "-static")
            bb.watch(make)("-j", get_number_of_jobs(bb_cfg()))

            verify_binaries(self)

    @classmethod
    def get_cve_product_info(cls) -> tp.List[tp.Tuple[str, str]]:
        return [("openssl_project", "openssl"), ("openssl", "openssl")]<|MERGE_RESOLUTION|>--- conflicted
+++ resolved
@@ -21,17 +21,10 @@
     BinaryType,
     get_local_project_repo,
     verify_binaries,
-<<<<<<< HEAD
+    RevisionBinaryMap,
 )
 from varats.project.sources import FeatureSource
 from varats.project.varats_command import VCommand
-from varats.project.varats_project import VProject
-from varats.utils.git_util import (
-    ShortCommitHash,
-=======
->>>>>>> 659ae823
-    RevisionBinaryMap,
-)
 from varats.project.varats_project import VProject
 from varats.utils.git_util import ShortCommitHash, get_all_revisions_between
 from varats.utils.settings import bb_cfg
