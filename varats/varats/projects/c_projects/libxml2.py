"""Project file for libxml2."""
import typing as tp
from pathlib import Path

import benchbuild as bb
from benchbuild.utils.cmd import make, cmake
from benchbuild.utils.revision_ranges import GoodBadSubgraph
from benchbuild.utils.settings import get_number_of_jobs
from plumbum import local

from varats.containers.containers import get_base_image, ImageBase
from varats.paper.paper_config import PaperConfigSpecificGit
from varats.project.project_domain import ProjectDomains
from varats.project.project_util import (
    ProjectBinaryWrapper,
    BinaryType,
    get_local_project_git_path,
    verify_binaries,
)
from varats.project.varats_project import VProject
from varats.utils.git_util import ShortCommitHash, RevisionBinaryMap
from varats.utils.settings import bb_cfg


class Libxml2(VProject):
    """libxml2 is a software library for parsing XML documents."""

    NAME = 'libxml2'
    GROUP = 'c_projects'
    DOMAIN = ProjectDomains.FILE_FORMAT

    SOURCE = [
        PaperConfigSpecificGit(
            project_name="libxml2",
            remote="https://github.com/GNOME/libxml2.git",
            local="libxml2",
            refspec="origin/HEAD",
            limit=None,
            shallow=False
        )
    ]

    CONTAINER = get_base_image(ImageBase.DEBIAN_10) \
        .run('apt', 'install', '-y', 'wget', 'liblzma-dev') \
        .run('/bin/bash', '-c',
             'wget -qO- '
             '\"https://cmake.org/files/v3.20'
             '/cmake-3.20.0-linux-x86_64.tar.gz\" '
             '| tar --strip-components=1 -xz -C /usr/local')

    @staticmethod
    def binaries_for_revision(
        revision: ShortCommitHash
    ) -> tp.List[ProjectBinaryWrapper]:
        binary_map = RevisionBinaryMap(get_local_project_git_path(Libxml2.NAME))

        binary_map.specify_binary("libxml2.so", BinaryType.SHARED_LIBRARY)

        return binary_map[revision]

    def run_tests(self) -> None:
        pass

    def compile(self) -> None:
        """Compile the project."""
<<<<<<< HEAD
        libxml2_version_source = local.path(self.source_of(self.primary_source))
=======
        libxml2_version_source = Path(self.source_of_primary)
>>>>>>> 919d04ec
        libxml2_versions_wo_cmake = GoodBadSubgraph([
            "01791d57d650e546a915522e57c079157a5bb395"
        ], ["2a2c38f3a35f415e7f407e171c07bb48bda0711e"], "No CmakeList")
        libxml2_version = self.version_of_primary
        c_compiler = bb.compiler.cc(self)
        with local.cwd(libxml2_version_source):
            with local.env(CC=str(c_compiler)):
                if libxml2_version in libxml2_versions_wo_cmake:
                    bb.watch(local["./configure"])
                else:
                    bb.watch(cmake)("-G", "Unix Makefiles", ".")
            bb.watch(make)("-j", get_number_of_jobs(bb_cfg()))

            verify_binaries(self)

    @classmethod
    def get_cve_product_info(cls) -> tp.List[tp.Tuple[str, str]]:
        return [("Xmlsoft", "Libxml2")]<|MERGE_RESOLUTION|>--- conflicted
+++ resolved
@@ -63,11 +63,7 @@
 
     def compile(self) -> None:
         """Compile the project."""
-<<<<<<< HEAD
-        libxml2_version_source = local.path(self.source_of(self.primary_source))
-=======
         libxml2_version_source = Path(self.source_of_primary)
->>>>>>> 919d04ec
         libxml2_versions_wo_cmake = GoodBadSubgraph([
             "01791d57d650e546a915522e57c079157a5bb395"
         ], ["2a2c38f3a35f415e7f407e171c07bb48bda0711e"], "No CmakeList")
