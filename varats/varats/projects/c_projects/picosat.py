"""Project file for PicoSAT."""
import re
import typing as tp

import benchbuild as bb
from benchbuild.command import WorkloadSet, SourceRoot
from benchbuild.source import HTTP
from benchbuild.source.http import HTTPUntar
from benchbuild.utils.cmd import make
from benchbuild.utils.settings import get_number_of_jobs
from plumbum import local

from varats.containers.containers import get_base_image, ImageBase
from varats.experiment.workload_util import (
    RSBinary,
    WorkloadCategory,
    ConfigParams,
)
from varats.paper.paper_config import PaperConfigSpecificGit
from varats.project.project_domain import ProjectDomains
from varats.project.project_util import (
    BinaryType,
    get_tagged_commits,
    ProjectBinaryWrapper,
    get_local_project_repo,
    verify_binaries,
    RevisionBinaryMap,
)
from varats.project.sources import FeatureSource, HTTPUnzip
from varats.project.varats_command import VCommand
from varats.project.varats_project import VProject
from varats.provider.release.release_provider import (
    ReleaseProviderHook,
    ReleaseType,
)
from varats.utils.git_util import (
    ShortCommitHash,
    FullCommitHash,
    get_all_revisions_between,
)
from varats.utils.settings import bb_cfg


class PicoSAT(VProject, ReleaseProviderHook):
    """PicoSAT is a SAT solver."""

    NAME = 'picosat'
    GROUP = 'c_projects'
    DOMAIN = ProjectDomains.SOLVER

    SOURCE = [
        PaperConfigSpecificGit(
            project_name="picosat",
            remote="https://github.com/se-sic/picoSAT-vara",
            local="picosat",
            refspec="origin/version-history",
            limit=None,
            shallow=False
        ),
        FeatureSource(),
        HTTP(
            local="example.cnf",
            remote={
                "1.0":
                    "https://github.com/se-sic/picoSAT-mirror/releases/"
                    "download/picoSAT-965/example.cnf"
            }
        ),
        HTTP(
            local="aim-100-1_6-no-1.cnf",
            remote={
                "1.0":
                    "https://people.sc.fsu.edu/~jburkardt/data/cnf/aim-100-1_6-no-1.cnf"
            }
        ),
        HTTPUnzip(
            local="sr15bench",
            remote={
                "1.0":
                    "http://baldur.iti.kit.edu/sat-race-2015/downloads/sr15bench.zip"
            },
            check_certificate=False
        ),
        HTTPUntar(
            local="abw-N-bcsstk07.mtx-w44.cnf",
            remote={
                "1.0":
                    "https://github.com/se-sic/picoSAT-mirror/releases/"
                    "download/picoSAT-965/abw-N-bcsstk07.mtx-w44.cnf.tar.gz"
            }
        ),
        HTTPUntar(
            local="traffic_kkb_unknown.cnf",
            remote={
                "1.0":
                    "https://github.com/se-sic/picoSAT-mirror/releases/"
                    "download/picoSAT-965/traffic_kkb_unknown.cnf.tar.gz"
            }
        ),
        HTTPUntar(
            local="UNSAT_H_instances_childsnack_p11.hddl_1.cnf",
            remote={
                "1.0":
                    "https://github.com/se-sic/picoSAT-mirror/releases/"
                    "download/picoSAT-965/"
                    "UNSAT_H_instances_childsnack_p11.hddl_1.cnf.tar.gz"
            }
        ),
        HTTPUntar(
            local="UNSAT_H_instances_childsnack_p12.hddl_1.cnf",
            remote={
                "1.0":
                    "https://github.com/se-sic/picoSAT-mirror/releases/"
                    "download/picoSAT-965/"
                    "UNSAT_H_instances_childsnack_p12.hddl_1.cnf.tar.gz"
            }
        ),
    ]

    CONTAINER = get_base_image(ImageBase.DEBIAN_12
                              ).run("apt", "install", "-y", "zip")

    WORKLOADS = {
        WorkloadSet(WorkloadCategory.EXAMPLE): [
            VCommand(
                SourceRoot("picosat") / RSBinary("picosat"),
                "example.cnf",
                label="example.cnf",
            )
        ],
        WorkloadSet(WorkloadCategory.SMALL): [
            VCommand(
                SourceRoot("picosat") / RSBinary("picosat"),
                "aim-100-1_6-no-1.cnf",
                label="aim-100-1-6-no-1.cnf",
            )
        ],
        WorkloadSet(WorkloadCategory.MEDIUM): [
            VCommand(
                SourceRoot("picosat") / RSBinary("picosat"),
                ConfigParams(),
                "sr15bench/mrpp_8x8#16_12.cnf",
                label="mrpp-8x8#16-12.cnf"
            )
        ],
        WorkloadSet(WorkloadCategory.LARGE): [
            VCommand(
                SourceRoot("picosat") / RSBinary("picosat"),
                "traffic_kkb_unknown.cnf/traffic_kkb_unknown.cnf",
                label="traffic-kkb-unknow.cnf",
            ),
            VCommand(
                SourceRoot("picosat") / RSBinary("picosat"),
                "abw-N-bcsstk07.mtx-w44.cnf/abw-N-bcsstk07.mtx-w44.cnf",
                label="abw-N-bcsstk07.mtx-w44.cnf",
            ),
        ],
        WorkloadSet(WorkloadCategory.LARGE): [
            VCommand(
                SourceRoot("picosat") / RSBinary("picosat"),
                "UNSAT_H_instances_childsnack_p11.hddl_1.cnf/"
                "UNSAT_H_instances_childsnack_p11.hddl_1.cnf",
                label="UNSAT-H-instances-childsnack-p11.hddl-1.cnf",
            ),
            VCommand(
                SourceRoot("picosat") / RSBinary("picosat"),
                "UNSAT_H_instances_childsnack_p12.hddl_1.cnf/"
                "UNSAT_H_instances_childsnack_p12.hddl_1.cnf",
                label="UNSAT-H-instances-childsnack-p12.hddl-1.cnf",
            )
        ],
    }

    @staticmethod
    def binaries_for_revision(
        revision: ShortCommitHash
    ) -> tp.List[ProjectBinaryWrapper]:
        binary_map = RevisionBinaryMap(get_local_project_repo(PicoSAT.NAME))
        binary_map.specify_binary(
            'picosat', BinaryType.EXECUTABLE, valid_exit_codes=[0, 10, 20]
        )

        return binary_map[revision]

    def run_tests(self) -> None:
        pass

    def compile(self) -> None:
        """Compile the project."""
        picosat_repo = get_local_project_repo(self.NAME)
        picosat_source = local.path(self.source_of(self.primary_source))

        c_compiler = bb.compiler.cc(self)
        cxx_compiler = bb.compiler.cxx(self)

<<<<<<< HEAD
        with local.cwd(picosat_source):
            revisions_with_new_config_name = get_all_revisions_between(
                "63a74c25dfadc447b7eea07773ef40f589ca1ed5", "", ShortCommitHash
            )
=======
        revisions_with_new_config_name = get_all_revisions_between(
            picosat_repo, "33c685e82213228726364980814f0183e435de78", "",
            ShortCommitHash
        )
        picosat_version = ShortCommitHash(self.version_of_primary)
        if picosat_version in revisions_with_new_config_name:
            config_script_name = "./configure.sh"
        else:
            config_script_name = "./configure"

        with local.cwd(picosat_source):
            with local.env(CC=str(c_compiler), CXX=str(cxx_compiler)):
                bb.watch(local[config_script_name])(["--trace", "--stats"])
                bb.watch(make)("-j", get_number_of_jobs(bb_cfg()))

        with local.cwd(picosat_source):
            verify_binaries(self)

    @classmethod
    def get_release_revisions(
        cls, release_type: ReleaseType
    ) -> tp.List[tp.Tuple[FullCommitHash, str]]:
        release_regex = "^picoSAT-[0-9]+$"

        tagged_commits = get_tagged_commits(cls.NAME)

        return [(FullCommitHash(h), tag)
                for h, tag in tagged_commits
                if re.match(release_regex, tag)]


class PicoSATLoadTime(VProject, ReleaseProviderHook):
    """Adapted version of picoSAT that has been refactored, such that it does
    not require a field-sensitive analysis."""

    NAME = 'PicoSATLoadTime'
    GROUP = 'c_projects'
    DOMAIN = ProjectDomains.SOLVER

    SOURCE = [
        PaperConfigSpecificGit(
            project_name="PicoSATLoadTime",
            remote="https://github.com/se-sic/picoSAT-vara",
            local="PicoSATLoadTime",
            refspec="origin/HEAD",
            limit=None,
            shallow=False
        ),
        FeatureSource(),
        HTTP(
            local="example.cnf",
            remote={
                "1.0":
                    "https://github.com/se-sic/picoSAT-mirror/releases/"
                    "download/picoSAT-965/example.cnf"
            }
        ),
        HTTP(
            local="ibm-2004-03-k70.cnf",
            remote={
                "1.0":
                    "https://github.com/se-sic/picoSAT-vara/releases/"
                    "download/workloads-sat-race-2006/ibm-2004-03-k70.cnf"
            }
        ),
        HTTPUntar(
            local="abw-N-bcsstk07.mtx-w44.cnf",
            remote={
                "1.0":
                    "https://github.com/se-sic/picoSAT-mirror/releases/"
                    "download/picoSAT-965/abw-N-bcsstk07.mtx-w44.cnf.tar.gz"
            }
        ),
        HTTPUntar(
            local="traffic_kkb_unknown.cnf",
            remote={
                "1.0":
                    "https://github.com/se-sic/picoSAT-mirror/releases/"
                    "download/picoSAT-965/traffic_kkb_unknown.cnf.tar.gz"
            }
        ),
        HTTPUntar(
            local="UNSAT_H_instances_childsnack_p11.hddl_1.cnf",
            remote={
                "1.0":
                    "https://github.com/se-sic/picoSAT-mirror/releases/"
                    "download/picoSAT-965/"
                    "UNSAT_H_instances_childsnack_p11.hddl_1.cnf.tar.gz"
            }
        ),
        HTTPUntar(
            local="UNSAT_H_instances_childsnack_p12.hddl_1.cnf",
            remote={
                "1.0":
                    "https://github.com/se-sic/picoSAT-mirror/releases/"
                    "download/picoSAT-965/"
                    "UNSAT_H_instances_childsnack_p12.hddl_1.cnf.tar.gz"
            }
        ),
    ]

    WORKLOADS = {
        WorkloadSet(WorkloadCategory.SMALL): [
            VCommand(
                SourceRoot("PicoSATLoadTime") / RSBinary("picosat"),
                "ibm-2004-03-k70.cnf",
                ConfigParams(),
                label="ibm-2004-03-k70.cnf",
            ),
        ],
    }

    @staticmethod
    def binaries_for_revision(
        revision: ShortCommitHash
    ) -> tp.List[ProjectBinaryWrapper]:
        binary_map = RevisionBinaryMap(
            get_local_project_repo(PicoSATLoadTime.NAME)
        )
        binary_map.specify_binary(
            'picosat', BinaryType.EXECUTABLE, valid_exit_codes=[0, 10, 20]
        )

        return binary_map[revision]

    def run_tests(self) -> None:
        pass

    def compile(self) -> None:
        """Compile the project."""
        picosat_repo = get_local_project_repo(self.NAME)
        picosat_source = local.path(self.source_of_primary)

        c_compiler = bb.compiler.cc(self)
        cxx_compiler = bb.compiler.cxx(self)

        revisions_with_new_config_name = get_all_revisions_between(
            picosat_repo, "33c685e82213228726364980814f0183e435de78", "",
            ShortCommitHash
        )
>>>>>>> 659ae823
        picosat_version = ShortCommitHash(self.version_of_primary)
        if picosat_version in revisions_with_new_config_name:
            config_script_name = "./configure.sh"
        else:
            config_script_name = "./configure"

        with local.cwd(picosat_source):
            with local.env(CC=str(c_compiler), CXX=str(cxx_compiler)):
                bb.watch(local[config_script_name]
                        )(["--trace", "--stats", "-g"])
                bb.watch(make)("-j", get_number_of_jobs(bb_cfg()))

        with local.cwd(picosat_source):
            verify_binaries(self)

    def recompile(self) -> None:
        """Re-Compile the project."""
        picosat_source = local.path(self.source_of(self.primary_source))
        c_compiler = bb.compiler.cc(self)
        cxx_compiler = bb.compiler.cxx(self)

        with local.cwd(picosat_source):
            with local.env(CC=str(c_compiler), CXX=str(cxx_compiler)):
                bb.watch(make)("-j", get_number_of_jobs(bb_cfg()))

        with local.cwd(picosat_source):
            verify_binaries(self)

    @classmethod
    def get_release_revisions(
        cls, release_type: ReleaseType
    ) -> tp.List[tp.Tuple[FullCommitHash, str]]:
        release_regex = "^picoSAT-[0-9]+$"

        tagged_commits = get_tagged_commits(cls.NAME)

        return [(FullCommitHash(h), tag)
                for h, tag in tagged_commits
                if re.match(release_regex, tag)]<|MERGE_RESOLUTION|>--- conflicted
+++ resolved
@@ -193,14 +193,8 @@
         c_compiler = bb.compiler.cc(self)
         cxx_compiler = bb.compiler.cxx(self)
 
-<<<<<<< HEAD
-        with local.cwd(picosat_source):
-            revisions_with_new_config_name = get_all_revisions_between(
-                "63a74c25dfadc447b7eea07773ef40f589ca1ed5", "", ShortCommitHash
-            )
-=======
         revisions_with_new_config_name = get_all_revisions_between(
-            picosat_repo, "33c685e82213228726364980814f0183e435de78", "",
+            picosat_repo, "63a74c25dfadc447b7eea07773ef40f589ca1ed5", "",
             ShortCommitHash
         )
         picosat_version = ShortCommitHash(self.version_of_primary)
@@ -339,7 +333,6 @@
             picosat_repo, "33c685e82213228726364980814f0183e435de78", "",
             ShortCommitHash
         )
->>>>>>> 659ae823
         picosat_version = ShortCommitHash(self.version_of_primary)
         if picosat_version in revisions_with_new_config_name:
             config_script_name = "./configure.sh"
