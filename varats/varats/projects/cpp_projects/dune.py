"""Project file for Dune."""
import typing as tp

import benchbuild as bb
from benchbuild.command import WorkloadSet, SourceRoot
from benchbuild.utils import cmd
from benchbuild.utils.revision_ranges import RevisionRange
from plumbum import local

from varats.containers.containers import get_base_image, ImageBase
from varats.experiment.workload_util import RSBinary, WorkloadCategory
from varats.paper.paper_config import PaperConfigSpecificGit
from varats.project.project_domain import ProjectDomains
from varats.project.project_util import (
    get_local_project_git_path,
    BinaryType,
    ProjectBinaryWrapper,
)
from varats.project.sources import FeatureSource
from varats.project.varats_command import VCommand
from varats.project.varats_project import VProject
from varats.utils.git_util import ShortCommitHash, RevisionBinaryMap


class DunePerfRegression(VProject):
    """
    Simulation framework for various applications in mathematics and physics.

    Note:
        Currently Dune CANNOT be compiled with the Phasar passes activated
        in vara.
        Trying to do so will crash the compiler

        If you use Dune with an experiment that uses the vara compiler,
        add `-mllvm --vara-disable-phasar` to the projects `cflags` to
        disable phasar passes.
         This will still allow to analyse compile-time variability.

        Might need deps:
            * klu
            * spqr
            * umfpack
            * eigen3
    """

    NAME = 'DunePerfRegression'
    GROUP = 'cpp_projects'
    DOMAIN = ProjectDomains.CPP_LIBRARY

    SOURCE = [
        PaperConfigSpecificGit(
            project_name='DunePerfRegression',
            remote='https://github.com/se-sic/dune-VaRA.git',
            local='dune-VaRA',
            refspec='origin/HEAD',
            limit=None,
            shallow=False
        ),
        FeatureSource()
    ]

    CONTAINER = get_base_image(ImageBase.DEBIAN_10)

    WORKLOADS = {
        WorkloadSet(WorkloadCategory.EXAMPLE): [
            VCommand(
                SourceRoot(
                    "dune-VaRA/dune-performance-regressions/build-cmake/src"
<<<<<<< HEAD
                ) / RSBinary('dune-performance-regressions'),
                label='dune-helloworld'
            ),
            VCommand(
                SourceRoot(
                    "dune-VaRA/dune-performance-regressions/build-cmake/src"
                ) / RSBinary('poisson-test'),
                label='poisson-non-separated',
                creates=[
                    'poisson_UG_Pk_2d.vtu', 'poisson-yasp-Q1-2d.vtu',
                    'poisson-yasp-Q1-3d.vtu', 'poisson-yasp-Q2-2d.vtu',
                    'poisson-yasp-Q2-3d.vtu'
                ]
            ),
            VCommand(
                SourceRoot(
                    "dune-VaRA/dune-performance-regressions/build-cmake/src"
                ) / RSBinary('poisson-ug-pk-2d'),
                label='poisson-ug-pk-2d',
                creates=['poisson-UG-Pk-2d.vtu']
            ),
            VCommand(
                SourceRoot(
                    "dune-VaRA/dune-performance-regressions/build-cmake/src"
                ) / RSBinary('poisson-yasp-q1-2d'),
                label='poisson-yasp-q1-2d',
                creates=['poisson-yasp-q1-2d.vtu']
            ),
            VCommand(
                SourceRoot(
                    "dune-VaRA/dune-performance-regressions/build-cmake/src"
                ) / RSBinary('poisson-yasp-q1-3d'),
                label='poisson-yasp-q1-3d',
                creates=['poisson-yasp-q1-3d.vtu']
            ),
            VCommand(
                SourceRoot(
                    "dune-VaRA/dune-performance-regressions/build-cmake/src"
                ) / RSBinary('poisson-yasp-q2-2d'),
                label='poisson-yasp-q2-2d',
                creates=['poisson-yasp-q2-2d.vtu']
            ),
            VCommand(
                SourceRoot(
                    "dune-VaRA/dune-performance-regressions/build-cmake/src"
                ) / RSBinary('poisson-yasp-q2-3d'),
                label='poisson-yasp-q2-3d',
                creates=['poisson-yasp-q2-3d.vtu']
            ),
            VCommand(
                SourceRoot(
                    "dune-VaRA/dune-performance-regressions/build-cmake/src"
=======
>>>>>>> d11b1288
                ) / RSBinary('dune_performance_regressions'),
                label='dune_helloworld'
            ),
            VCommand(
                SourceRoot(
                    "dune-VaRA/dune-performance-regressions/build-cmake/src"
                ) / RSBinary('poisson_test'),
                label='poisson_non_separated',
                creates=[
                    'poisson_UG_Pk_2d.vtu', 'poisson-yasp-Q1-2d.vtu',
                    'poisson-yasp-Q1-3d.vtu', 'poisson-yasp-Q2-2d.vtu',
                    'poisson-yasp-Q2-3d.vtu'
                ]
            ),
            VCommand(
                SourceRoot(
                    "dune-VaRA/dune-performance-regressions/build-cmake/src"
                ) / RSBinary('poisson_ug_pk_2d'),
                label='poisson_ug_pk_2d',
                creates=['poisson-UG-Pk-2d.vtu']
            ),
            VCommand(
                SourceRoot(
                    "dune-VaRA/dune-performance-regressions/build-cmake/src"
                ) / RSBinary('poisson_yasp_q1_2d'),
                label='poisson_yasp_q1_2d',
                creates=['poisson-yasp-q1-2d.vtu']
            ),
            VCommand(
                SourceRoot(
                    "dune-VaRA/dune-performance-regressions/build-cmake/src"
                ) / RSBinary('poisson_yasp_q1_3d'),
                label='poisson_yasp_q1_3d',
                creates=['poisson-yasp-q1-3d.vtu']
            ),
            VCommand(
                SourceRoot(
                    "dune-VaRA/dune-performance-regressions/build-cmake/src"
                ) / RSBinary('poisson_yasp_q2_2d'),
                label='poisson_yasp_q2_2d',
                creates=['poisson-yasp-q2-2d.vtu']
            ),
            VCommand(
                SourceRoot(
                    "dune-VaRA/dune-performance-regressions/build-cmake/src"
                ) / RSBinary('poisson_yasp_q2_3d'),
                label='poisson_yasp_q2_3d',
                creates=['poisson-yasp-q2-3d.vtu']
            ),
            Command(
                SourceRoot(
                    "dune-VaRA/dune-performance-regressions/build-cmake/src"
                ) / RSBinary('poisson_alugrid'),
                label='poisson_alugrid',
                creates=['poisson_ALU_Pk_2d.vtu']
            )
        ]
    }

    @staticmethod
    def binaries_for_revision(
        revision: ShortCommitHash
    ) -> tp.List['ProjectBinaryWrapper']:
        binary_map = RevisionBinaryMap(
            get_local_project_git_path(DunePerfRegression.NAME)
        )

        rev_range = RevisionRange(
            '332a9af0b7e3336dd72c4f4b74e09df525b6db0d', 'main'
        )

        binary_map.specify_binary(
            'dune_performance_regressions',
            BinaryType.EXECUTABLE,
            only_valid_in=rev_range
        )

        binary_map.specify_binary(
            'poisson_test', BinaryType.EXECUTABLE, only_valid_in=rev_range
        )

        binary_map.specify_binary(
            'poisson_alberta', BinaryType.EXECUTABLE, only_valid_in=rev_range
        )

        binary_map.specify_binary(
            'poisson_ug_pk_2d', BinaryType.EXECUTABLE, only_valid_in=rev_range
        )

        binary_map.specify_binary(
            'poisson_yasp_q1_2d',
            BinaryType.EXECUTABLE,
            only_valid_in=rev_range
        )

        binary_map.specify_binary(
            'poisson_yasp_q2_3d',
            BinaryType.EXECUTABLE,
            only_valid_in=rev_range
        )

        binary_map.specify_binary(
            'poisson_yasp_q2_2d',
            BinaryType.EXECUTABLE,
            only_valid_in=rev_range
        )

        binary_map.specify_binary(
            'poisson_yasp_q1_3d',
            BinaryType.EXECUTABLE,
            only_valid_in=rev_range
        )

        binary_map.specify_binary(
            'poisson_alugrid', BinaryType.EXECUTABLE, only_valid_in=rev_range
        )

        return binary_map[revision]

    def compile(self) -> None:
        """Compile the project using the in-built tooling from dune."""
        version_source = local.path(self.source_of(self.primary_source))

        c_compiler = bb.compiler.cc(self)
        cxx_compiler = bb.compiler.cxx(self)

        with local.cwd(version_source):
            with local.env(
                CC=c_compiler,
                CXX=cxx_compiler,
                CMAKE_FLAGS=" ".join([
                    "-DDUNE_ENABLE_PYTHONBINDINGS=OFF",
                    "-DCMAKE_DISABLE_FIND_PACKAGE_MPI=TRUE"
                ])
            ):
                dunecontrol = cmd['./dune-common/bin/dunecontrol']

                bb.watch(dunecontrol
                        )('--module=dune-performance-regressions', 'all')

    def recompile(self) -> None:
        """Recompiles Dune after e.g. a Patch has been applied."""
        version_source = local.path(self.source_of(self.primary_source))

        with local.cwd(version_source):
            dunecontrol = cmd['./dune-common/bin/dunecontrol']

            bb.watch(dunecontrol
                    )('--module=dune-performance-regressions', 'make')

    def run_tests(self) -> None:
        pass<|MERGE_RESOLUTION|>--- conflicted
+++ resolved
@@ -66,61 +66,6 @@
             VCommand(
                 SourceRoot(
                     "dune-VaRA/dune-performance-regressions/build-cmake/src"
-<<<<<<< HEAD
-                ) / RSBinary('dune-performance-regressions'),
-                label='dune-helloworld'
-            ),
-            VCommand(
-                SourceRoot(
-                    "dune-VaRA/dune-performance-regressions/build-cmake/src"
-                ) / RSBinary('poisson-test'),
-                label='poisson-non-separated',
-                creates=[
-                    'poisson_UG_Pk_2d.vtu', 'poisson-yasp-Q1-2d.vtu',
-                    'poisson-yasp-Q1-3d.vtu', 'poisson-yasp-Q2-2d.vtu',
-                    'poisson-yasp-Q2-3d.vtu'
-                ]
-            ),
-            VCommand(
-                SourceRoot(
-                    "dune-VaRA/dune-performance-regressions/build-cmake/src"
-                ) / RSBinary('poisson-ug-pk-2d'),
-                label='poisson-ug-pk-2d',
-                creates=['poisson-UG-Pk-2d.vtu']
-            ),
-            VCommand(
-                SourceRoot(
-                    "dune-VaRA/dune-performance-regressions/build-cmake/src"
-                ) / RSBinary('poisson-yasp-q1-2d'),
-                label='poisson-yasp-q1-2d',
-                creates=['poisson-yasp-q1-2d.vtu']
-            ),
-            VCommand(
-                SourceRoot(
-                    "dune-VaRA/dune-performance-regressions/build-cmake/src"
-                ) / RSBinary('poisson-yasp-q1-3d'),
-                label='poisson-yasp-q1-3d',
-                creates=['poisson-yasp-q1-3d.vtu']
-            ),
-            VCommand(
-                SourceRoot(
-                    "dune-VaRA/dune-performance-regressions/build-cmake/src"
-                ) / RSBinary('poisson-yasp-q2-2d'),
-                label='poisson-yasp-q2-2d',
-                creates=['poisson-yasp-q2-2d.vtu']
-            ),
-            VCommand(
-                SourceRoot(
-                    "dune-VaRA/dune-performance-regressions/build-cmake/src"
-                ) / RSBinary('poisson-yasp-q2-3d'),
-                label='poisson-yasp-q2-3d',
-                creates=['poisson-yasp-q2-3d.vtu']
-            ),
-            VCommand(
-                SourceRoot(
-                    "dune-VaRA/dune-performance-regressions/build-cmake/src"
-=======
->>>>>>> d11b1288
                 ) / RSBinary('dune_performance_regressions'),
                 label='dune_helloworld'
             ),
