--- conflicted
+++ resolved
@@ -74,8 +74,4 @@
             bb.watch(make)("-j", get_number_of_jobs(bb_cfg()))
 
         with local.cwd(opencv_source):
-<<<<<<< HEAD
-
-=======
->>>>>>> 919d04ec
             verify_binaries(self)