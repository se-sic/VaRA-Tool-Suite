--- conflicted
+++ resolved
@@ -15,13 +15,9 @@
 from varats.plot.plot_utils import check_required_args
 from varats.plot.plots import PlotGenerator, PlotConfig
 from varats.project.project_util import get_project_cls_by_name
-<<<<<<< HEAD
-from varats.report.report import FileStatusExtension, MetaReport
+from varats.report.report import FileStatusExtension, BaseReport
 from varats.ts_utils.cli_util import CLIOptionTy, make_cli_option
-=======
-from varats.report.report import FileStatusExtension, BaseReport
 from varats.utils.git_util import ShortCommitHash, FullCommitHash
->>>>>>> c5806a0d
 
 SUCCESS_COLOR = (0.5568627450980392, 0.7294117647058823, 0.25882352941176473)
 BLOCKED_COLOR = (0.20392156862745098, 0.5411764705882353, 0.7411764705882353)
@@ -170,8 +166,9 @@
 
         axis.set_axis_off()
 
-<<<<<<< HEAD
-    def calc_missing_revisions(self, boundary_gradient: float) -> tp.Set[str]:
+    def calc_missing_revisions(
+        self, boundary_gradient: float
+    ) -> tp.Set[FullCommitHash]:
         raise NotImplementedError
 
 
@@ -201,10 +198,4 @@
                 show_blocked=self.__show_blocked,
                 show_all_blocked=self.__show_all_blocked
             )
-        ]
-=======
-    def calc_missing_revisions(
-        self, boundary_gradient: float
-    ) -> tp.Set[FullCommitHash]:
-        raise NotImplementedError
->>>>>>> c5806a0d
+        ]