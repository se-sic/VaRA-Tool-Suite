"""Generate a plot to visualize revision impact inequality based on data-flow
interactions."""
import typing as tp

import matplotlib.pyplot as plt
import numpy as np
import pandas as pd
from matplotlib import axes, style

from varats.data.databases.blame_interaction_database import (
    BlameInteractionDatabase,
)
from varats.data.metrics import gini_coefficient, lorenz_curve
from varats.mapping.commit_map import CommitMap, get_commit_map
from varats.paper.case_study import CaseStudy
from varats.plot.plot import Plot, PlotDataEmpty
from varats.plot.plots import (
    PlotGenerator,
    PlotConfig,
    REQUIRE_REPORT_TYPE,
    REQUIRE_MULTI_CASE_STUDY,
)
from varats.plots.repository_churn import (
    build_repo_churn_table,
    draw_code_churn,
)
from varats.project.project_util import get_local_project_git
from varats.utils.git_util import (
    ChurnConfig,
    calc_repo_code_churn,
    ShortCommitHash,
    FullCommitHash,
)


def draw_interaction_lorenz_curve(
<<<<<<< HEAD
    axis: axes.SubplotBase, data: pd.DataFrame, consider_in_interactions: bool,
    consider_out_interactions: bool, line_width: float
=======
    axis: axes.SubplotBase, data: pd.DataFrame, unique_rev_strs: tp.List[str],
    consider_in_interactions: bool, consider_out_interactions: bool,
    line_width: float
>>>>>>> b84c1d3d
) -> None:
    """
    Draws a lorenz_curve onto the given axis.

    Args:
        axis: matplot axis to draw on
        data: plotting data
    """
    if consider_in_interactions and consider_out_interactions:
        data_selector = 'HEAD_Interactions'
    elif consider_in_interactions:
        data_selector = 'IN_HEAD_Interactions'
    elif consider_out_interactions:
        data_selector = 'OUT_HEAD_Interactions'
    else:
        raise AssertionError(
            "At least one of the in/out interaction needs to be selected"
        )

    data.sort_values(by=[data_selector, 'time_id'], inplace=True)
    lor = lorenz_curve(data[data_selector])
<<<<<<< HEAD
    axis.plot(data['revision'], lor, color='#cc0099', linewidth=line_width)


def draw_perfect_lorenz_curve(
    axis: axes.SubplotBase, data: pd.DataFrame, line_width: float
=======

    axis.plot(unique_rev_strs, lor, color='#cc0099', linewidth=line_width)


def draw_perfect_lorenz_curve(
    axis: axes.SubplotBase, unique_rev_strs: tp.List[str], line_width: float
>>>>>>> b84c1d3d
) -> None:
    """
    Draws a perfect lorenz curve onto the given axis, i.e., a straight line from
    the point of origin to the right upper corner.

    Args:
        axis: axis to draw to
        data: plotting data
    """
    axis.plot(
        unique_rev_strs,
        np.linspace(0.0, 1.0, len(unique_rev_strs)),
        color='black',
        linestyle='--',
        linewidth=line_width
    )


def draw_interaction_code_churn(
    axis: axes.SubplotBase, data: pd.DataFrame, project_name: str,
    commit_map: CommitMap
) -> None:
    """
    Helper function to draw parts of the code churn that are related to our
    data.

    Args:
        axis: to draw on
        data: plotting data
        project_name: name of the project
        commit_map: CommitMap for the given project(by project_name)
    """

    unique_revs = data['revision'].unique()

    def remove_revisions_without_data(revision: ShortCommitHash) -> bool:
        """Removes all churn data where this plot has no data."""
        return revision.hash in unique_revs

    def apply_sorting(churn_data: pd.DataFrame) -> pd.DataFrame:
        churn_data.set_index('time_id', inplace=True)
        churn_data = churn_data.reindex(index=data['time_id'])
        return churn_data.reset_index()

    draw_code_churn(
        axis, project_name, commit_map, remove_revisions_without_data,
        apply_sorting
    )


def filter_non_code_changes(
    blame_data: pd.DataFrame, project_name: str
) -> pd.DataFrame:
    """
    Filter all revision from data frame that are not code change related.

    Args:
        blame_data: data to filter
        project_name: name of the project

    Returns:
        filtered data frame without rows related to non code changes
    """
    repo = get_local_project_git(project_name)
    code_related_changes = [
        x.hash for x in calc_repo_code_churn(
            repo, ChurnConfig.create_c_style_languages_config()
        )
    ]
    return blame_data[blame_data.apply(
        lambda x: x['revision'] in code_related_changes, axis=1
    )]


class BlameLorenzCurve(Plot, plot_name="b_lorenz_curve"):
    """Plots the lorenz curve for IN/OUT interactions for a given project."""

    NAME = 'b_lorenz_curve'

    def __init__(self, plot_config: PlotConfig, **kwargs: tp.Any) -> None:
        super().__init__(self.NAME, plot_config, **kwargs)

    def plot(self, view_mode: bool) -> None:
        style.use(self.plot_config.style())

        case_study: CaseStudy = self.plot_kwargs['case_study']
        project_name: str = case_study.project_name
        commit_map = get_commit_map(project_name)

        fig = plt.figure()
        fig.subplots_adjust(top=0.95, hspace=0.05, right=0.95, left=0.07)
        grid_spec = fig.add_gridspec(3, 2)

        main_axis = fig.add_subplot(grid_spec[:-1, :1])
        main_axis.set_title("Lorenz curve for incoming commit interactions")
        main_axis.get_xaxis().set_visible(False)

        main_axis_r = fig.add_subplot(grid_spec[:-1, -1])
        main_axis_r.set_title("Lorenz curve for outgoing commit interactions")
        main_axis_r.get_xaxis().set_visible(False)

        churn_axis = fig.add_subplot(grid_spec[2, :1], sharex=main_axis)
        churn_axis_r = fig.add_subplot(grid_spec[2, -1], sharex=main_axis_r)

        data = BlameInteractionDatabase.get_data_for_project(
            project_name, [
                "revision", "time_id", "IN_HEAD_Interactions",
                "OUT_HEAD_Interactions", "HEAD_Interactions"
            ], commit_map, case_study
        )
        data = filter_non_code_changes(data, project_name)
        if data.empty:
            raise PlotDataEmpty

        unique_rev_strs: tp.List[str] = [rev.hash for rev in data['revision']]

        # Draw left side of the plot
        draw_interaction_lorenz_curve(
<<<<<<< HEAD
            main_axis, data, True, False, self.plot_config.line_width()
        )
        draw_perfect_lorenz_curve(
            main_axis, data, self.plot_config.line_width()
=======
            main_axis, data, unique_rev_strs, True, False,
            self.plot_config.line_width()
        )
        draw_perfect_lorenz_curve(
            main_axis, unique_rev_strs, self.plot_config.line_width()
>>>>>>> b84c1d3d
        )

        draw_interaction_code_churn(churn_axis, data, project_name, commit_map)

        # Draw right side of the plot
        draw_interaction_lorenz_curve(
<<<<<<< HEAD
            main_axis_r, data, False, True, self.plot_config.line_width()
        )
        draw_perfect_lorenz_curve(
            main_axis_r, data, self.plot_config.line_width()
=======
            main_axis_r, data, unique_rev_strs, False, True,
            self.plot_config.line_width()
        )
        draw_perfect_lorenz_curve(
            main_axis_r, unique_rev_strs, self.plot_config.line_width()
>>>>>>> b84c1d3d
        )

        draw_interaction_code_churn(
            churn_axis_r, data, project_name, commit_map
        )

        # Adapt axis to draw nicer plots
        for x_label in churn_axis.get_xticklabels():
            x_label.set_fontsize(self.plot_config.x_tick_size())
            x_label.set_rotation(270)
            x_label.set_fontfamily('monospace')

        for x_label in churn_axis_r.get_xticklabels():
            x_label.set_fontsize(self.plot_config.x_tick_size())
            x_label.set_rotation(270)
            x_label.set_fontfamily('monospace')

    def calc_missing_revisions(
        self, boundary_gradient: float
    ) -> tp.Set[FullCommitHash]:
        raise NotImplementedError


class BlameLorenzCurveGenerator(
    PlotGenerator,
    generator_name="lorenz-curve-plot",
    options=[REQUIRE_REPORT_TYPE, REQUIRE_MULTI_CASE_STUDY]
):
    """Generates lorenz-curve plot(s) for the selected case study(ies)."""

    def generate(self) -> tp.List[Plot]:
        case_studies: tp.List[CaseStudy] = self.plot_kwargs.pop("case_study")

        return [
            BlameLorenzCurve(
                self.plot_config, case_study=cs, **self.plot_kwargs
            ) for cs in case_studies
        ]


def draw_gini_churn_over_time(
    axis: axes.SubplotBase, blame_data: pd.DataFrame, project_name: str,
    commit_map: CommitMap, consider_insertions: bool, consider_deletions: bool,
    plot_cfg: tp.Dict[str, tp.Any]
) -> None:
    """
    Draws the gini of the churn distribution over time.

    Args:
        axis: axis to draw to
        blame_data: blame data of the base plot
        project_name: name of the project
        commit_map: CommitMap for the given project(by project_name)
        consider_insertions: True, insertions should be included
        consider_deletions: True, deletions should be included
    """
    churn_data = build_repo_churn_table(project_name, commit_map)

    # clean data
    unique_revs = blame_data['revision'].unique()

    def remove_revisions_without_data(revision: str) -> bool:
        """Removes all churn data where this plot has no data."""
        return revision[:10] in unique_revs

    churn_data = churn_data[churn_data.apply(
        lambda x: remove_revisions_without_data(x['revision']), axis=1
    )]

    # reorder churn data to match blame_data
    churn_data.set_index('time_id', inplace=True)
    churn_data = churn_data.reindex(index=blame_data['time_id'])
    churn_data = churn_data.reset_index()

    gini_churn = []
    for time_id in blame_data['time_id']:
        if consider_insertions and consider_deletions:
            distribution = (
                churn_data[churn_data.time_id <= time_id].insertions +
                churn_data[churn_data.time_id <= time_id].deletions
            ).sort_values(ascending=True)
        elif consider_insertions:
            distribution = churn_data[churn_data.time_id <= time_id
                                     ].insertions.sort_values(ascending=True)
        elif consider_deletions:
            distribution = churn_data[churn_data.time_id <= time_id
                                     ].deletions.sort_values(ascending=True)
        else:
            raise AssertionError(
                "At least one of the in/out interaction needs to be selected"
            )

        gini_churn.append(gini_coefficient(distribution))
    if consider_insertions and consider_deletions:
        linestyle = '-'
        label = 'Insertions + Deletions'
    elif consider_insertions:
        linestyle = '--'
        label = 'Insertions'
    else:
        linestyle = ':'
        label = 'Deletions'

    axis.plot(
        blame_data['revision'],
        gini_churn,
        linestyle=linestyle,
        linewidth=plot_cfg['linewidth'],
        label=label,
        color='orange'
    )


def draw_gini_blame_over_time(
    axis: axes.SubplotBase, blame_data: pd.DataFrame,
    consider_in_interactions: bool, consider_out_interactions: bool,
    plot_cfg: tp.Dict[str, tp.Any]
) -> None:
    """
    Draws the gini coefficients of the blame interactions over time.

    Args:
        axis: axis to draw to
        blame_data: blame data of the base plot
        consider_in_interactions: True, IN interactions should be included
        consider_out_interactions: True, OUT interactions should be included
    """
    if consider_in_interactions and consider_out_interactions:
        data_selector = 'HEAD_Interactions'
        linestyle = '-'
        label = "Interactions"
    elif consider_in_interactions:
        data_selector = 'IN_HEAD_Interactions'
        linestyle = '--'
        label = "IN Interactions"
    elif consider_out_interactions:
        data_selector = 'OUT_HEAD_Interactions'
        linestyle = ':'
        label = "OUT Interactions"
    else:
        raise AssertionError(
            "At least one of the in/out interaction needs to be selected"
        )

    gini_coefficients = []

    for time_id in blame_data.time_id:
        distribution = blame_data[blame_data.time_id <= time_id
                                 ][data_selector].sort_values(ascending=True)

        gini_coefficients.append(gini_coefficient(distribution))

    axis.plot(
        blame_data.revision,
        gini_coefficients,
        linestyle=linestyle,
        linewidth=plot_cfg['linewidth'],
        label=label,
        color='#cc0099'
    )


class BlameGiniOverTime(Plot, plot_name="b_gini_overtime"):
    """
    Plots the gini coefficient over time for a project.

    This shows how the distribution of the interactions/churn changes of time.
    """

    NAME = 'b_gini_overtime'

    def __init__(self, plot_config: PlotConfig, **kwargs: tp.Any) -> None:
        super().__init__(self.NAME, plot_config, **kwargs)

    def plot(self, view_mode: bool) -> None:
        plot_cfg = {
            'linewidth': 2 if view_mode else 0.25,
            'legend_size': 8 if view_mode else 2,
            'xtick_size': 10 if view_mode else 2,
        }
        style.use(self.plot_config.style())

        case_study: CaseStudy = self.plot_kwargs['plot_case_study']
        commit_map = self.plot_kwargs['get_cmap']()
        project_name = self.plot_kwargs['project']

        data = BlameInteractionDatabase.get_data_for_project(
            project_name, [
                "revision", "time_id", "IN_HEAD_Interactions",
                "OUT_HEAD_Interactions", "HEAD_Interactions"
            ], commit_map, case_study
        )
        data = filter_non_code_changes(data, project_name)
        if data.empty:
            raise PlotDataEmpty
        data.sort_values(by=['time_id'], inplace=True)

        fig = plt.figure()
        fig.subplots_adjust(top=0.95, hspace=0.05, right=0.95, left=0.07)
        grid_spec = fig.add_gridspec(3, 1)

        main_axis = fig.add_subplot(grid_spec[:-1, :])
        main_axis.set_title("Gini coefficient over the project lifetime")
        main_axis.get_xaxis().set_visible(False)

        churn_axis = fig.add_subplot(grid_spec[2, :], sharex=main_axis)

        draw_gini_blame_over_time(main_axis, data, True, True, plot_cfg)
        draw_gini_blame_over_time(main_axis, data, True, False, plot_cfg)
        draw_gini_blame_over_time(main_axis, data, False, True, plot_cfg)
        draw_gini_churn_over_time(
            main_axis, data, project_name, commit_map, True, True, plot_cfg
        )
        draw_gini_churn_over_time(
            main_axis, data, project_name, commit_map, True, False, plot_cfg
        )
        draw_gini_churn_over_time(
            main_axis, data, project_name, commit_map, False, True, plot_cfg
        )
        main_axis.legend()

        main_axis.set_ylim((0., 1.))

        draw_interaction_code_churn(
            churn_axis, data, self.plot_kwargs['project'],
            self.plot_kwargs['get_cmap']()
        )

        # Adapt axis to draw nicer plots
        for x_label in churn_axis.get_xticklabels():
            x_label.set_fontsize(plot_cfg['xtick_size'])
            x_label.set_rotation(270)
            x_label.set_fontfamily('monospace')

    def calc_missing_revisions(
        self, boundary_gradient: float
    ) -> tp.Set[FullCommitHash]:
        raise NotImplementedError<|MERGE_RESOLUTION|>--- conflicted
+++ resolved
@@ -34,14 +34,9 @@
 
 
 def draw_interaction_lorenz_curve(
-<<<<<<< HEAD
-    axis: axes.SubplotBase, data: pd.DataFrame, consider_in_interactions: bool,
-    consider_out_interactions: bool, line_width: float
-=======
     axis: axes.SubplotBase, data: pd.DataFrame, unique_rev_strs: tp.List[str],
     consider_in_interactions: bool, consider_out_interactions: bool,
     line_width: float
->>>>>>> b84c1d3d
 ) -> None:
     """
     Draws a lorenz_curve onto the given axis.
@@ -63,20 +58,12 @@
 
     data.sort_values(by=[data_selector, 'time_id'], inplace=True)
     lor = lorenz_curve(data[data_selector])
-<<<<<<< HEAD
-    axis.plot(data['revision'], lor, color='#cc0099', linewidth=line_width)
-
-
-def draw_perfect_lorenz_curve(
-    axis: axes.SubplotBase, data: pd.DataFrame, line_width: float
-=======
 
     axis.plot(unique_rev_strs, lor, color='#cc0099', linewidth=line_width)
 
 
 def draw_perfect_lorenz_curve(
     axis: axes.SubplotBase, unique_rev_strs: tp.List[str], line_width: float
->>>>>>> b84c1d3d
 ) -> None:
     """
     Draws a perfect lorenz curve onto the given axis, i.e., a straight line from
@@ -195,36 +182,22 @@
 
         # Draw left side of the plot
         draw_interaction_lorenz_curve(
-<<<<<<< HEAD
-            main_axis, data, True, False, self.plot_config.line_width()
-        )
-        draw_perfect_lorenz_curve(
-            main_axis, data, self.plot_config.line_width()
-=======
             main_axis, data, unique_rev_strs, True, False,
             self.plot_config.line_width()
         )
         draw_perfect_lorenz_curve(
             main_axis, unique_rev_strs, self.plot_config.line_width()
->>>>>>> b84c1d3d
         )
 
         draw_interaction_code_churn(churn_axis, data, project_name, commit_map)
 
         # Draw right side of the plot
         draw_interaction_lorenz_curve(
-<<<<<<< HEAD
-            main_axis_r, data, False, True, self.plot_config.line_width()
-        )
-        draw_perfect_lorenz_curve(
-            main_axis_r, data, self.plot_config.line_width()
-=======
             main_axis_r, data, unique_rev_strs, False, True,
             self.plot_config.line_width()
         )
         draw_perfect_lorenz_curve(
             main_axis_r, unique_rev_strs, self.plot_config.line_width()
->>>>>>> b84c1d3d
         )
 
         draw_interaction_code_churn(
