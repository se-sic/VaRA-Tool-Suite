"""Generate a plot to visualize revision impact inequality based on data-flow
interactions."""
import typing as tp

import matplotlib.pyplot as plt
import numpy as np
import pandas as pd
from matplotlib import axes, style

from varats.data.databases.blame_interaction_database import (
    BlameInteractionDatabase,
)
from varats.data.metrics import gini_coefficient, lorenz_curve
from varats.mapping.commit_map import CommitMap, get_commit_map
from varats.paper.case_study import CaseStudy
from varats.plot.plot import Plot, PlotDataEmpty
<<<<<<< HEAD
from varats.plot.plot_utils import check_required_args
from varats.plot.plots import PlotGenerator, PlotConfig
from varats.plots.blame_interaction_degree import (
    OPTIONAL_LEGEND_SIZE,
    OPTIONAL_LINE_WIDTH,
    OPTIONAL_X_TICK_SIZE,
)
=======
from varats.plot.plots import PlotConfig
>>>>>>> e4fa4139
from varats.plots.repository_churn import (
    build_repo_churn_table,
    draw_code_churn,
)
from varats.project.project_util import get_local_project_git
from varats.utils.git_util import (
    ChurnConfig,
    calc_repo_code_churn,
    FullCommitHash,
    ShortCommitHash,
)


def draw_interaction_lorenz_curve(
    axis: axes.SubplotBase, data: pd.DataFrame, consider_in_interactions: bool,
    consider_out_interactions: bool, plot_cfg: tp.Dict[str, tp.Any]
) -> None:
    """
    Draws a lorenz_curve onto the given axis.

    Args:
        axis: matplot axis to draw on
        data: plotting data
    """
    if consider_in_interactions and consider_out_interactions:
        data_selector = 'HEAD_Interactions'
    elif consider_in_interactions:
        data_selector = 'IN_HEAD_Interactions'
    elif consider_out_interactions:
        data_selector = 'OUT_HEAD_Interactions'
    else:
        raise AssertionError(
            "At least one of the in/out interaction needs to be selected"
        )

    data.sort_values(by=[data_selector, 'time_id'], inplace=True)
    lor = lorenz_curve(data[data_selector])
    axis.plot(
        data['revision'], lor, color='#cc0099', linewidth=plot_cfg['linewidth']
    )


def draw_perfect_lorenz_curve(
    axis: axes.SubplotBase, data: pd.DataFrame, plot_cfg: tp.Dict[str, tp.Any]
) -> None:
    """
    Draws a perfect lorenz curve onto the given axis, i.e., a straight line from
    the point of origin to the right upper corner.

    Args:
        axis: axis to draw to
        data: plotting data
    """
    axis.plot(
        data['revision'],
        np.linspace(0.0, 1.0, len(data['revision'])),
        color='black',
        linestyle='--',
        linewidth=plot_cfg['linewidth']
    )


def draw_interaction_code_churn(
    axis: axes.SubplotBase, data: pd.DataFrame, project_name: str,
    commit_map: CommitMap
) -> None:
    """
    Helper function to draw parts of the code churn that are related to our
    data.

    Args:
        axis: to draw on
        data: plotting data
        project_name: name of the project
        commit_map: CommitMap for the given project(by project_name)
    """

    unique_revs = data['revision'].unique()

    def remove_revisions_without_data(revision: ShortCommitHash) -> bool:
        """Removes all churn data where this plot has no data."""
        return revision.hash in unique_revs

    def apply_sorting(churn_data: pd.DataFrame) -> pd.DataFrame:
        churn_data.set_index('time_id', inplace=True)
        churn_data = churn_data.reindex(index=data['time_id'])
        return churn_data.reset_index()

    draw_code_churn(
        axis, project_name, commit_map, remove_revisions_without_data,
        apply_sorting
    )


def filter_non_code_changes(
    blame_data: pd.DataFrame, project_name: str
) -> pd.DataFrame:
    """
    Filter all revision from data frame that are not code change related.

    Args:
        blame_data: data to filter
        project_name: name of the project

    Returns:
        filtered data frame without rows related to non code changes
    """
    repo = get_local_project_git(project_name)
    code_related_changes = [
        x.hash for x in calc_repo_code_churn(
            repo, ChurnConfig.create_c_style_languages_config()
        )
    ]
    return blame_data[blame_data.apply(
        lambda x: x['revision'] in code_related_changes, axis=1
    )]


class BlameLorenzCurve(Plot, plot_name="b_lorenz_curve"):
    """Plots the lorenz curve for IN/OUT interactions for a given project."""

    NAME = 'b_lorenz_curve'

    def __init__(self, plot_config: PlotConfig, **kwargs: tp.Any) -> None:
        super().__init__(self.NAME, plot_config, **kwargs)

    def plot(self, view_mode: bool) -> None:
        plot_cfg = {
            'linewidth': 2 if view_mode else 0.25,
            'legend_size': 8 if view_mode else 2,
            'xtick_size': 10 if view_mode else 2,
        }
        style.use(self.plot_config.style())

        case_study: CaseStudy = self.plot_kwargs['plot_case_study']
        commit_map = self.plot_kwargs['get_cmap']()
        project_name = self.plot_kwargs['project']

        fig = plt.figure()
        fig.subplots_adjust(top=0.95, hspace=0.05, right=0.95, left=0.07)
        grid_spec = fig.add_gridspec(3, 2)

        main_axis = fig.add_subplot(grid_spec[:-1, :1])
        main_axis.set_title("Lorenz curve for incoming commit interactions")
        main_axis.get_xaxis().set_visible(False)

        main_axis_r = fig.add_subplot(grid_spec[:-1, -1])
        main_axis_r.set_title("Lorenz curve for outgoing commit interactions")
        main_axis_r.get_xaxis().set_visible(False)

        churn_axis = fig.add_subplot(grid_spec[2, :1], sharex=main_axis)
        churn_axis_r = fig.add_subplot(grid_spec[2, -1], sharex=main_axis_r)

        data = BlameInteractionDatabase.get_data_for_project(
            project_name, [
                "revision", "time_id", "IN_HEAD_Interactions",
                "OUT_HEAD_Interactions", "HEAD_Interactions"
            ], commit_map, case_study
        )
        data = filter_non_code_changes(data, project_name)
        if data.empty:
            raise PlotDataEmpty

        # Draw left side of the plot
        draw_interaction_lorenz_curve(main_axis, data, True, False, plot_cfg)
        draw_perfect_lorenz_curve(main_axis, data, plot_cfg)

        draw_interaction_code_churn(churn_axis, data, project_name, commit_map)

        # Draw right side of the plot
        draw_interaction_lorenz_curve(main_axis_r, data, False, True, plot_cfg)
        draw_perfect_lorenz_curve(main_axis_r, data, plot_cfg)

        draw_interaction_code_churn(
            churn_axis_r, data, project_name, commit_map
        )

        # Adapt axis to draw nicer plots
        for x_label in churn_axis.get_xticklabels():
            x_label.set_fontsize(plot_cfg['xtick_size'])
            x_label.set_rotation(270)
            x_label.set_fontfamily('monospace')

        for x_label in churn_axis_r.get_xticklabels():
            x_label.set_fontsize(plot_cfg['xtick_size'])
            x_label.set_rotation(270)
            x_label.set_fontfamily('monospace')

    def calc_missing_revisions(
        self, boundary_gradient: float
    ) -> tp.Set[FullCommitHash]:
        raise NotImplementedError


def draw_gini_churn_over_time(
    axis: axes.SubplotBase, blame_data: pd.DataFrame, project_name: str,
    commit_map: CommitMap, consider_insertions: bool, consider_deletions: bool,
    line_width: float
) -> None:
    """
    Draws the gini of the churn distribution over time.

    Args:
        axis: axis to draw to
        blame_data: blame data of the base plot
        project_name: name of the project
        commit_map: CommitMap for the given project(by project_name)
        consider_insertions: True, insertions should be included
        consider_deletions: True, deletions should be included
        line_width: line width of the plot lines
    """
    churn_data = build_repo_churn_table(project_name, commit_map)

    # clean data
    unique_revs = blame_data['revision'].unique()

    def remove_revisions_without_data(revision: str) -> bool:
        """Removes all churn data where this plot has no data."""
        return revision[:10] in unique_revs

    churn_data = churn_data[churn_data.apply(
        lambda x: remove_revisions_without_data(x['revision']), axis=1
    )]

    # reorder churn data to match blame_data
    churn_data.set_index('time_id', inplace=True)
    churn_data = churn_data.reindex(index=blame_data['time_id'])
    churn_data = churn_data.reset_index()

    gini_churn = []
    for time_id in blame_data['time_id']:
        if consider_insertions and consider_deletions:
            distribution = (
                churn_data[churn_data.time_id <= time_id].insertions +
                churn_data[churn_data.time_id <= time_id].deletions
            ).sort_values(ascending=True)
        elif consider_insertions:
            distribution = churn_data[churn_data.time_id <= time_id
                                     ].insertions.sort_values(ascending=True)
        elif consider_deletions:
            distribution = churn_data[churn_data.time_id <= time_id
                                     ].deletions.sort_values(ascending=True)
        else:
            raise AssertionError(
                "At least one of the in/out interaction needs to be selected"
            )

        gini_churn.append(gini_coefficient(distribution))
    if consider_insertions and consider_deletions:
        linestyle = '-'
        label = 'Insertions + Deletions'
    elif consider_insertions:
        linestyle = '--'
        label = 'Insertions'
    else:
        linestyle = ':'
        label = 'Deletions'

    axis.plot(
        blame_data['revision'],
        gini_churn,
        linestyle=linestyle,
        linewidth=line_width,
        label=label,
        color='orange'
    )


def draw_gini_blame_over_time(
    axis: axes.SubplotBase, blame_data: pd.DataFrame,
    consider_in_interactions: bool, consider_out_interactions: bool,
    line_width: float
) -> None:
    """
    Draws the gini coefficients of the blame interactions over time.

    Args:
        axis: axis to draw to
        blame_data: blame data of the base plot
        consider_in_interactions: True, IN interactions should be included
        consider_out_interactions: True, OUT interactions should be included
        line_width: line width of the plot lines
    """
    if consider_in_interactions and consider_out_interactions:
        data_selector = 'HEAD_Interactions'
        linestyle = '-'
        label = "Interactions"
    elif consider_in_interactions:
        data_selector = 'IN_HEAD_Interactions'
        linestyle = '--'
        label = "IN Interactions"
    elif consider_out_interactions:
        data_selector = 'OUT_HEAD_Interactions'
        linestyle = ':'
        label = "OUT Interactions"
    else:
        raise AssertionError(
            "At least one of the in/out interaction needs to be selected"
        )

    gini_coefficients = []

    for time_id in blame_data.time_id:
        distribution = blame_data[blame_data.time_id <= time_id
                                 ][data_selector].sort_values(ascending=True)

        gini_coefficients.append(gini_coefficient(distribution))

    axis.plot(
        blame_data.revision,
        gini_coefficients,
        linestyle=linestyle,
        linewidth=line_width,
        label=label,
        color='#cc0099'
    )


class BlameGiniOverTime(Plot, plot_name="b_gini_overtime"):
    """
    Plots the gini coefficient over time for a project.

    This shows how the distribution of the interactions/churn changes of time.
    """

    NAME = 'b_gini_overtime'

    def __init__(self, plot_config: PlotConfig, **kwargs: tp.Any) -> None:
        super().__init__(self.NAME, plot_config, **kwargs)

    def plot(self, view_mode: bool) -> None:
<<<<<<< HEAD
        style.use(self.style)
=======
        plot_cfg = {
            'linewidth': 2 if view_mode else 0.25,
            'legend_size': 8 if view_mode else 2,
            'xtick_size': 10 if view_mode else 2,
        }
        style.use(self.plot_config.style())
>>>>>>> e4fa4139

        case_study: CaseStudy = self.plot_kwargs["case_study"]
        project_name = case_study.project_name
        commit_map: CommitMap = get_commit_map(project_name)

        data = BlameInteractionDatabase.get_data_for_project(
            project_name, [
                "revision", "time_id", "IN_HEAD_Interactions",
                "OUT_HEAD_Interactions", "HEAD_Interactions"
            ], commit_map, case_study
        )
        data = filter_non_code_changes(data, project_name)
        if data.empty:
            raise PlotDataEmpty
        data.sort_values(by=['time_id'], inplace=True)

        fig = plt.figure()
        fig.subplots_adjust(top=0.95, hspace=0.05, right=0.95, left=0.07)
        grid_spec = fig.add_gridspec(3, 1)

        main_axis = fig.add_subplot(grid_spec[:-1, :])
        main_axis.set_title("Gini coefficient over the project lifetime")
        main_axis.get_xaxis().set_visible(False)

        churn_axis = fig.add_subplot(grid_spec[2, :], sharex=main_axis)

        draw_gini_blame_over_time(
            main_axis, data, True, True, self.plot_kwargs["line_width"]
        )
        draw_gini_blame_over_time(
            main_axis, data, True, False, self.plot_kwargs["line_width"]
        )
        draw_gini_blame_over_time(
            main_axis, data, False, True, self.plot_kwargs["line_width"]
        )
        draw_gini_churn_over_time(
            main_axis, data, project_name, commit_map, True, True,
            self.plot_kwargs["line_width"]
        )
        draw_gini_churn_over_time(
            main_axis, data, project_name, commit_map, True, False,
            self.plot_kwargs["line_width"]
        )
        draw_gini_churn_over_time(
            main_axis, data, project_name, commit_map, False, True,
            self.plot_kwargs["line_width"]
        )
        main_axis.legend()

        main_axis.set_ylim((0., 1.))

        draw_interaction_code_churn(churn_axis, data, project_name, commit_map)

        # Adapt axis to draw nicer plots
        for x_label in churn_axis.get_xticklabels():
            x_label.set_fontsize(self.plot_kwargs["x_tick_size"])
            x_label.set_rotation(270)
            x_label.set_fontfamily('monospace')

<<<<<<< HEAD
    def calc_missing_revisions(self, boundary_gradient: float) -> tp.Set[str]:
        raise NotImplementedError


class BlameGiniOverTimeGenerator(
    PlotGenerator,
    generator_name="gini-overtime-plot",
    plot=BlameGiniOverTime,
    options=[
        PlotGenerator.REQUIRE_REPORT_TYPE,
        PlotGenerator.REQUIRE_MULTI_CASE_STUDY, OPTIONAL_LINE_WIDTH,
        OPTIONAL_LEGEND_SIZE, OPTIONAL_X_TICK_SIZE
    ]
):
    """Generates gini-overtime plot(s) for the selected case study(ies)."""

    @check_required_args("report_type", "case_study")
    def __init__(self, plot_config: PlotConfig, **plot_kwargs: tp.Any):
        super().__init__(plot_config, **plot_kwargs)
        self.__report_type: str = plot_kwargs["report_type"]
        self.__case_studies: tp.List[CaseStudy] = plot_kwargs["case_study"]
        self.__line_width: int = plot_kwargs["line_width"]
        self.__legend_size: int = plot_kwargs["legend_size"]
        self.__x_tick_size: int = plot_kwargs["x_tick_size"]

    def generate(self) -> tp.List[Plot]:
        return [
            self.PLOT(
                report_type=self.__report_type,
                case_study=cs,
                line_width=self.__line_width,
                legend_size=self.__legend_size,
                x_tick_size=self.__x_tick_size,
            ) for cs in self.__case_studies
        ]
=======
    def calc_missing_revisions(
        self, boundary_gradient: float
    ) -> tp.Set[FullCommitHash]:
        raise NotImplementedError
>>>>>>> e4fa4139
<|MERGE_RESOLUTION|>--- conflicted
+++ resolved
@@ -14,17 +14,6 @@
 from varats.mapping.commit_map import CommitMap, get_commit_map
 from varats.paper.case_study import CaseStudy
 from varats.plot.plot import Plot, PlotDataEmpty
-<<<<<<< HEAD
-from varats.plot.plot_utils import check_required_args
-from varats.plot.plots import PlotGenerator, PlotConfig
-from varats.plots.blame_interaction_degree import (
-    OPTIONAL_LEGEND_SIZE,
-    OPTIONAL_LINE_WIDTH,
-    OPTIONAL_X_TICK_SIZE,
-)
-=======
-from varats.plot.plots import PlotConfig
->>>>>>> e4fa4139
 from varats.plots.repository_churn import (
     build_repo_churn_table,
     draw_code_churn,
@@ -356,16 +345,7 @@
         super().__init__(self.NAME, plot_config, **kwargs)
 
     def plot(self, view_mode: bool) -> None:
-<<<<<<< HEAD
-        style.use(self.style)
-=======
-        plot_cfg = {
-            'linewidth': 2 if view_mode else 0.25,
-            'legend_size': 8 if view_mode else 2,
-            'xtick_size': 10 if view_mode else 2,
-        }
         style.use(self.plot_config.style())
->>>>>>> e4fa4139
 
         case_study: CaseStudy = self.plot_kwargs["case_study"]
         project_name = case_study.project_name
@@ -425,8 +405,9 @@
             x_label.set_rotation(270)
             x_label.set_fontfamily('monospace')
 
-<<<<<<< HEAD
-    def calc_missing_revisions(self, boundary_gradient: float) -> tp.Set[str]:
+    def calc_missing_revisions(
+        self, boundary_gradient: float
+    ) -> tp.Set[FullCommitHash]:
         raise NotImplementedError
 
 
@@ -460,10 +441,4 @@
                 legend_size=self.__legend_size,
                 x_tick_size=self.__x_tick_size,
             ) for cs in self.__case_studies
-        ]
-=======
-    def calc_missing_revisions(
-        self, boundary_gradient: float
-    ) -> tp.Set[FullCommitHash]:
-        raise NotImplementedError
->>>>>>> e4fa4139
+        ]