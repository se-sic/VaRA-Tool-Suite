--- conflicted
+++ resolved
@@ -23,15 +23,10 @@
 from varats.paper.case_study import CaseStudy
 from varats.paper_mgmt.paper_config import get_loaded_paper_config
 from varats.plot.plot import Plot, PlotDataEmpty
-<<<<<<< HEAD
 from varats.plot.plot_utils import align_yaxis, pad_axes, check_required_args
 from varats.plot.plots import PlotGenerator, PlotConfig
 from varats.ts_utils.cli_util import CLIOptionTy, make_cli_option
-=======
-from varats.plot.plot_utils import align_yaxis, pad_axes
-from varats.plot.plots import PlotConfig
 from varats.utils.git_util import FullCommitHash
->>>>>>> be28b234
 
 LOG = logging.getLogger(__name__)
 
@@ -378,8 +373,9 @@
         var_y = self.plot_kwargs['var_y']
         return f"{pc_name}_{self.name}_{var_x}_vs_{var_y}.{filetype}"
 
-<<<<<<< HEAD
-    def calc_missing_revisions(self, boundary_gradient: float) -> tp.Set[str]:
+    def calc_missing_revisions(
+        self, boundary_gradient: float
+    ) -> tp.Set[FullCommitHash]:
         raise NotImplementedError
 
 
@@ -411,10 +407,4 @@
                 var_x=self.__var_x,
                 var_y=self.__var_y
             )
-        ]
-=======
-    def calc_missing_revisions(
-        self, boundary_gradient: float
-    ) -> tp.Set[FullCommitHash]:
-        raise NotImplementedError
->>>>>>> be28b234
+        ]