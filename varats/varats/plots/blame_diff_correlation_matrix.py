"""
Module for drawing commit-data metrics plots.

- scatter-plot matrix
"""
import abc
import logging
import typing as tp

import matplotlib.pyplot as plt
import numpy as np
import pandas as pd
import seaborn as sns
from matplotlib import axes
from scipy.stats import pearsonr, spearmanr
from sklearn.cluster import KMeans
from sklearn.preprocessing import StandardScaler

from varats.data.databases.blame_diff_metrics_database import (
    BlameDiffMetricsDatabase,
)
from varats.mapping.commit_map import CommitMap, get_commit_map
from varats.paper.case_study import CaseStudy
from varats.paper_mgmt.paper_config import get_loaded_paper_config
from varats.plot.plot import Plot, PlotDataEmpty
<<<<<<< HEAD
from varats.plot.plot_utils import align_yaxis, pad_axes, check_required_args
from varats.plot.plots import PlotGenerator, PlotConfig
=======
from varats.plot.plot_utils import align_yaxis, pad_axes
from varats.plot.plots import PlotConfig
>>>>>>> c2a2a5df
from varats.utils.git_util import FullCommitHash

LOG = logging.getLogger(__name__)


def annotate_correlation(
    x_values: tp.List[int],
    y_values: tp.List[int],
    ax: axes.SubplotBase = None,
    # pylint: disable=unused-argument
    **kwargs: tp.Any
) -> None:
    """Plot the correlation coefficient in the top right hand corner of a
    plot."""
    ax = ax or plt.gca()
    pearson_rho, _ = pearsonr(x_values, y_values)
    ax.annotate(
        f'$\\mathit{{\\rho_p}}$ = {pearson_rho:.2f}',
        xy=(.6, .9),
        xycoords=ax.transAxes,
        fontsize="small"
    )

    spearman_rho, _ = spearmanr(x_values, y_values)
    ax.annotate(
        f'$\\mathit{{\\rho_s}}$ = {spearman_rho:.2f}',
        xy=(.6, .77),
        xycoords=ax.transAxes,
        fontsize="small"
    )


def logit_scatterplot(
    x_values: tp.List[int],
    y_values: tp.List[int],
    ax: axes.SubplotBase = None,
    # pylint: disable=unused-argument
    **kwargs: tp.Any
) -> None:
    """Plot a scatterplot with clusters as hue and plot a logit that estimates
    the clusters."""
    ax = ax or plt.gca()

    data = pd.DataFrame({'x_values': x_values, 'y_values': y_values})
    data.sort_values(by='y_values', inplace=True)
    # dychotomize y_values to be able to use logistic regression
    data['target'] = _cluster_data_by_kmeans(data['y_values'])

    ax2 = ax.twinx()
    ax2.set_ylim(0, 1)
    ax2.yaxis.set_visible(False)
    # plot logit
    sns.regplot(
        x='x_values',
        y='target',
        data=data,
        scatter=False,
        ci=None,
        logistic=True,
        ax=ax2,
        color='black',
        line_kws={'alpha': 0.25}
    )
    # scatterplot with the two clusters as hue
    sns.scatterplot(
        x='x_values',
        y='y_values',
        # https://github.com/mwaskom/seaborn/issues/2194
        hue=data['target'].tolist(),
        data=data,
        ax=ax
    )
    pad_axes(ax, 0.01, 0.01)
    pad_axes(ax2, 0.01, 0.01)
    align_yaxis(ax, 0, ax2, 0)


def _cluster_data_by_quantile(data: pd.Series, quantile: float) -> np.ndarray:
    n_rows = len(data)
    quantile_border = quantile * n_rows

    def to_quantile_index(value: int) -> int:
        return 0 if value <= quantile_border else 1

    return np.array([to_quantile_index(i) for i, _ in enumerate(data)])


def _cluster_data_by_kmeans(data: pd.Series) -> np.ndarray:
    data2 = data.to_numpy(copy=True).reshape(-1, 1)
    stscaler = StandardScaler().fit(data2)
    data2 = stscaler.transform(data2)
    cluster = KMeans(
        n_clusters=2,
        init=np.array([[np.min(data2)], [np.max(data2)]]),
        n_init=1
    ).fit(data2)
    return np.asarray(cluster.labels_)


def _hist(
    x_values: tp.List[int],
    ax: axes.SubplotBase = None,
    # pylint: disable=unused-argument
    **kwargs: tp.Any
) -> None:
    ax = ax or plt.gca()

    plt.hist(x_values)

    # hack to adjust the histogram axis to the off-diag plots' axes.
    ax2 = ax.twinx()
    ax2.set_ylim(0, 1)
    ax2.yaxis.set_visible(False)
    pad_axes(ax, pad_y=0.01)
    pad_axes(ax2, pad_y=0.01)
    align_yaxis(ax, 0, ax2, 0)


def log_interesting_revisions(
    x_var: str,
    y_var: str,
    data: pd.DataFrame,
    threshold: float = 0.75,
    limit: int = 10
) -> None:
    """
    Log revisions with large discrepancy between two variables.

    Args:
        x_var: name of the x variable
        y_var: name of the y variable
        data:  the data
        threshold: revisions with ``y/x > threshold`` will be logged
        limit: maximum number of interesting revisions to log
    """
    x_col = data[x_var]
    y_col = data[y_var]
    fractions = y_col / x_col
    max_fraction = fractions.loc[fractions != np.inf].max()
    fractions.replace(np.inf, max_fraction, inplace=True)
    fractions.replace(np.nan, 0, inplace=True)

    data['fraction'] = fractions
    data = data.sort_values(by=['fraction', x_var, y_var], ascending=False)

    fraction_threshold = (fractions.max() - fractions.min()) * threshold
    interesting_cases = data[data['fraction'] > fraction_threshold]
    LOG.info(
        f"Found {len(interesting_cases)} interesting revisions "
        f"({x_var}, {y_var})"
    )
    for rev, item in list(interesting_cases.iterrows())[:limit]:
        LOG.info(f"  {rev} ({x_var}={item[x_var]}, {y_var}={item[y_var]})")


class BlameDiffCorrelationMatrix(Plot, plot_name="b_correlation_matrix"):
    """Draws a scatter-plot matrix for blame-data metrics, comparing the
    different independent and dependent variables."""

    NAME = "b_correlation_matrix"

    def __init__(self, plot_config: PlotConfig, **kwargs: tp.Any):
        super().__init__(self.NAME, plot_config, **kwargs)

    def plot(self, view_mode: bool) -> None:
        """Plot the current plot to a file."""

        case_study: CaseStudy = self.plot_kwargs["case_study"]
        project_name: str = case_study.project_name
        commit_map: CommitMap = get_commit_map(project_name)

        sns.set(style="ticks", color_codes=True)

        variables = [
            "churn", "num_interactions", "num_interacting_commits",
            "num_interacting_authors"
        ]

        df = BlameDiffMetricsDatabase.get_data_for_project(
            project_name, ["revision", "time_id", *variables], commit_map,
            case_study
        )
        df.set_index('revision', inplace=True)
        df.drop(df[df.churn == 0].index, inplace=True)
        if df.empty or len(df.index) < 2:
            raise PlotDataEmpty
        df.sort_values(by=['time_id'], inplace=True)

        if LOG.isEnabledFor(logging.INFO):
            for x_var in variables:
                for y_var in variables:
                    if x_var != y_var:
                        log_interesting_revisions(x_var, y_var, df.copy())

        grid = sns.PairGrid(df, vars=variables)

        grid.map_diag(_hist)
        grid.map_offdiag(logit_scatterplot)
        grid.map_offdiag(annotate_correlation)

        plt.subplots_adjust(top=0.9)
        grid.fig.suptitle(
            str("Correlation Matrix") + f' - Project {project_name}'
        )

    def calc_missing_revisions(
        self, boundary_gradient: float
    ) -> tp.Set[FullCommitHash]:
        raise NotImplementedError


class BlameDiffCorrelationMatrixGenerator(
    PlotGenerator,
    generator_name="correlation-matrix-plot",
    options=[
        PlotGenerator.REQUIRE_REPORT_TYPE,
        PlotGenerator.REQUIRE_MULTI_CASE_STUDY
    ]
):
    """Generates correlation-matrix plot(s) for the selected case study(ies)."""

    @check_required_args("report_type", "case_study")
    def __init__(self, plot_config: PlotConfig, **plot_kwargs: tp.Any):
        super().__init__(plot_config, **plot_kwargs)
        self.__report_type: str = plot_kwargs["report_type"]
        self.__case_studies: tp.List[CaseStudy] = plot_kwargs["case_study"]

    def generate(self) -> tp.List[Plot]:
        return [
            BlameDiffCorrelationMatrix(
                self.plot_config, report_type=self.__report_type, case_study=cs
            ) for cs in self.__case_studies
        ]


# adapted from https://stackoverflow.com/a/55165689
def _multivariate_grid(
    x_col: str,
    y_col: str,
    hue: str,
    data: pd.DataFrame,
    scatter_alpha: float = .5
) -> None:

    def colored_scatter(
        x_data: pd.Series,
        y_data: pd.Series,
        color: tp.Optional[str] = None
    ) -> tp.Callable[[tp.Any, tp.Any], None]:

        def scatter(*args: tp.Any, **kwargs: tp.Any) -> None:
            args = (x_data, y_data)
            if color is not None:
                kwargs['c'] = color
            kwargs['alpha'] = scatter_alpha
            sns.scatterplot(*args, **kwargs)

        return scatter

    grid = sns.JointGrid(
        x=x_col, y=y_col, data=data, xlim=(-0.05, 1.05), ylim=(-0.05, 1.05)
    )
    color = None
    legends = []
    for name, df_group in data.groupby(hue):
        legends.append(name)
        grid.plot_joint(
            colored_scatter(df_group[x_col], df_group[y_col], color)
        )
        sns.kdeplot(df_group[x_col].values, ax=grid.ax_marg_x, color=color)
        sns.kdeplot(
            df_group[y_col].values,
            ax=grid.ax_marg_y,
            color=color,
            vertical=True
        )
    # Do also global kde:
    sns.kdeplot(data[x_col].values, ax=grid.ax_marg_x, color='grey')
    sns.kdeplot(
        data[y_col].values, ax=grid.ax_marg_y, color='grey', vertical=True
    )
    plt.legend(legends)

    plt.subplots_adjust(top=0.9)
    grid.fig.suptitle(f"{x_col} vs. {y_col}")


class BlameDiffDistribution(Plot, plot_name="b_distribution_comparison"):
    """Draws a scatter-plot matrix for blame-data metrics, comparing the
    different independent and dependent variables."""

    NAME = "b_distribution_comparison"

    def __init__(self, plot_config: PlotConfig, **kwargs: tp.Any):
        super().__init__(self.NAME, plot_config, **kwargs)

    @abc.abstractmethod
    def plot(self, view_mode: bool) -> None:
        """Plot the current plot to a file."""
        if "project" not in self.plot_kwargs:
            case_studies = get_loaded_paper_config().get_all_case_studies()
        else:
            if "plot_case_study" in self.plot_kwargs:
                case_studies = [self.plot_kwargs["plot_case_study"]]
            else:
                case_studies = get_loaded_paper_config().get_case_studies(
                    self.plot_kwargs["project"]
                )

        var_x = self.plot_kwargs["var_x"]
        var_y = self.plot_kwargs["var_y"]

        data = [(
            case_study,
            BlameDiffMetricsDatabase.get_data_for_project(
                case_study.project_name, ["revision", var_x, var_y],
                get_commit_map(case_study.project_name), case_study
            )
        ) for case_study in case_studies]

        def normalize(values: pd.Series) -> pd.Series:
            max_value = values.max()
            min_value = values.min()
            return (values - min_value) / (max_value - min_value)

        dataframes = []
        for case_study, df in data:
            df[var_x] = normalize(df[var_x])
            df[var_y] = normalize(df[var_y])
            df["project"] = case_study.project_name
            dataframes.append(df)

        sns.set(style="ticks", color_codes=True)

        df = pd.concat(dataframes)
        df.set_index('revision', inplace=True)
        df.drop(df[df.churn == 0].index, inplace=True)

        _multivariate_grid(
            x_col=var_x,
            y_col=var_y,
            hue='project',
            data=df,
        )

    def plot_file_name(self, filetype: str) -> str:
        """
        Get the file name this plot will be stored to when calling save.

        Args:
            filetype: the file type for the plot

        Returns:
            the file name the plot will be stored to
        """
        pc_name = get_loaded_paper_config().path.name
        var_x = self.plot_kwargs['var_x']
        var_y = self.plot_kwargs['var_y']
        return f"{pc_name}_{self.name}_{var_x}_vs_{var_y}.{filetype}"

    def calc_missing_revisions(
        self, boundary_gradient: float
    ) -> tp.Set[FullCommitHash]:
        raise NotImplementedError<|MERGE_RESOLUTION|>--- conflicted
+++ resolved
@@ -23,13 +23,8 @@
 from varats.paper.case_study import CaseStudy
 from varats.paper_mgmt.paper_config import get_loaded_paper_config
 from varats.plot.plot import Plot, PlotDataEmpty
-<<<<<<< HEAD
-from varats.plot.plot_utils import align_yaxis, pad_axes, check_required_args
-from varats.plot.plots import PlotGenerator, PlotConfig
-=======
 from varats.plot.plot_utils import align_yaxis, pad_axes
 from varats.plot.plots import PlotConfig
->>>>>>> c2a2a5df
 from varats.utils.git_util import FullCommitHash
 
 LOG = logging.getLogger(__name__)
@@ -194,6 +189,7 @@
     def __init__(self, plot_config: PlotConfig, **kwargs: tp.Any):
         super().__init__(self.NAME, plot_config, **kwargs)
 
+    @abc.abstractmethod
     def plot(self, view_mode: bool) -> None:
         """Plot the current plot to a file."""
 
