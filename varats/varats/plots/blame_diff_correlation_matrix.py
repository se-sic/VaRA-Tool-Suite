"""
Module for drawing commit-data metrics plots.

- scatter-plot matrix
"""
import abc
import logging
import typing as tp

import matplotlib.pyplot as plt
import numpy as np
import pandas as pd
import seaborn as sns
from matplotlib import axes
from scipy.stats import pearsonr, spearmanr
from sklearn.cluster import KMeans
from sklearn.preprocessing import StandardScaler

from varats.data.databases.blame_diff_metrics_database import (
    BlameDiffMetricsDatabase,
    BlameDiffMetrics,
)
from varats.mapping.commit_map import CommitMap, get_commit_map
from varats.paper.case_study import CaseStudy
from varats.paper_mgmt.paper_config import get_loaded_paper_config
from varats.plot.plot import Plot, PlotDataEmpty
from varats.plot.plot_utils import align_yaxis, pad_axes
from varats.plot.plots import (
<<<<<<< HEAD
    PlotGenerator,
    PlotConfig,
    REQUIRE_REPORT_TYPE,
    REQUIRE_MULTI_CASE_STUDY,
)
from varats.ts_utils.cli_util import CLIOptionTy, make_cli_option
from varats.ts_utils.click_param_types import EnumChoice
=======
    PlotConfig,
    PlotGenerator,
    REQUIRE_REPORT_TYPE,
    REQUIRE_MULTI_CASE_STUDY,
)
>>>>>>> c1b87f90
from varats.utils.git_util import FullCommitHash

LOG = logging.getLogger(__name__)

REQUIRE_X_METRIC: CLIOptionTy = make_cli_option(
    "--var-x",
    type=EnumChoice(BlameDiffMetrics, case_sensitive=False),
    required=True,
    help="The metric shown on the x-axis of the distribution comparison plot."
)

REQUIRE_Y_METRIC: CLIOptionTy = make_cli_option(
    "--var-y",
    type=EnumChoice(BlameDiffMetrics, case_sensitive=False),
    required=True,
    help="The metric shown on the y-axis of the distribution comparison plot."
)


def annotate_correlation(
    x_values: tp.List[int],
    y_values: tp.List[int],
    ax: axes.SubplotBase = None,
    # pylint: disable=unused-argument
    **kwargs: tp.Any
) -> None:
    """Plot the correlation coefficient in the top right hand corner of a
    plot."""
    ax = ax or plt.gca()
    pearson_rho, _ = pearsonr(x_values, y_values)
    ax.annotate(
        f'$\\mathit{{\\rho_p}}$ = {pearson_rho:.2f}',
        xy=(.6, .9),
        xycoords=ax.transAxes,
        fontsize="small"
    )

    spearman_rho, _ = spearmanr(x_values, y_values)
    ax.annotate(
        f'$\\mathit{{\\rho_s}}$ = {spearman_rho:.2f}',
        xy=(.6, .77),
        xycoords=ax.transAxes,
        fontsize="small"
    )


def logit_scatterplot(
    x_values: tp.List[int],
    y_values: tp.List[int],
    ax: axes.SubplotBase = None,
    # pylint: disable=unused-argument
    **kwargs: tp.Any
) -> None:
    """Plot a scatterplot with clusters as hue and plot a logit that estimates
    the clusters."""
    ax = ax or plt.gca()

    data = pd.DataFrame({'x_values': x_values, 'y_values': y_values})
    data.sort_values(by='y_values', inplace=True)
    # dychotomize y_values to be able to use logistic regression
    data['target'] = _cluster_data_by_kmeans(data['y_values'])

    ax2 = ax.twinx()
    ax2.set_ylim(0, 1)
    ax2.yaxis.set_visible(False)
    # plot logit
    sns.regplot(
        x='x_values',
        y='target',
        data=data,
        scatter=False,
        ci=None,
        logistic=True,
        ax=ax2,
        color='black',
        line_kws={'alpha': 0.25}
    )
    # scatterplot with the two clusters as hue
    sns.scatterplot(
        x='x_values',
        y='y_values',
        # https://github.com/mwaskom/seaborn/issues/2194
        hue=data['target'].tolist(),
        data=data,
        ax=ax
    )
    pad_axes(ax, 0.01, 0.01)
    pad_axes(ax2, 0.01, 0.01)
    align_yaxis(ax, 0, ax2, 0)


def _cluster_data_by_quantile(data: pd.Series, quantile: float) -> np.ndarray:
    n_rows = len(data)
    quantile_border = quantile * n_rows

    def to_quantile_index(value: int) -> int:
        return 0 if value <= quantile_border else 1

    return np.array([to_quantile_index(i) for i, _ in enumerate(data)])


def _cluster_data_by_kmeans(data: pd.Series) -> np.ndarray:
    data2 = data.to_numpy(copy=True).reshape(-1, 1)
    stscaler = StandardScaler().fit(data2)
    data2 = stscaler.transform(data2)
    cluster = KMeans(
        n_clusters=2,
        init=np.array([[np.min(data2)], [np.max(data2)]]),
        n_init=1
    ).fit(data2)
    return np.asarray(cluster.labels_)


def _hist(
    x_values: tp.List[int],
    ax: axes.SubplotBase = None,
    # pylint: disable=unused-argument
    **kwargs: tp.Any
) -> None:
    ax = ax or plt.gca()

    plt.hist(x_values)

    # hack to adjust the histogram axis to the off-diag plots' axes.
    ax2 = ax.twinx()
    ax2.set_ylim(0, 1)
    ax2.yaxis.set_visible(False)
    pad_axes(ax, pad_y=0.01)
    pad_axes(ax2, pad_y=0.01)
    align_yaxis(ax, 0, ax2, 0)


def log_interesting_revisions(
    x_var: str,
    y_var: str,
    data: pd.DataFrame,
    threshold: float = 0.75,
    limit: int = 10
) -> None:
    """
    Log revisions with large discrepancy between two variables.

    Args:
        x_var: name of the x variable
        y_var: name of the y variable
        data:  the data
        threshold: revisions with ``y/x > threshold`` will be logged
        limit: maximum number of interesting revisions to log
    """
    x_col = data[x_var]
    y_col = data[y_var]
    fractions = y_col / x_col
    max_fraction = fractions.loc[fractions != np.inf].max()
    fractions.replace(np.inf, max_fraction, inplace=True)
    fractions.replace(np.nan, 0, inplace=True)

    data['fraction'] = fractions
    data = data.sort_values(by=['fraction', x_var, y_var], ascending=False)

    fraction_threshold = (fractions.max() - fractions.min()) * threshold
    interesting_cases = data[data['fraction'] > fraction_threshold]
    LOG.info(
        f"Found {len(interesting_cases)} interesting revisions "
        f"({x_var}, {y_var})"
    )
    for rev, item in list(interesting_cases.iterrows())[:limit]:
        LOG.info(f"  {rev} ({x_var}={item[x_var]}, {y_var}={item[y_var]})")


class BlameDiffCorrelationMatrix(Plot, plot_name="b_correlation_matrix"):
    """Draws a scatter-plot matrix for blame-data metrics, comparing the
    different independent and dependent variables."""

    NAME = "b_correlation_matrix"

    def __init__(self, plot_config: PlotConfig, **kwargs: tp.Any):
        super().__init__(self.NAME, plot_config, **kwargs)

    def plot(self, view_mode: bool) -> None:
        """Plot the current plot to a file."""

        case_study: CaseStudy = self.plot_kwargs["case_study"]
        project_name: str = case_study.project_name
        commit_map: CommitMap = get_commit_map(project_name)

        sns.set(style="ticks", color_codes=True)

        variables = [
            "churn", "num_interactions", "num_interacting_commits",
            "num_interacting_authors"
        ]

        df = BlameDiffMetricsDatabase.get_data_for_project(
            project_name, ["revision", "time_id", *variables], commit_map,
            case_study
        )
        df.set_index('revision', inplace=True)
        df.drop(df[df.churn == 0].index, inplace=True)
        if df.empty or len(df.index) < 2:
            raise PlotDataEmpty
        df.sort_values(by=['time_id'], inplace=True)

        if LOG.isEnabledFor(logging.INFO):
            for x_var in variables:
                for y_var in variables:
                    if x_var != y_var:
                        log_interesting_revisions(x_var, y_var, df.copy())

        grid = sns.PairGrid(df, vars=variables)

        grid.map_diag(_hist)
        grid.map_offdiag(logit_scatterplot)
        grid.map_offdiag(annotate_correlation)

        plt.subplots_adjust(top=0.9)
        fig_title_default = f"Correlation matrix - Project {project_name}"
        grid.fig.suptitle(self.plot_config.fig_title(fig_title_default))

    def calc_missing_revisions(
        self, boundary_gradient: float
    ) -> tp.Set[FullCommitHash]:
        raise NotImplementedError


class BlameDiffCorrelationMatrixGenerator(
    PlotGenerator,
    generator_name="correlation-matrix-plot",
    options=[REQUIRE_REPORT_TYPE, REQUIRE_MULTI_CASE_STUDY]
):
    """Generates correlation-matrix plot(s) for the selected case study(ies)."""

    def generate(self) -> tp.List[Plot]:
        case_studies: tp.List[CaseStudy] = self.plot_kwargs.pop("case_study")

        return [
            BlameDiffCorrelationMatrix(
                self.plot_config, case_study=cs, **self.plot_kwargs
            ) for cs in case_studies
        ]


# adapted from https://stackoverflow.com/a/55165689
def _multivariate_grid(
    x_col: str,
    y_col: str,
    hue: str,
    data: pd.DataFrame,
    plot_config: PlotConfig,
    scatter_alpha: float = .5
) -> None:

    def colored_scatter(
        x_data: pd.Series,
        y_data: pd.Series,
        color: tp.Optional[str] = None
    ) -> tp.Callable[[tp.Any, tp.Any], None]:

        def scatter(*args: tp.Any, **kwargs: tp.Any) -> None:
            args = (x_data, y_data)
            if color is not None:
                kwargs['c'] = color
            kwargs['alpha'] = scatter_alpha
            sns.scatterplot(*args, **kwargs)

        return scatter

    grid = sns.JointGrid(
        x=x_col, y=y_col, data=data, xlim=(-0.05, 1.05), ylim=(-0.05, 1.05)
    )
    color = None
    legends = []
    for name, df_group in data.groupby(hue):
        legends.append(name)
        grid.plot_joint(
            colored_scatter(df_group[x_col], df_group[y_col], color)
        )
        sns.kdeplot(df_group[x_col].values, ax=grid.ax_marg_x, color=color)
        sns.kdeplot(
            df_group[y_col].values,
            ax=grid.ax_marg_y,
            color=color,
            vertical=True
        )
    # Do also global kde:
    sns.kdeplot(data[x_col].values, ax=grid.ax_marg_x, color='grey')
    sns.kdeplot(
        data[y_col].values, ax=grid.ax_marg_y, color='grey', vertical=True
    )
    plt.legend(legends)

    plt.subplots_adjust(top=0.9)
    fig_title_default = f"{x_col} vs. {y_col}"
    grid.fig.suptitle(plot_config.fig_title(fig_title_default))


class BlameDiffDistribution(Plot, plot_name="b_distribution_comparison"):
    """Draws a scatter-plot matrix for blame-data metrics, comparing the
    different independent and dependent variables."""

    NAME = "b_distribution_comparison"

    def __init__(self, plot_config: PlotConfig, **kwargs: tp.Any):
        super().__init__(self.NAME, plot_config, **kwargs)

    def plot(self, view_mode: bool) -> None:
        """Plot the current plot to a file."""

        case_studies: tp.List[CaseStudy] = self.plot_kwargs["case_study"]
        var_x = self.plot_kwargs["var_x"].value
        var_y = self.plot_kwargs["var_y"].value

        data = [(
            case_study,
            BlameDiffMetricsDatabase.get_data_for_project(
                case_study.project_name, ["revision", var_x, var_y],
                get_commit_map(case_study.project_name), case_study
            )
        ) for case_study in case_studies]

        def normalize(values: pd.Series) -> pd.Series:
            max_value = values.max()
            min_value = values.min()
            return (values - min_value) / (max_value - min_value)

        dataframes = []
        for case_study, df in data:
            df[var_x] = normalize(df[var_x])
            df[var_y] = normalize(df[var_y])
            df["project"] = case_study.project_name
            dataframes.append(df)

        sns.set(style="ticks", color_codes=True)

        df = pd.concat(dataframes)
        df.set_index('revision', inplace=True)

        if "churn" in df:
            df.drop(df[df.churn == 0].index, inplace=True)

        _multivariate_grid(
            x_col=var_x,
            y_col=var_y,
            hue='project',
            data=df,
            plot_config=self.plot_config
        )

    def plot_file_name(self, filetype: str) -> str:
        """
        Get the file name this plot will be stored to when calling save.

        Args:
            filetype: the file type for the plot

        Returns:
            the file name the plot will be stored to
        """
        pc_name = get_loaded_paper_config().path.name
        var_x = self.plot_kwargs['var_x'].value
        var_y = self.plot_kwargs['var_y'].value
        return f"{pc_name}_{self.name}_{var_x}_vs_{var_y}.{filetype}"

    def calc_missing_revisions(
        self, boundary_gradient: float
    ) -> tp.Set[FullCommitHash]:
        raise NotImplementedError


class BlameDiffDistributionGenerator(
    PlotGenerator,
    generator_name="distribution-comparison-plot",
    options=[
        REQUIRE_REPORT_TYPE, REQUIRE_MULTI_CASE_STUDY, REQUIRE_X_METRIC,
        REQUIRE_Y_METRIC
    ]
):
    """Generates a distribution-comparison plot for the selected case
    study(ies)."""

    def generate(self) -> tp.List[Plot]:
        return [BlameDiffDistribution(self.plot_config, **self.plot_kwargs)]<|MERGE_RESOLUTION|>--- conflicted
+++ resolved
@@ -3,7 +3,6 @@
 
 - scatter-plot matrix
 """
-import abc
 import logging
 import typing as tp
 
@@ -26,21 +25,13 @@
 from varats.plot.plot import Plot, PlotDataEmpty
 from varats.plot.plot_utils import align_yaxis, pad_axes
 from varats.plot.plots import (
-<<<<<<< HEAD
+    PlotConfig,
     PlotGenerator,
-    PlotConfig,
     REQUIRE_REPORT_TYPE,
     REQUIRE_MULTI_CASE_STUDY,
 )
 from varats.ts_utils.cli_util import CLIOptionTy, make_cli_option
 from varats.ts_utils.click_param_types import EnumChoice
-=======
-    PlotConfig,
-    PlotGenerator,
-    REQUIRE_REPORT_TYPE,
-    REQUIRE_MULTI_CASE_STUDY,
-)
->>>>>>> c1b87f90
 from varats.utils.git_util import FullCommitHash
 
 LOG = logging.getLogger(__name__)
