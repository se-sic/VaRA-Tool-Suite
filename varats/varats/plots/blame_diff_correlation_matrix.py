--- conflicted
+++ resolved
@@ -24,18 +24,15 @@
 from varats.paper_mgmt.paper_config import get_loaded_paper_config
 from varats.plot.plot import Plot, PlotDataEmpty
 from varats.plot.plot_utils import align_yaxis, pad_axes
-<<<<<<< HEAD
-from varats.plots.scatter_plot_utils import multivariate_grid
-=======
 from varats.plot.plots import (
     PlotConfig,
     PlotGenerator,
     REQUIRE_REPORT_TYPE,
     REQUIRE_MULTI_CASE_STUDY,
 )
+from varats.plots.scatter_plot_utils import multivariate_grid
 from varats.ts_utils.cli_util import CLIOptionTy, make_cli_option
 from varats.ts_utils.click_param_types import EnumChoice
->>>>>>> ab0a9d12
 from varats.utils.git_util import FullCommitHash
 
 LOG = logging.getLogger(__name__)
@@ -260,9 +257,6 @@
         raise NotImplementedError
 
 
-<<<<<<< HEAD
-class BlameDiffDistribution(Plot):
-=======
 class BlameDiffCorrelationMatrixGenerator(
     PlotGenerator,
     generator_name="correlation-matrix-plot",
@@ -280,62 +274,7 @@
         ]
 
 
-# adapted from https://stackoverflow.com/a/55165689
-def _multivariate_grid(
-    x_col: str,
-    y_col: str,
-    hue: str,
-    data: pd.DataFrame,
-    plot_config: PlotConfig,
-    scatter_alpha: float = .5
-) -> None:
-
-    def colored_scatter(
-        x_data: pd.Series,
-        y_data: pd.Series,
-        color: tp.Optional[str] = None
-    ) -> tp.Callable[[tp.Any, tp.Any], None]:
-
-        def scatter(*args: tp.Any, **kwargs: tp.Any) -> None:
-            args = (x_data, y_data)
-            if color is not None:
-                kwargs['c'] = color
-            kwargs['alpha'] = scatter_alpha
-            sns.scatterplot(*args, **kwargs)
-
-        return scatter
-
-    grid = sns.JointGrid(
-        x=x_col, y=y_col, data=data, xlim=(-0.05, 1.05), ylim=(-0.05, 1.05)
-    )
-    color = None
-    legends = []
-    for name, df_group in data.groupby(hue):
-        legends.append(name)
-        grid.plot_joint(
-            colored_scatter(df_group[x_col], df_group[y_col], color)
-        )
-        sns.kdeplot(df_group[x_col].values, ax=grid.ax_marg_x, color=color)
-        sns.kdeplot(
-            df_group[y_col].values,
-            ax=grid.ax_marg_y,
-            color=color,
-            vertical=True
-        )
-    # Do also global kde:
-    sns.kdeplot(data[x_col].values, ax=grid.ax_marg_x, color='grey')
-    sns.kdeplot(
-        data[y_col].values, ax=grid.ax_marg_y, color='grey', vertical=True
-    )
-    plt.legend(legends)
-
-    plt.subplots_adjust(top=0.9)
-    fig_title_default = f"{x_col} vs. {y_col}"
-    grid.fig.suptitle(plot_config.fig_title(fig_title_default))
-
-
 class BlameDiffDistribution(Plot, plot_name="b_distribution_comparison"):
->>>>>>> ab0a9d12
     """Draws a scatter-plot matrix for blame-data metrics, comparing the
     different independent and dependent variables."""
 
