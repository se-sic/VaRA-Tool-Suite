"""Annotate CVE/CWE data to a plot."""
import typing as tp

from benchbuild.project import Project
from matplotlib import axes

from varats.mapping.commit_map import create_lazy_commit_map_loader
from varats.provider.cve.cve_provider import CVEProvider
from varats.utils.git_util import FullCommitHash


def draw_cves(
    axis: axes.Axes, project: tp.Type[Project],
<<<<<<< HEAD
    revisions: tp.List[FullCommitHash], plot_kwargs: tp.Any
=======
    revisions: tp.List[FullCommitHash], cve_line_width: int, cve_color: str,
    label_size: int, vertical_alignment: str
>>>>>>> c2a2a5df
) -> None:
    """
    Annotates CVEs for a project in an existing plot.

    Args:
        axis: the axis to use for the plot
        project: the project to add CVEs for
        revisions: a list of revisions included in the plot in the order they
                   appear on the x-axis
<<<<<<< HEAD
        plot_kwargs: the arguments that specify a plots style
=======
        cve_line_width: the line width of CVE annotations
        cve_color: the color of CVE annotations
        label_size: the label size of CVE annotations
        vertical_alignment: the vertical alignment of CVE annotations
>>>>>>> c2a2a5df
    """
    cmap = create_lazy_commit_map_loader(project.NAME)()
    revision_time_ids = [cmap.time_id(rev) for rev in revisions]

    cve_provider = CVEProvider.get_provider_for_project(project)
    for revision, cves in cve_provider.get_revision_cve_tuples():
        cve_time_id = cmap.time_id(revision)
        if cve_time_id in revision_time_ids:
            index = float(revisions.index(revision))
        else:
            # revision not in sample; draw line between closest samples
            index = len([x for x in revision_time_ids if x < cve_time_id]) - 0.5

        transform = axis.get_xaxis_transform()
        for cve in cves:
            axis.axvline(
                index,
                label=cve.cve_id,
<<<<<<< HEAD
                linewidth=plot_kwargs["cve_bug_line_width"],
                color=plot_kwargs["cve_bug_color"]
=======
                linewidth=cve_line_width,
                color=cve_color
>>>>>>> c2a2a5df
            )
            axis.text(
                index + 0.1,
                0,
                cve.cve_id,
                transform=transform,
                rotation=90,
<<<<<<< HEAD
                size=plot_kwargs["label_size"],
                color=plot_kwargs["cve_bug_color"],
                va=plot_kwargs["vertical_alignment"]
=======
                size=label_size,
                color=cve_color,
                va=vertical_alignment
>>>>>>> c2a2a5df
            )<|MERGE_RESOLUTION|>--- conflicted
+++ resolved
@@ -11,12 +11,8 @@
 
 def draw_cves(
     axis: axes.Axes, project: tp.Type[Project],
-<<<<<<< HEAD
-    revisions: tp.List[FullCommitHash], plot_kwargs: tp.Any
-=======
     revisions: tp.List[FullCommitHash], cve_line_width: int, cve_color: str,
     label_size: int, vertical_alignment: str
->>>>>>> c2a2a5df
 ) -> None:
     """
     Annotates CVEs for a project in an existing plot.
@@ -26,14 +22,10 @@
         project: the project to add CVEs for
         revisions: a list of revisions included in the plot in the order they
                    appear on the x-axis
-<<<<<<< HEAD
-        plot_kwargs: the arguments that specify a plots style
-=======
         cve_line_width: the line width of CVE annotations
         cve_color: the color of CVE annotations
         label_size: the label size of CVE annotations
         vertical_alignment: the vertical alignment of CVE annotations
->>>>>>> c2a2a5df
     """
     cmap = create_lazy_commit_map_loader(project.NAME)()
     revision_time_ids = [cmap.time_id(rev) for rev in revisions]
@@ -52,13 +44,8 @@
             axis.axvline(
                 index,
                 label=cve.cve_id,
-<<<<<<< HEAD
-                linewidth=plot_kwargs["cve_bug_line_width"],
-                color=plot_kwargs["cve_bug_color"]
-=======
                 linewidth=cve_line_width,
                 color=cve_color
->>>>>>> c2a2a5df
             )
             axis.text(
                 index + 0.1,
@@ -66,13 +53,7 @@
                 cve.cve_id,
                 transform=transform,
                 rotation=90,
-<<<<<<< HEAD
-                size=plot_kwargs["label_size"],
-                color=plot_kwargs["cve_bug_color"],
-                va=plot_kwargs["vertical_alignment"]
-=======
                 size=label_size,
                 color=cve_color,
                 va=vertical_alignment
->>>>>>> c2a2a5df
             )