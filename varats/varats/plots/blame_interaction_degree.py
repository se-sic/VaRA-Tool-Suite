--- conflicted
+++ resolved
@@ -12,14 +12,8 @@
 import pandas as pd
 from graphviz import Digraph
 from matplotlib import cm
-<<<<<<< HEAD
-from plotly import graph_objs as go
-from plotly import io as pio
-from plumbum import Path
-=======
 from plotly import graph_objs as go  # type: ignore
 from plotly import io as pio
->>>>>>> 90094ae3
 
 from varats.data.databases.blame_interaction_degree_database import (
     BlameInteractionDegreeDatabase,
@@ -129,8 +123,6 @@
     return list(np.unique([str(inter_lib) for inter_lib in df.inter_lib]))
 
 
-<<<<<<< HEAD
-=======
 def _generate_stackplot(
     df: pd.DataFrame, unique_revisions: tp.List[str],
     sub_df_list: tp.List[pd.Series], with_churn: bool,
@@ -622,7 +614,6 @@
     return fig
 
 
->>>>>>> 90094ae3
 class BlameDegree(Plot):
     """Base plot for blame degree plots."""
 
@@ -756,6 +747,67 @@
             plot_cfg, self.plot_kwargs
         )
 
+    def _graphviz_plot(
+        self,
+        degree_type: DegreeType,
+        revision: str,
+    ) -> Digraph:
+
+        style.use(self.style)
+
+        df = self._get_degree_data()
+        df = df[df.degree_type == degree_type.value]
+        df = df[df.revision == revision]
+        df.sort_values(by=['time_id'], inplace=True)
+
+        # TODO: Add base_hash and inter_hash columns to db
+
+        # ---- TODO: remove test columns ----
+        base_hash = ["a1", "a2", "a2", "a3", "a1"]
+        inter_hash = ["c1", "c2", "d3", "d1", "e3"]
+        df['base_hash'] = base_hash
+        df['inter_hash'] = inter_hash
+        # ---- TODO: remove test columns ----
+
+        df.reset_index(inplace=True)
+        base_lib_names = _get_distinct_base_lib_names(df)
+        inter_lib_names = _get_distinct_inter_lib_names(df)
+        all_distinct_lib_names = sorted(set(base_lib_names + inter_lib_names))
+
+        # TODO: Add graphviz to requirements and setup.py
+
+        g = Digraph("Digraph")
+
+        lib_to_hashes_mapping: tp.Dict[str, tp.List[str]] = {
+            lib_name: [] for lib_name in all_distinct_lib_names
+        }
+        edge_tuple_list: tp.List[tp.Tuple[str, str]] = []
+
+        for _, row in df.iterrows():
+            base_hash = row['base_hash']
+            base_lib = row['base_lib']
+            inter_hash = row['inter_hash']
+            inter_lib = row['inter_lib']
+
+            edge_tuple = (base_hash, inter_hash)
+            edge_tuple_list.append(edge_tuple)
+
+            lib_to_hashes_mapping[base_lib].append(base_hash)
+            lib_to_hashes_mapping[inter_lib].append(inter_hash)
+
+        for key, value in lib_to_hashes_mapping.items():
+
+            # 'cluster_' prefix is necessary for grouping commits to libraries
+            with g.subgraph(name="cluster_" + key) as sg:
+                sg.attr(label=key)
+                for node in value:
+                    sg.node(node)
+
+        for edge in edge_tuple_list:
+            g.edge(edge[0], edge[1])
+
+        return g
+
     def _fraction_overview_plot(
         self,
         view_mode: bool,
@@ -892,554 +944,6 @@
                 self.plot_file_name(filetype), save_path, 'png'
             )
         return None
-
-    def _multi_lib_degree_plot(
-        self,
-        view_mode: bool,
-        degree_type: DegreeType,
-        extra_plot_cfg: tp.Optional[tp.Dict[str, tp.Any]] = None,
-        with_churn: bool = True
-    ) -> None:
-        plot_cfg = {
-            'linewidth': 1 if view_mode else 0.25,
-            'legend_size': 8 if view_mode else 2,
-            'xtick_size': 10 if view_mode else 2,
-            'lable_modif': lambda x: x,
-            'legend_title': 'MISSING legend_title',
-            'legend_visible': True,
-            'fig_title': 'MISSING figure title',
-            'edgecolor': 'black',
-            'color_map': cm.get_cmap('gist_stern'),
-        }
-        if extra_plot_cfg is not None:
-            plot_cfg.update(extra_plot_cfg)
-
-        style.use(self.style)
-        commit_map: CommitMap = self.plot_kwargs['get_cmap']()
-        interaction_plot_df = self._get_degree_data()
-
-        interaction_plot_df = interaction_plot_df[(
-            interaction_plot_df[['base_lib', 'inter_lib']] == [
-                plot_cfg['base_lib'], plot_cfg['inter_lib']
-            ]
-        ).all(1)]
-
-        def is_lib_combination_existent() -> bool:
-            length = len(np.unique(interaction_plot_df['revision']))
-            is_empty = interaction_plot_df.empty
-
-            if is_empty or length == 1:
-                return False
-
-            return True
-
-        if not is_lib_combination_existent():
-            LOG.warning(
-                f"There is no interaction from {plot_cfg['base_lib']} to "
-                f"{plot_cfg['inter_lib']} or not enough data points."
-            )
-            raise PlotDataEmpty
-
-        summed_df = interaction_plot_df.groupby(['revision']).sum()
-
-        # Recalculate fractions based on the selected libraries
-        for idx, row in interaction_plot_df.iterrows():
-            total_amount = summed_df['amount'].loc[row['revision']]
-            interaction_plot_df.at[idx,
-                                   'fraction'] = row['amount'] / total_amount
-
-        unique_revisions, sub_df_list = _filter_data_frame(
-            degree_type, interaction_plot_df, commit_map
-        )
-
-        fig = plt.figure()
-        grid_spec = fig.add_gridspec(3, 1)
-
-        if with_churn:
-            main_axis = fig.add_subplot(grid_spec[:-1, :])
-            main_axis.get_xaxis().set_visible(False)
-            churn_axis = fig.add_subplot(grid_spec[2, :], sharex=main_axis)
-            x_axis = churn_axis
-        else:
-            main_axis = fig.add_subplot(grid_spec[:, :])
-            x_axis = main_axis
-
-        fig.subplots_adjust(top=0.95, hspace=0.05, right=0.95, left=0.07)
-        fig.suptitle(
-            str(plot_cfg['fig_title']) +
-            f' - Project {self.plot_kwargs["project"]} '
-            f'| {plot_cfg["base_lib"]} --> {plot_cfg["inter_lib"]}',
-            fontsize=8
-        )
-
-        main_axis.stackplot(
-            unique_revisions,
-            sub_df_list,
-            edgecolor=plot_cfg['edgecolor'],
-            colors=reversed(
-                plot_cfg['color_map'](np.linspace(0, 1, len(sub_df_list)))
-            ),
-            # TODO (se-passau/VaRA#545): remove cast with plot config rework
-            labels=map(
-                tp.cast(tp.Callable[[str], str], plot_cfg['lable_modif']),
-                sorted(np.unique(interaction_plot_df['degree']))
-            ),
-            linewidth=plot_cfg['linewidth']
-        )
-
-        legend = main_axis.legend(
-            title=plot_cfg['legend_title'],
-            loc='upper left',
-            prop={
-                'size': plot_cfg['legend_size'],
-                'family': 'monospace'
-            }
-        )
-        plt.setp(
-            legend.get_title(),
-            fontsize=plot_cfg['legend_size'],
-            family='monospace'
-        )
-        legend.set_visible(plot_cfg['legend_visible'])
-
-        # annotate CVEs
-        with_cve = self.plot_kwargs.get("with_cve", False)
-        with_bugs = self.plot_kwargs.get("with_bugs", False)
-        if with_cve or with_bugs:
-            if "project" not in self.plot_kwargs:
-                LOG.error("Need a project to annotate bug or CVE data.")
-            else:
-                project = get_project_cls_by_name(self.plot_kwargs["project"])
-                if with_cve:
-                    draw_cves(main_axis, project, unique_revisions, plot_cfg)
-                if with_bugs:
-                    draw_bugs(main_axis, project, unique_revisions, plot_cfg)
-
-        # draw churn subplot
-        if with_churn:
-            draw_code_churn_for_revisions(
-                churn_axis, self.plot_kwargs['project'],
-                self.plot_kwargs['get_cmap'](), unique_revisions
-            )
-
-        plt.setp(x_axis.get_yticklabels(), fontsize=8, fontfamily='monospace')
-        plt.setp(
-            x_axis.get_xticklabels(),
-            fontsize=plot_cfg['xtick_size'],
-            fontfamily='monospace',
-            rotation=270
-        )
-
-    def _graphviz_plot(
-        self,
-        degree_type: DegreeType,
-        revision: str,
-    ) -> Digraph:
-
-        style.use(self.style)
-
-        df = self._get_degree_data()
-        df = df[df.degree_type == degree_type.value]
-        df = df[df.revision == revision]
-        df.sort_values(by=['time_id'], inplace=True)
-
-        # TODO: Add base_hash and inter_hash columns to db
-
-        # ---- TODO: remove test columns ----
-        base_hash = ["a1", "a2", "a2", "a3", "a1"]
-        inter_hash = ["c1", "c2", "d3", "d1", "e3"]
-        df['base_hash'] = base_hash
-        df['inter_hash'] = inter_hash
-        # ---- TODO: remove test columns ----
-
-        df.reset_index(inplace=True)
-        base_lib_names = _get_distinct_base_lib_names(df)
-        inter_lib_names = _get_distinct_inter_lib_names(df)
-        all_distinct_lib_names = sorted(set(base_lib_names + inter_lib_names))
-
-        # TODO: Add graphviz to requirements and setup.py
-
-        g = Digraph("Digraph")
-
-        lib_to_hashes_mapping: tp.Dict[str, tp.List[str]] = {
-            lib_name: [] for lib_name in all_distinct_lib_names
-        }
-        edge_tuple_list: tp.List[tp.Tuple[str, str]] = []
-
-        for _, row in df.iterrows():
-            base_hash = row['base_hash']
-            base_lib = row['base_lib']
-            inter_hash = row['inter_hash']
-            inter_lib = row['inter_lib']
-
-            edge_tuple = (base_hash, inter_hash)
-            edge_tuple_list.append(edge_tuple)
-
-            lib_to_hashes_mapping[base_lib].append(base_hash)
-            lib_to_hashes_mapping[inter_lib].append(inter_hash)
-
-        for key, value in lib_to_hashes_mapping.items():
-
-            # 'cluster_' prefix is necessary for grouping commits to libraries
-            with g.subgraph(name="cluster_" + key) as sg:
-                sg.attr(label=key)
-                for node in value:
-                    sg.node(node)
-
-        for edge in edge_tuple_list:
-            g.edge(edge[0], edge[1])
-
-        return g
-
-    def _fraction_overview_plot(
-        self,
-        view_mode: bool,
-        degree_type: DegreeType,
-        extra_plot_cfg: tp.Optional[tp.Dict[str, tp.Any]] = None,
-        with_churn: bool = True
-    ) -> None:
-        plot_cfg = {
-            'linewidth': 1 if view_mode else 0.25,
-            'legend_size': 8 if view_mode else 2,
-            'xtick_size': 10 if view_mode else 2,
-            'lable_modif': lambda x: x,
-            'legend_title': 'MISSING legend_title',
-            'legend_visible': True,
-            'fig_title': 'MISSING figure title',
-            'edgecolor': 'black',
-            'color_map': cm.get_cmap('tab10')
-        }
-        if extra_plot_cfg is not None:
-            plot_cfg.update(extra_plot_cfg)
-
-        style.use(self.style)
-
-        df = self._get_degree_data()
-        df = df[df.degree_type == degree_type.value]
-        df.sort_values(by=['time_id'], inplace=True)
-        df.reset_index(inplace=True)
-        revision_df = pd.DataFrame(df["revision"])
-        unique_revisions = list(revision_df["revision"].unique())
-        grouped_df: pd.DataFrame = df.groupby(['revision'])
-
-        dataframes_per_revision: tp.Dict[str, pd.DataFrame] = {}
-
-        for revision in unique_revisions:
-            dataframes_per_revision[revision] = grouped_df.get_group(revision)
-
-        total_amount_per_revision: tp.Dict[str, int] = {}
-        base_lib_names_per_revision: tp.Dict[str, tp.List[str]] = {}
-        inter_lib_names_per_revision: tp.Dict[str, tp.List[str]] = {}
-
-        for revision in unique_revisions:
-            total_amount_per_revision[revision] = dataframes_per_revision[
-                revision].sum().amount
-            base_lib_names_per_revision[revision
-                                       ] = _get_distinct_base_lib_names(
-                                           dataframes_per_revision[revision]
-                                       )
-            inter_lib_names_per_revision[revision
-                                        ] = _get_distinct_inter_lib_names(
-                                            dataframes_per_revision[revision]
-                                        )
-
-        base_lib_fractions: tp.Dict[str, tp.List[float]] = {}
-        inter_lib_fractions: tp.Dict[str, tp.List[float]] = {}
-
-        # Calc fractions for base and interacting libraries
-        for revision in unique_revisions:
-            for base_name in base_lib_names_per_revision[revision]:
-                if base_name not in base_lib_fractions:
-                    base_lib_fractions[base_name] = []
-
-                current_fraction = np.divide(
-                    dataframes_per_revision[revision].loc[
-                        dataframes_per_revision[revision].base_lib == base_name
-                    ].amount.sum(), total_amount_per_revision[revision]
-                )
-                base_lib_fractions[base_name].append(current_fraction)
-
-            for inter_name in inter_lib_names_per_revision[revision]:
-                if inter_name not in inter_lib_fractions:
-                    inter_lib_fractions[inter_name] = []
-
-                current_fraction = np.divide(
-                    dataframes_per_revision[revision].loc[
-                        dataframes_per_revision[revision].inter_lib ==
-                        inter_name].amount.sum(),
-                    total_amount_per_revision[revision]
-                )
-                inter_lib_fractions[inter_name].append(current_fraction)
-
-        base_plot_data: tp.List[tp.List] = [
-            base_fraction for base_fraction in base_lib_fractions.values()
-        ]
-
-        inter_plot_data: tp.List[tp.List] = [
-            inter_fraction for inter_fraction in inter_lib_fractions.values()
-        ]
-
-        fig = plt.figure()
-        grid_spec = fig.add_gridspec(3, 1)
-
-        if with_churn:
-            out_axis = fig.add_subplot(grid_spec[0, :])
-            out_axis.get_xaxis().set_visible(False)
-            in_axis = fig.add_subplot(grid_spec[1, :])
-            in_axis.get_xaxis().set_visible(False)
-            churn_axis = fig.add_subplot(grid_spec[-1, :], sharex=out_axis)
-            x_axis = churn_axis
-        else:
-            out_axis = fig.add_subplot(grid_spec[0, :])
-            in_axis = fig.add_subplot(grid_spec[1, :])
-            x_axis = in_axis
-
-        fig.subplots_adjust(top=0.95, hspace=0.05, right=0.95, left=0.07)
-        fig.suptitle(
-            str(plot_cfg['fig_title']) +
-            f' - Project {self.plot_kwargs["project"]}',
-            fontsize=8
-        )
-        cm_length = max(len(base_lib_fractions), len(inter_lib_fractions))
-        colormap = plot_cfg['color_map'](np.linspace(0, 1, cm_length))
-
-        outgoing_plot_lines = []
-        ingoing_plot_lines = []
-        alpha = 0.7
-
-        outgoing_plot_lines += out_axis.stackplot(
-            unique_revisions,
-            base_plot_data,
-            linewidth=plot_cfg['linewidth'],
-            colors=colormap,
-            edgecolor=plot_cfg['edgecolor'],
-            alpha=alpha
-        )
-
-        legend_out = out_axis.legend(
-            handles=outgoing_plot_lines,
-            title=plot_cfg['legend_title'] + " | Outgoing interactions",
-            # TODO (se-passau/VaRA#545): remove cast with plot config rework
-            labels=map(
-                tp.cast(tp.Callable[[str], str], plot_cfg['lable_modif']),
-                base_lib_fractions
-            ),
-            loc='upper left',
-            prop={
-                'size': plot_cfg['legend_size'],
-                'family': 'monospace'
-            }
-        )
-        plt.setp(
-            legend_out.get_title(),
-            fontsize=plot_cfg['legend_size'],
-            family='monospace',
-        )
-        out_axis.add_artist(legend_out)
-        legend_out.set_visible(plot_cfg['legend_visible'])
-
-        ingoing_plot_lines += in_axis.stackplot(
-            unique_revisions,
-            inter_plot_data,
-            linewidth=plot_cfg['linewidth'],
-            colors=colormap,
-            edgecolor=plot_cfg['edgecolor'],
-            alpha=alpha
-        )
-        legend_in = in_axis.legend(
-            handles=ingoing_plot_lines,
-            title=plot_cfg['legend_title'] + " | Ingoing interactions",
-            # TODO (se-passau/VaRA#545): remove cast with plot config rework
-            labels=map(
-                tp.cast(tp.Callable[[str], str], plot_cfg['lable_modif']),
-                inter_lib_fractions
-            ),
-            loc='upper left',
-            prop={
-                'size': plot_cfg['legend_size'],
-                'family': 'monospace'
-            }
-        )
-        plt.setp(
-            legend_in.get_title(),
-            fontsize=plot_cfg['legend_size'],
-            family='monospace',
-        )
-        in_axis.add_artist(legend_in)
-        legend_in.set_visible(plot_cfg['legend_visible'])
-
-        # annotate CVEs
-        with_cve = self.plot_kwargs.get("with_cve", False)
-        with_bugs = self.plot_kwargs.get("with_bugs", False)
-        if with_cve or with_bugs:
-            if "project" not in self.plot_kwargs:
-                LOG.error("Need a project to annotate bug or CVE data.")
-            else:
-                project = get_project_cls_by_name(self.plot_kwargs["project"])
-                if with_cve:
-                    draw_cves(in_axis, project, unique_revisions, plot_cfg)
-                if with_bugs:
-                    draw_bugs(in_axis, project, unique_revisions, plot_cfg)
-
-        # draw churn subplot
-        if with_churn:
-            draw_code_churn_for_revisions(
-                churn_axis, self.plot_kwargs['project'],
-                self.plot_kwargs['get_cmap'](), unique_revisions
-            )
-
-        plt.setp(x_axis.get_yticklabels(), fontsize=8, fontfamily='monospace')
-        plt.setp(
-            x_axis.get_xticklabels(),
-            fontsize=plot_cfg['xtick_size'],
-            fontfamily='monospace',
-            rotation=270
-        )
-
-    def _library_interactions(
-        self,
-        view_mode: bool,
-        degree_type: DegreeType,
-        extra_plot_cfg: tp.Optional[tp.Dict[str, tp.Any]] = None,
-    ) -> go.Figure:
-        plot_cfg = {
-            'fig_title':
-                'MISSING figure title',
-            'font_size':
-                20 if view_mode else 10,
-            'width':
-                1500,
-            'height':
-                1000,
-            'colormaps': [
-                'Greens', 'Reds', 'Blues', 'Greys', 'Oranges', 'Purples',
-                'YlOrBr', 'YlOrRd', 'OrRd', 'PuRd', 'RdPu', 'BuPu', 'GnBu',
-                'PuBu', 'YlGnBu', 'PuBuGn', 'BuGn', 'YlGn'
-            ]
-        }
-        if extra_plot_cfg is not None:
-            plot_cfg.update(extra_plot_cfg)
-
-        style.use(self.style)
-
-        df = self._get_degree_data()
-        df = df[df.degree_type == degree_type.value]
-        df.sort_values(by=['time_id'], inplace=True)
-        df.reset_index(inplace=True)
-        revision_df = pd.DataFrame(df["revision"])
-        unique_revisions = list(revision_df["revision"].unique())
-        highest_degree = df["degree"].max()
-
-        base_lib_names: tp.List[str] = _get_distinct_base_lib_names(df)
-        inter_lib_names: tp.List[str] = _get_distinct_inter_lib_names(df)
-
-        # Duplicated lib names are necessary to avoid cycles in the plot
-        all_lib_names: tp.List[str] = base_lib_names + inter_lib_names
-        all_distinct_lib_names = sorted(set(all_lib_names))
-        base_lib_name_index_mapping: tp.Dict[str, int] = {}
-        inter_lib_name_index_mapping: tp.Dict[str, int] = {}
-        lib_name_to_colormap_mapping: tp.Dict[str, tp.Any] = {}
-        lib_name_to_color_shades_mapping: tp.Dict[str, tp.Dict[int, str]] = \
-            dict((name, dict()) for name in all_distinct_lib_names)
-
-        sankey_src_idx_list: tp.List[int] = []
-        sankey_tgt_idx_list: tp.List[int] = []
-        sankey_degree_list: tp.List[int] = []
-        sankey_fraction_list: tp.List[float] = []
-        sankey_flow_color_list: tp.List[str] = []
-        sankey_node_color_list: tp.List[str] = []
-
-        if len(all_distinct_lib_names) > len(plot_cfg['colormaps']):
-            LOG.warning(
-                "Not enough colormaps for all libraries provided. "
-                "Colormaps will be reused."
-            )
-
-        for lib_idx, lib_name in \
-                enumerate(lib_name_to_color_shades_mapping):
-
-            # If there are not enough colormaps provided, reuse them.
-            if len(tp.cast(tp.List, plot_cfg['colormaps'])) <= lib_idx:
-                lib_idx = 0
-
-            shades = cm.get_cmap(
-                tp.cast(tp.List, plot_cfg['colormaps'])[lib_idx]
-            )(np.linspace(0.25, 1, highest_degree + 1))
-
-            lib_name_to_colormap_mapping[lib_name] = cm.get_cmap(
-                tp.cast(tp.List, plot_cfg['colormaps'])[lib_idx]
-            )
-            tmp_color_dict = {}
-
-            for shade_idx, shade in enumerate(shades):
-                tmp_color_dict[shade_idx] = str(tuple(shade))
-
-            lib_name_to_color_shades_mapping[lib_name] = tmp_color_dict
-
-        for lib_name in all_lib_names:
-            sankey_node_color_list.append(
-                f"rgba{tuple(lib_name_to_colormap_mapping[lib_name](0.5))}"
-            )
-
-        for idx, name in enumerate(base_lib_names):
-            base_lib_name_index_mapping[name] = idx
-
-        idx_offset = len(base_lib_name_index_mapping)
-
-        for idx, name in enumerate(inter_lib_names):
-            # Continue the index for the interacting libraries
-            inter_lib_name_index_mapping[name] = idx + idx_offset
-
-        for _, row in df.iterrows():
-            base_lib = str(row["base_lib"])
-            inter_lib = str(row["inter_lib"])
-            fraction = float(row["fraction"])
-            degree = int(row["degree"])
-            color = f"rgba{lib_name_to_color_shades_mapping[base_lib][degree]}"
-
-            sankey_src_idx_list.append(base_lib_name_index_mapping[base_lib])
-            sankey_tgt_idx_list.append(inter_lib_name_index_mapping[inter_lib])
-            sankey_fraction_list.append(fraction * 100 / len(unique_revisions))
-            sankey_degree_list.append(degree)
-            sankey_flow_color_list.append(color)
-
-        layout = go.Layout(
-            autosize=False, width=plot_cfg['width'], height=plot_cfg['height']
-        )
-        fig = go.Figure(
-            data=[
-                go.Sankey(
-                    arrangement="perpendicular",
-                    node=dict(
-                        pad=15,
-                        thickness=20,
-                        line=dict(color="black", width=0.5),
-                        label=all_lib_names,
-                        color=sankey_node_color_list,
-                        hovertemplate='Fraction ratio = %{'
-                        'value}%<extra></extra> '
-                    ),
-                    link=dict(
-                        source=sankey_src_idx_list,
-                        target=sankey_tgt_idx_list,
-                        value=sankey_fraction_list,
-                        color=sankey_flow_color_list,
-                        customdata=sankey_degree_list,
-                        hovertemplate='Interaction has a fraction ratio of %{'
-                        'value}%<br /> and a degree of %{'
-                        'customdata}<extra></extra>',
-                    )
-                )
-            ]
-        )
-
-        fig.update_layout(
-            title_text=plot_cfg['fig_title'], font_size=plot_cfg['font_size']
-        )
-        if not view_mode:
-            fig.layout = layout
-
-        return fig
 
     def _calc_missing_revisions(
         self, degree_type: DegreeType, boundary_gradient: float
@@ -1557,7 +1061,6 @@
         super().__init__(self.NAME, **kwargs)
 
     def plot(self, view_mode: bool) -> None:
-<<<<<<< HEAD
         if 'base_lib' and 'inter_lib' not in self.plot_kwargs:
             LOG.warning("No library names were provided.")
             raise PlotDataEmpty
@@ -1565,15 +1068,6 @@
         base_lib = self.plot_kwargs['base_lib']
         inter_lib = self.plot_kwargs['inter_lib']
 
-=======
-        if 'base_lib' and 'inter_lib' in self.plot_kwargs:
-            base_lib = self.plot_kwargs['base_lib']
-            inter_lib = self.plot_kwargs['inter_lib']
-        else:
-            LOG.warning("No library names were provided.")
-            raise PlotDataEmpty
-
->>>>>>> 90094ae3
         extra_plot_cfg = {
             'legend_title': 'Interaction degrees',
             'fig_title': 'Blame interactions',
@@ -1615,12 +1109,6 @@
 
 
 class BlameLibraryInteractions(BlameDegree):
-<<<<<<< HEAD
-    """Plotting the dependencies of blame interactions from all project
-    libraries either as interactive plot in the browser or static image."""
-
-    NAME = 'b_library_interactions'
-=======
     """
     Plotting the dependencies of blame interactions from all project libraries
     either as interactive plot in the browser or as static image.
@@ -1630,22 +1118,12 @@
     """
 
     NAME = 'b_multi_lib_interaction_sankey_plot'
->>>>>>> 90094ae3
 
     def __init__(self, **kwargs: tp.Any):
         super().__init__(self.NAME, **kwargs)
         self.__figure = go.Figure()
 
     def plot(self, view_mode: bool) -> None:
-<<<<<<< HEAD
-        extra_plot_cfg = {
-            'fig_title': 'Library interactions',
-            'width': 1500,
-            'height': 1000
-        }
-        self.__figure = self._library_interactions(
-            view_mode, DegreeType.interaction, extra_plot_cfg
-=======
         if view_mode and 'revision' not in self.plot_kwargs:
             LOG.warning(
                 "The interactive view mode requires a selected revision."
@@ -1668,7 +1146,6 @@
         }
         self.__figure = self._multi_lib_interaction_sankey_plot(
             view_mode, DegreeType.interaction, extra_plot_cfg, filetype='png'
->>>>>>> 90094ae3
         )
 
     def show(self) -> None:
@@ -1679,10 +1156,7 @@
             return
         self.__figure.show()
 
-<<<<<<< HEAD
-=======
     # Skip save method to save one figure for each revision
->>>>>>> 90094ae3
     def save(
         self, path: tp.Optional[Path] = None, filetype: str = 'png'
     ) -> None:
@@ -1692,18 +1166,6 @@
             LOG.warning(f"No data for project {self.plot_kwargs['project']}.")
             return
 
-<<<<<<< HEAD
-        if path is None:
-            plot_dir = Path(self.plot_kwargs["plot_dir"])
-        else:
-            plot_dir = path
-
-        pio.write_image(
-            self.__figure,
-            plot_dir + "/" + self.plot_file_name(filetype),
-            format=filetype
-        )
-
     def calc_missing_revisions(self, boundary_gradient: float) -> tp.Set[str]:
         return self._calc_missing_revisions(
             DegreeType.interaction, boundary_gradient
@@ -1766,8 +1228,6 @@
             cleanup=True
         )
 
-=======
->>>>>>> 90094ae3
     def calc_missing_revisions(self, boundary_gradient: float) -> tp.Set[str]:
         return self._calc_missing_revisions(
             DegreeType.interaction, boundary_gradient
