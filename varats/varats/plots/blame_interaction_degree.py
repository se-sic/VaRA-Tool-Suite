--- conflicted
+++ resolved
@@ -1803,7 +1803,6 @@
         super().__init__(self.NAME, plot_config, **kwargs)
 
     def plot(self, view_mode: bool) -> None:
-<<<<<<< HEAD
         if not self.plot_kwargs["fig_title"]:
             self.plot_kwargs["fig_title"] = "Max time distribution"
 
@@ -1814,16 +1813,6 @@
         #     self.plot_kwargs["edge_color"] = None
 
         self._degree_plot(DegreeType.max_time)
-=======
-        extra_plot_cfg = {
-            'legend_visible': False,
-            'fig_title': 'Max time distribution',
-            'edgecolor': None,
-        }
-        # TODO (se-passau/VaRA#545): make params configurable in user call
-        #  with plot config rework
-        self._degree_plot(view_mode, DegreeType.MAX_TIME, extra_plot_cfg)
->>>>>>> be28b234
 
     def calc_missing_revisions(
         self, boundary_gradient: float
