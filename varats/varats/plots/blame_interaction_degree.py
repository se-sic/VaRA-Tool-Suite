"""Generate plots for the degree of blame interactions."""
import abc
import logging
import tempfile
import typing as tp
from collections import defaultdict
from enum import Enum
from os.path import isdir
from pathlib import Path

import click
import matplotlib.pyplot as plt
import numpy as np
import pandas as pd
import plumbum as pb
from benchbuild.utils.cmd import mkdir
from graphviz import Digraph  # type: ignore
from matplotlib import style, cm
from plotly import graph_objs as go
from plotly import io as pio

from varats.data.databases.blame_diff_library_interaction_database import (
    BlameDiffLibraryInteractionDatabase,
)
from varats.data.databases.blame_interaction_degree_database import (
    BlameInteractionDegreeDatabase,
    DegreeType,
)
from varats.data.databases.blame_library_interactions_database import (
    BlameLibraryInteractionsDatabase,
)
from varats.mapping.commit_map import CommitMap, get_commit_map
from varats.paper.case_study import CaseStudy
from varats.plot.plot import Plot, PlotDataEmpty
from varats.plot.plot_utils import check_required_args
from varats.plot.plots import PlotGenerator, PlotConfig
from varats.plots.bug_annotation import draw_bugs
from varats.plots.cve_annotation import draw_cves
from varats.plots.repository_churn import draw_code_churn_for_revisions
from varats.project.project_util import get_project_cls_by_name
from varats.ts_utils.cli_util import CLIOptionTy, make_cli_option, EnumChoice
from varats.utils.git_util import ShortCommitHash, FullCommitHash

LOG = logging.getLogger(__name__)


class PlotTypes(Enum):
    GRAPHVIZ = "graphviz"
    SANKEY = "sankey"


class EdgeWeightThreshold(Enum):
    LOW = 10
    MEDIUM = 30
    HIGH = 70


class Colormap(Enum):
    """Matplotlib colormaps."""

    # https://matplotlib.org/stable/tutorials/colors/colormaps.html
    # Sequential
    GREENS = 'Greens'
    REDS = 'Reds'
    BLUES = 'Blues'
    GREYS = 'Greys'
    ORANGES = 'Oranges'
    PURPLES = 'Purples'
    YLORBR = 'YlOrBr'
    YLORRD = 'YlOrRd'
    ORRD = 'OrRd'
    PURD = 'PuRd'
    RDPU = 'RdPu'
    BUPU = 'BuPu'
    GNBU = 'GnBu'
    PUBU = 'PuBu'
    YLGNBU = 'YlGnBu'
    PUBUGN = 'PuBuGn'
    BUGN = 'BuGn'
    YLGN = 'YlGn'

    # Miscellaneous
    GST_STRN = 'gist_stern'


# Required
REQUIRE_BASE_LIB: CLIOptionTy = make_cli_option(
    "--base-lib",
    type=str,
    required=True,
    metavar="NAME",
    help="The base library name."
)

REQUIRE_INTER_LIB: CLIOptionTy = make_cli_option(
    "--inter-lib",
    type=str,
    required=True,
    metavar="NAME",
    help="The interacting library name."
)

# Optional
OPTIONAL_SHOW_INTERACTIONS: CLIOptionTy = make_cli_option(
    "--show-interactions/--hide-interactions",
    type=bool,
    default=True,
    required=False,
    help="Enables/Disables the blame interactions."
)

OPTIONAL_SHOW_DIFF: CLIOptionTy = make_cli_option(
    "--show-diff/--hide-diff",
    type=bool,
    default=False,
    required=False,
    help="Enables/Disables the blame diff interactions."
)

OPTIONAL_REVISION_LENGTH: CLIOptionTy = make_cli_option(
    "--revision-length",
    type=int,
    default=10,
    required=False,
    metavar="LENGTH",
    help="Sets the number of shown revision chars."
)

OPTIONAL_SHOW_EDGE_WEIGHT: CLIOptionTy = make_cli_option(
    "--show-edge-weight/--hide-edge-weight",
    type=bool,
    default=True,
    required=False,
    help="Enables/Disables the edge weights of interactions."
)

OPTIONAL_EDGE_WEIGHT_THRESHOLD: CLIOptionTy = make_cli_option(
    "--edge-weight-threshold",
    type=EnumChoice(EdgeWeightThreshold, case_sensitive=False),
    default=None,
    required=False,
    help="Sets the threshold when to show edge weights."
)

OPTIONAL_LAYOUT_ENGINE: CLIOptionTy = make_cli_option(
    "--layout-engine",
    type=click.Choice(["dot", "fdp", "sfdp", "neato", "twopi", "circo"]),
    default="fdp",
    required=False,
    help="The layout engine."
)

OPTIONAL_SHOW_ONLY_COMMIT: CLIOptionTy = make_cli_option(
    "--show-only-commit",
    type=str,
    default=None,
    required=False,
    metavar="SHORT_COMMIT_HASH",
    help="The commit whose interactions are to be shown."
)

OPTIONAL_SHOW_CHURN: CLIOptionTy = make_cli_option(
    "--show-churn/--hide-churn",
    type=bool,
    default=True,
    required=False,
    help="Shows/hides the code churn."
)

OPTIONAL_EDGE_COLOR: CLIOptionTy = make_cli_option(
    "--edge-color",
    type=str,
    default="black",
    required=False,
    metavar="COLOR",
    help="The color of an edge."
)

OPTIONAL_COLORMAP: CLIOptionTy = make_cli_option(
    "--colormap",
    type=EnumChoice(Colormap),
    default=Colormap.GST_STRN,
    required=False,
    help="The colormap used in the plot."
)

OPTIONAL_SHOW_CVE: CLIOptionTy = make_cli_option(
    "--show-cve/--hide-cve",
    type=bool,
    default=False,
    required=False,
    help="Shows/hides CVE annotations."
)

OPTIONAL_SHOW_BUGS: CLIOptionTy = make_cli_option(
    "--show-bugs/--hide-bugs",
    type=bool,
    default=False,
    required=False,
    help="Shows/hides bug annotations."
)

OPTIONAL_CVE_BUG_LINE_WIDTH: CLIOptionTy = make_cli_option(
    "--cve-bug-line-width",
    type=int,
    default=1,
    required=False,
    metavar="WIDTH",
    help="The line width of CVE/bug annotations."
)

OPTIONAL_CVE_BUG_COLOR: CLIOptionTy = make_cli_option(
    "--cve-bug-color",
    type=str,
    default="green",
    required=False,
    metavar="COLOR",
    help="The color of CVE/bug annotations."
)

OPTIONAL_VERTICAL_ALIGNMENT: CLIOptionTy = make_cli_option(
    "--vertical-alignment",
    type=click.Choice(['center', 'top', 'bottom', 'baseline']),
    default="bottom",
    required=False,
    help="The vertical alignment of CVE/bug annotations."
)


class FractionMap:
    """Mapping of library names to fractions."""

    def __init__(self) -> None:
        self.__mapping: tp.DefaultDict[str, tp.List[float]] = defaultdict(list)

    @property
    def as_default_dict(self) -> tp.DefaultDict[str, tp.List[float]]:
        return self.__mapping

    def get_lib_num(self) -> int:
        return len(self.__mapping.keys())

    def get_lib_names(self) -> tp.List[str]:
        """Returns all library names."""

        lib_names: tp.List[str] = []
        for lib_name in self.__mapping:
            lib_names.append(lib_name)

        return lib_names

    def get_all_fraction_lists(self) -> tp.List[tp.List[float]]:
        """Returns a list containing all library fraction lists."""

        all_fraction_lists: tp.List[tp.List[float]] = []
        for fraction_list in self.__mapping.values():
            all_fraction_lists.append(fraction_list)

        return all_fraction_lists

    def get_fractions_from_lib(self, lib_name: str) -> tp.List[float]:
        return self.__mapping[lib_name]

    def add_fraction_to_lib(self, lib_name: str, fraction: float) -> None:
        self.__mapping[lib_name].append(fraction)


BaseInterFractionMapTuple = tp.Tuple[FractionMap, FractionMap]
IndexShadesMapping = tp.Dict[int, str]
LibraryColormapMapping = tp.Dict[str, tp.Any]
LibraryToIndexShadesMapping = tp.Dict[str, IndexShadesMapping]


def _get_unique_revisions(dataframe: pd.DataFrame,
                          c_map: CommitMap) -> tp.List[FullCommitHash]:
    return [
        c_map.convert_to_full_or_warn(rev)
        for rev in dataframe.revision.unique()
    ]


def _filter_data_frame(
    degree_type: DegreeType, interaction_plot_df: pd.DataFrame,
    commit_map: CommitMap
) -> tp.Tuple[tp.List[FullCommitHash], tp.List[pd.Series]]:
    """Reduce data frame to rows that match the degree type."""
    interaction_plot_df = interaction_plot_df[interaction_plot_df.degree_type ==
                                              degree_type.value]

    degree_levels = sorted(np.unique(interaction_plot_df.degree))
    interaction_plot_df = interaction_plot_df.set_index(['revision', 'degree'])

    def aggregate_data(df: pd.DataFrame) -> pd.DataFrame:
        aggregated_df = df.groupby(['revision', 'degree']).agg({
            'amount': 'sum',
            'fraction': 'sum'
        })
        return aggregated_df

    if degree_type == DegreeType.INTERACTION:
        interaction_plot_df = aggregate_data(interaction_plot_df)

    interaction_plot_df = interaction_plot_df.reindex(
        pd.MultiIndex.from_product(
            interaction_plot_df.index.levels,
            names=interaction_plot_df.index.names
        ),
        fill_value=0
    ).reset_index()

    # fix missing time_ids introduced by the product index
    interaction_plot_df['time_id'] = interaction_plot_df['revision'].apply(
        commit_map.short_time_id
    )
    interaction_plot_df.sort_values(by=['time_id'], inplace=True)

    sub_df_list = [
        interaction_plot_df.loc[interaction_plot_df.degree == x].fraction
        for x in degree_levels
    ]

    unique_revisions = _get_unique_revisions(interaction_plot_df, commit_map)

    return unique_revisions, sub_df_list


def _get_distinct_base_lib_names(df: pd.DataFrame) -> tp.List[str]:
    return list(np.unique([str(base_lib) for base_lib in df.base_lib]))


def _get_distinct_inter_lib_names(df: pd.DataFrame) -> tp.List[str]:
    return list(np.unique([str(inter_lib) for inter_lib in df.inter_lib]))


def _generate_stackplot(
    df: pd.DataFrame, unique_revisions: tp.List[FullCommitHash],
    sub_df_list: tp.List[pd.Series], plot_kwargs: tp.Any
) -> None:
    fig = plt.figure()
    grid_spec = fig.add_gridspec(3, 1)

    if plot_kwargs["show_churn"]:
        main_axis = fig.add_subplot(grid_spec[:-1, :])
        main_axis.get_xaxis().set_visible(False)
        churn_axis = fig.add_subplot(grid_spec[2, :], sharex=main_axis)
        x_axis = churn_axis
    else:
        main_axis = fig.add_subplot(grid_spec[:, :])
        x_axis = main_axis

    fig.subplots_adjust(top=0.95, hspace=0.05, right=0.95, left=0.07)
    fig.suptitle(plot_kwargs["fig_suptitle"], fontsize=8)

    unique_rev_strings: tp.List[str] = [
        rev.short_hash for rev in unique_revisions
    ]
    main_axis.stackplot(
        unique_rev_strings,
        sub_df_list,
        edgecolor=plot_kwargs['edge_color'],
        colors=reversed(
            cm.get_cmap(plot_kwargs['colormap'].value
                       )(np.linspace(0, 1, len(sub_df_list)))
        ),
        labels=sorted(np.unique(df['degree'])),  # type: ignore
        linewidth=plot_kwargs['line_width']
    )
    legend = main_axis.legend(
        title=plot_kwargs['legend_title'],
        loc='upper left',
        prop={
            'size': plot_kwargs['legend_size'],
            'family': 'monospace'
        }
    )
    plt.setp(
        legend.get_title(),
        fontsize=plot_kwargs['legend_size'],
        family='monospace'
    )
    legend.set_visible(plot_kwargs['show_legend'])
    # annotate CVEs
    with_cve = plot_kwargs["show_cve"]
    with_bugs = plot_kwargs["show_bugs"]
    case_study = plot_kwargs["case_study"]
    project_name = case_study.project_name
    commit_map = get_commit_map(project_name)
    if with_cve or with_bugs:
        project = get_project_cls_by_name(project_name)
        if with_cve:
            draw_cves(main_axis, project, unique_revisions, plot_kwargs)
        if with_bugs:
            draw_bugs(main_axis, project, unique_revisions, plot_kwargs)
    # draw churn subplot
    if plot_kwargs["show_churn"]:
        draw_code_churn_for_revisions(
            churn_axis, project_name, commit_map, unique_revisions
        )
    plt.setp(x_axis.get_yticklabels(), fontsize=8, fontfamily='monospace')
    plt.setp(
        x_axis.get_xticklabels(),
        fontsize=plot_kwargs['x_tick_size'],
        fontfamily='monospace',
        rotation=270
    )


def _calc_fractions(
    unique_revisions: tp.List[FullCommitHash], all_base_lib_names: tp.List[str],
    all_inter_lib_names: tp.List[str],
    revision_to_base_names_mapping: tp.Dict[FullCommitHash, tp.List[str]],
    revision_to_inter_names_mapping: tp.Dict[FullCommitHash, tp.List[str]],
    revision_to_dataframes_mapping: tp.Dict[FullCommitHash, pd.DataFrame],
    revision_to_total_amount_mapping: tp.Dict[FullCommitHash, int]
) -> BaseInterFractionMapTuple:
    """Calculate the fractions of the base and interacting libraries for the
    fraction overview plot."""

    base_fraction_map = FractionMap()
    inter_fraction_map = FractionMap()

    for rev in unique_revisions:
        for base_name in revision_to_base_names_mapping[rev]:
            current_fraction = np.divide(
                revision_to_dataframes_mapping[rev].loc[
                    revision_to_dataframes_mapping[rev].base_lib == base_name
                ].amount.sum(), revision_to_total_amount_mapping[rev]
            )
            base_fraction_map.add_fraction_to_lib(base_name, current_fraction)

        # Add fraction value 0 to all libraries that are not yet present in a
        # revision
        absent_base_lib_names = set(all_base_lib_names) - set(
            revision_to_base_names_mapping[rev]
        )

        for base_name in absent_base_lib_names:
            base_fraction_map.add_fraction_to_lib(base_name, 0)

        for inter_name in revision_to_inter_names_mapping[rev]:
            current_fraction = np.divide(
                revision_to_dataframes_mapping[rev].loc[
                    revision_to_dataframes_mapping[rev].inter_lib == inter_name
                ].amount.sum(), revision_to_total_amount_mapping[rev]
            )
            inter_fraction_map.add_fraction_to_lib(inter_name, current_fraction)

        absent_inter_lib_names = set(all_inter_lib_names) - set(
            revision_to_inter_names_mapping[rev]
        )
        for inter_name in absent_inter_lib_names:
            inter_fraction_map.add_fraction_to_lib(inter_name, 0)

    return base_fraction_map, inter_fraction_map


def _gen_fraction_overview_legend(
    legends_axis: tp.Any, handles: tp.Any, legend_title_suffix: str,
    legend_items: tp.List[str], plot_cfg: tp.Dict[str, tp.Any]
) -> None:
    legend = legends_axis.legend(
        handles=handles,
        title=f'{plot_cfg["legend_title"]} | {legend_title_suffix}',
        labels=legend_items,
        loc='upper left',
        prop={
            'size': plot_cfg['legend_size'],
            'family': 'monospace'
        }
    )
    plt.setp(
        legend.get_title(),
        fontsize=plot_cfg['legend_size'],
        family='monospace',
    )
    legends_axis.add_artist(legend)
    legend.set_visible(plot_cfg['legend_visible'])


def _plot_fraction_overview(
    base_lib_fraction_map: FractionMap, inter_lib_fraction_map: FractionMap,
    with_churn: bool, unique_revisions: tp.List[FullCommitHash],
    plot_cfg: tp.Dict[str, tp.Any], plot_kwargs: tp.Dict[str, tp.Any]
) -> None:
    fig = plt.figure()
    grid_spec = fig.add_gridspec(3, 1)
    out_axis = fig.add_subplot(grid_spec[0, :])
    out_axis.get_xaxis().set_visible(False)
    in_axis = fig.add_subplot(grid_spec[1, :])

    if with_churn:
        in_axis.get_xaxis().set_visible(False)
        churn_axis = fig.add_subplot(grid_spec[-1, :], sharex=out_axis)
        x_axis = churn_axis
    else:
        x_axis = in_axis

    fig.subplots_adjust(top=0.95, hspace=0.05, right=0.95, left=0.07)
    fig.suptitle(
        str(plot_cfg['fig_title']) + f' - Project {plot_kwargs["project"]}',
        fontsize=8
    )

    colormap = plot_cfg['color_map'](
        np.linspace(
            0, 1,
            max(
                base_lib_fraction_map.get_lib_num(),
                inter_lib_fraction_map.get_lib_num()
            )
        )
    )

    outgoing_plot_lines = []
    ingoing_plot_lines = []

    outgoing_plot_lines += out_axis.stackplot(
        unique_revisions,
        base_lib_fraction_map.get_all_fraction_lists(),
        linewidth=plot_cfg['linewidth'],
        colors=colormap,
        edgecolor=plot_cfg['edgecolor'],
        alpha=0.7
    )

    # Setup outgoing interactions legend
    _gen_fraction_overview_legend(
        out_axis, outgoing_plot_lines, "Outgoing interactions",
        base_lib_fraction_map.get_lib_names(), plot_cfg
    )

    ingoing_plot_lines += in_axis.stackplot(
        unique_revisions,
        inter_lib_fraction_map.get_all_fraction_lists(),
        linewidth=plot_cfg['linewidth'],
        colors=colormap,
        edgecolor=plot_cfg['edgecolor'],
        alpha=0.7
    )

    # Setup ingoing interactions legend
    _gen_fraction_overview_legend(
        in_axis, ingoing_plot_lines, "Ingoing interactions",
        inter_lib_fraction_map.get_lib_names(), plot_cfg
    )

    # annotate CVEs
    with_cve = plot_kwargs.get("with_cve", False)
    with_bugs = plot_kwargs.get("with_bugs", False)
    if with_cve or with_bugs:
        if "project" not in plot_kwargs:
            LOG.error("Need a project to annotate bug or CVE data.")
        else:
            project = get_project_cls_by_name(plot_kwargs["project"])
            if with_cve:
                draw_cves(in_axis, project, unique_revisions, plot_cfg)
            if with_bugs:
                draw_bugs(in_axis, project, unique_revisions, plot_cfg)

    # draw churn subplot
    if with_churn:
        draw_code_churn_for_revisions(
            churn_axis, plot_kwargs['project'], plot_kwargs['get_cmap'](),
            unique_revisions
        )

    # Format labels of axes
    plt.setp(
        x_axis.get_xticklabels(),
        fontsize=plot_cfg['xtick_size'],
        fontfamily='monospace',
        rotation=270
    )

    axes = [out_axis, in_axis]
    if with_churn:
        axes.append(churn_axis)

    for axis in axes:
        plt.setp(axis.get_yticklabels(), fontsize=8, fontfamily='monospace')


def _get_separated_lib_names_dict(
    dataframe: pd.DataFrame
) -> tp.Dict[str, tp.List[str]]:
    """Creates a dict that contains library information about distinct base and
    interacting library names, the names of all libraries and the distinct names
    of all libraries."""

    name_dict: tp.Dict[str, tp.List[str]] = {
        "base_lib_names": _get_distinct_base_lib_names(dataframe),
        "inter_lib_names": _get_distinct_inter_lib_names(dataframe)
    }

    # Duplicated lib names are necessary to avoid cycles in the plot
    name_dict["all_lib_names"
             ] = name_dict["base_lib_names"] + name_dict["inter_lib_names"]

    name_dict["all_distinct_lib_names"] = sorted(
        set(name_dict["all_lib_names"])
    )
    return name_dict


def _build_sankey_color_mappings(
    highest_degree: int, lib_name_dict: tp.Dict[str, tp.List[str]]
) -> tp.Tuple[LibraryColormapMapping, LibraryToIndexShadesMapping]:
    """Returns a tuple of a LibraryColormapMapping and a
    LibraryToIndexShadesMapping."""

    lib_to_colormap: LibraryColormapMapping = {}
    lib_to_idx_shades: LibraryToIndexShadesMapping = dict(
        (name, {}) for name in lib_name_dict["all_distinct_lib_names"]
    )

    colormaps: tp.List[Colormap] = list(Colormap)
    num_colormaps: int = len(tp.cast(tp.List[str], colormaps))

    if len(lib_name_dict["all_distinct_lib_names"]) > num_colormaps:
        LOG.warning(
            "Not enough colormaps for all libraries provided. "
            "Colormaps will be reused."
        )

    for lib_idx, lib_name in enumerate(lib_to_idx_shades):
        # If there are not enough colormaps provided, reuse them.
        if num_colormaps <= lib_idx:
            lib_idx = 0

        shade_lists = cm.get_cmap(colormaps[lib_idx].value
                                 )(np.linspace(0.25, 1, highest_degree + 1))

        lib_to_colormap[lib_name] = cm.get_cmap(colormaps[lib_idx].value)
        tmp_idx_to_shades_mapping: tp.Dict[int, str] = {}

        for shade_idx, shades in enumerate(shade_lists):
            tmp_idx_to_shades_mapping[shade_idx] = str(tuple(shades))

        lib_to_idx_shades[lib_name] = tmp_idx_to_shades_mapping

    return lib_to_colormap, lib_to_idx_shades


def _save_figure(
    figure: tp.Any, revision: FullCommitHash, project_name: str,
    plot_type: PlotTypes, plot_file_name: str, plot_dir: Path, file_type: str
) -> None:

    revision_idx = -1
    max_idx = -1
    c_map: CommitMap = get_commit_map(project_name)

    for c_hash, idx in c_map.mapping_items():
        if idx > max_idx:
            max_idx = idx
        if c_hash == revision.hash:
            revision_idx = idx

    if revision_idx == -1:
        LOG.error(
            f"The revision {revision} could not be found in the "
            f"commit map."
        )
        raise PlotDataEmpty

    max_idx_digit_num = len(str(max_idx))
    padded_idx_str = str(revision_idx).rjust(max_idx_digit_num, str(0))
    file_name = plot_file_name.rsplit('.', 1)[0]
    plot_subdir = Path(file_name)

    with pb.local.cwd(plot_dir):
        if not isdir(plot_subdir):
            mkdir(plot_subdir)

    if plot_type == PlotTypes.SANKEY:
        file_name = f"{file_name}_{padded_idx_str}.{file_type}"

        pio.write_image(
            fig=figure,
            file=str(plot_dir / plot_subdir / file_name),
            format=file_type
        )

    if plot_type == PlotTypes.GRAPHVIZ:
        file_name = f"{file_name}_{padded_idx_str}"

        figure.render(
            filename=file_name,
            directory=str(plot_dir / plot_subdir),
            format=file_type,
            cleanup=True
        )


def _collect_sankey_plotting_data(
    dataframe: pd.DataFrame, lib_name_dict: tp.Dict[str, tp.List[str]],
    lib_name_to_colormap_mapping: tp.Dict[str, tp.Any],
    lib_name_to_color_shades_mapping: tp.Dict[str, tp.Dict[int, str]]
) -> tp.Dict[str, tp.List[tp.Any]]:
    sankey_data_dict: tp.Dict[str, tp.List[tp.Any]] = {
        "sources": [],
        "targets": [],
        "fractions": [],
        "node_colors": [],
        "edge_colors": [],
        "degrees": [],
    }

    dataframe = dataframe.sort_values(["degree"])

    base_lib_name_index_mapping, inter_lib_name_index_mapping = \
        _gen_sankey_lib_name_to_idx_mapping(lib_name_dict)

    for name in lib_name_dict["all_lib_names"]:
        sankey_data_dict["node_colors"].append(
            f"rgba{tuple(lib_name_to_colormap_mapping[name](0.5))}"
        )

    for _, row in dataframe.iterrows():
        color = "rgba" + lib_name_to_color_shades_mapping[row["base_lib"]][
            row["degree"]]

        sankey_data_dict["sources"].append(
            base_lib_name_index_mapping[row["base_lib"]]
        )
        sankey_data_dict["targets"].append(
            inter_lib_name_index_mapping[row["inter_lib"]]
        )
        sankey_data_dict["fractions"].append(row["fraction"] * 100)
        sankey_data_dict["degrees"].append(row["degree"])
        sankey_data_dict["edge_colors"].append(color)

    return sankey_data_dict


def _gen_sankey_lib_name_to_idx_mapping(
    lib_name_dict: tp.Dict[str, tp.List[str]]
) -> tp.Tuple[tp.Dict[str, int], tp.Dict[str, int]]:
    base_lib_mapping: tp.Dict[str, int] = {}
    inter_lib_mapping: tp.Dict[str, int] = {}

    for idx, name in enumerate(lib_name_dict["base_lib_names"]):
        base_lib_mapping[name] = idx

    idx_offset = len(base_lib_mapping)

    for idx, name in enumerate(lib_name_dict["inter_lib_names"]):
        # Continue the index for the interacting libraries
        inter_lib_mapping[name] = idx + idx_offset

    return base_lib_mapping, inter_lib_mapping


def _build_sankey_figure(
    revision: FullCommitHash, view_mode: bool,
    data_dict: tp.Dict[str, tp.List[tp.Any]],
    library_names_dict: tp.Dict[str, tp.List[str]], plot_cfg: tp.Dict[str,
                                                                      tp.Any]
) -> go.Figure:
    layout = go.Layout(
        autosize=False, width=plot_cfg['width'], height=plot_cfg['height']
    )
    fig = go.Figure(
        data=[
            go.Sankey(
                arrangement="perpendicular",
                node=dict(
                    pad=15,
                    thickness=20,
                    line=dict(color="black", width=0.5),
                    label=library_names_dict["all_lib_names"],
                    color=data_dict["node_colors"],
                    hovertemplate='Fraction ratio = %{'
                    'value}%<extra></extra> '
                ),
                link=dict(
                    source=data_dict["sources"],
                    target=data_dict["targets"],
                    value=data_dict["fractions"],
                    color=data_dict["edge_colors"],
                    customdata=data_dict["degrees"],
                    hovertemplate='Interaction has a fraction ratio '
                    'of %{value}%<br /> and a degree of '
                    '%{customdata}<extra></extra>',
                )
            )
        ]
    )
    if not view_mode:
        fig.layout = layout

    fig.update_layout(
        title_text=
        f"<b>Revision: {revision}</b><br />Library interactions from base(left)"
        f" to interacting(right) libraries. Color saturation increases with the"
        f" degree level.</b><br />{plot_cfg['fig_title']}",
        font_size=plot_cfg['font_size']
    )

    return fig


def _add_diff_amount_col_to_df(
    inter_df: pd.DataFrame, diff_df: pd.DataFrame
) -> pd.DataFrame:
    """Adds the ``amount`` of rows from ``diff_df`` to the same rows of
    ``inter_df`` in a new column named ``diff_amount``."""

    merged_df = pd.merge(
        inter_df,
        diff_df,
        on=[
            "revision", "time_id", "base_hash", "base_lib", "inter_hash",
            "inter_lib"
        ],
        how='left',
        indicator="diff_amount"
    )

    # Adds the amount from diff_df to rows that exist in both dataframes
    merged_df['diff_amount'] = np.where(
        merged_df.diff_amount == 'both', merged_df.amount_y, 0
    )

    merged_df.rename(columns={"amount_x": "amount"}, inplace=True)
    del merged_df["amount_y"]

    return merged_df


LibraryToHashesMapping = tp.Dict[str, tp.List[str]]


def _build_graphviz_edges(
    df: pd.DataFrame,
    graph: Digraph,
    show_edge_weight: bool,
    commit_map: CommitMap,
    edge_weight_threshold: tp.Optional[EdgeWeightThreshold] = None,
    show_only_interactions_of_commit: tp.Optional[ShortCommitHash] = None
) -> LibraryToHashesMapping:

    if show_only_interactions_of_commit is not None:
        show_only_interactions_of_commit = commit_map.convert_to_full_or_warn(
            show_only_interactions_of_commit
        ).hash

    base_lib_names = _get_distinct_base_lib_names(df)
    inter_lib_names = _get_distinct_inter_lib_names(df)
    all_distinct_lib_names = sorted(set(base_lib_names + inter_lib_names))

    lib_to_hashes_mapping: tp.Dict[str, tp.List[str]] = {
        lib_name: [] for lib_name in all_distinct_lib_names
    }

    for _, row in df.iterrows():
        base_hash = row['base_hash']
        base_lib = row['base_lib']
        inter_hash = row['inter_hash']
        inter_lib = row['inter_lib']

        base_inter_hash_tuple = (base_hash, inter_hash)

        # Skip edges that do not connect with the specified
        # ``show_only_interactions_of_commit`` node.
        if show_only_interactions_of_commit is not None and (
            show_only_interactions_of_commit not in base_inter_hash_tuple
        ):
            continue

        label = ""
        color = "black"
        weight = row['amount']

        if 'diff_amount' in row:
            diff_weight = int(row['diff_amount'])
        else:
            diff_weight = 0

        if not edge_weight_threshold or weight >= edge_weight_threshold.value:
            if show_edge_weight:
                label = str(weight)

            if diff_weight > 0:
                color = "orange"
                plus_minus = '\u00b1'
                label = f"{label} ({plus_minus}{str(diff_weight)})"

            graph.edge(
                f'{base_hash}_{base_lib}',
                f'{inter_hash}_{inter_lib}',
                label=label,
                color=color
            )

        lib_to_hashes_mapping[base_lib].append(base_hash)
        lib_to_hashes_mapping[inter_lib].append(inter_hash)

    return lib_to_hashes_mapping


def _build_graphviz_fig(
    df: pd.DataFrame, revision: FullCommitHash, show_edge_weight: bool,
    shown_revision_length: int, commit_map: CommitMap,
    edge_weight_threshold: tp.Optional[EdgeWeightThreshold], layout_engine: str,
    show_only_interactions_of_commit: tp.Optional[ShortCommitHash]
) -> Digraph:
    graph = Digraph(name="Digraph", strict=True, engine=layout_engine)
    graph.attr(label=f"Revision: {revision}")
    graph.attr(labelloc="t")

    if layout_engine == "fdp":
        graph.attr(splines="True")
        graph.attr(overlap="False")
        graph.attr(nodesep="1")

    lib_to_hashes_mapping = _build_graphviz_edges(
        df, graph, show_edge_weight, commit_map, edge_weight_threshold,
        show_only_interactions_of_commit
    )

    for lib_name, c_hash_list in lib_to_hashes_mapping.items():

        # 'cluster_' prefix is necessary for grouping commits to libraries
        with graph.subgraph(name="cluster_" + lib_name) as subgraph:
            subgraph.attr(label=lib_name)
            subgraph.attr(color="red")

            for c_hash in c_hash_list:

                if shown_revision_length > len(c_hash):
                    shown_revision_length = len(c_hash)

                if shown_revision_length < 1:
                    LOG.error(
                        f"The passed revision length of "
                        f"{shown_revision_length} must be at least 1."
                    )
                    raise PlotDataEmpty

                subgraph.node(
                    name=f'{c_hash}_{lib_name}',
                    label=c_hash[0:shown_revision_length]
                )
    return graph


class BlameLibraryInteraction(Plot, plot_name=None):
    """Base plot for blame library interaction plots."""

    @abc.abstractmethod
    def plot(self, view_mode: bool) -> None:
        """Plot the current plot to a file."""

    @staticmethod
    def _get_interaction_data(
        case_study: CaseStudy,
        commit_map: CommitMap,
        blame_diff: bool = False
    ) -> pd.DataFrame:

        project_name = case_study.project_name
        variables = [
            "time_id", "base_hash", "base_lib", "inter_hash", "inter_lib",
            "amount"
        ]

        if blame_diff:
            lib_interaction_df = \
                BlameDiffLibraryInteractionDatabase.get_data_for_project(
                    project_name, ["revision", *variables], commit_map,
                    case_study)
        else:
            lib_interaction_df = \
                BlameLibraryInteractionsDatabase.get_data_for_project(
                    project_name, ["revision", *variables], commit_map,
                    case_study)

        length = len(_get_unique_revisions(lib_interaction_df, commit_map))
        is_empty = lib_interaction_df.empty

        if not blame_diff and (is_empty or length == 1):
            # Need more than one data point
            raise PlotDataEmpty
        return lib_interaction_df

    def _graphviz_plot(self) -> tp.Optional[Digraph]:

        def _get_graphviz_project_data(
            blame_interactions: bool, blame_diff: bool
        ) -> pd.DataFrame:
            if not blame_interactions and not blame_diff:
                LOG.warning(
                    "You have to set either 'show_blame_interactions', "
                    "'show_blame_diff', or both to 'True'. Aborting."
                )
                raise PlotDataEmpty

            if blame_interactions:
                inter_df = self._get_interaction_data(
                    case_study, commit_map, False
                )
            else:
                inter_df = self._get_interaction_data(
                    case_study, commit_map, True
                )

            if blame_diff:
                diff_df = self._get_interaction_data(
                    case_study, commit_map, True
                )
                return _add_diff_amount_col_to_df(inter_df, diff_df)

            return inter_df

        case_study: CaseStudy = self.plot_kwargs["case_study"]
        commit_map: CommitMap = get_commit_map(case_study.project_name)

        df = _get_graphviz_project_data(
            self.plot_kwargs["show_interactions"],
            self.plot_kwargs["show_diff"],
        )

        df.sort_values(by=['time_id'], inplace=True)
        df.reset_index(inplace=True)
        rev = commit_map.convert_to_full_or_warn(self.plot_kwargs['revision'])

        dataframe = df.loc[
            df["revision"].apply(commit_map.convert_to_full_or_warn) == rev]

        fig = _build_graphviz_fig(
            dataframe, rev, self.plot_kwargs["show_edge_weight"],
            self.plot_kwargs["revision_length"], commit_map,
            self.plot_kwargs["edge_weight_threshold"],
            self.plot_kwargs["layout_engine"],
            self.plot_kwargs["show_only_commit"]
        )
        return fig


class BlameDegree(Plot, plot_name=None):
    """Base plot for blame degree plots."""

    @abc.abstractmethod
    def plot(self, view_mode: bool) -> None:
        """Plot the current plot to a file."""

    def _get_degree_data(self) -> pd.DataFrame:
        case_study: CaseStudy = self.plot_kwargs["case_study"]
        project_name = case_study.project_name
        commit_map = get_commit_map(project_name)

        interaction_plot_df = \
            BlameInteractionDegreeDatabase.get_data_for_project(
                project_name, [
                    "revision", "time_id", "degree_type", "base_lib",
                    "inter_lib", "degree", "amount", "fraction"
                ], commit_map, case_study)

        length = len(_get_unique_revisions(interaction_plot_df, commit_map))
        is_empty = interaction_plot_df.empty

        if is_empty or length == 1:
            # Need more than one data point
            raise PlotDataEmpty
        return interaction_plot_df

    def _degree_plot(self, degree_type: DegreeType) -> None:

        project_name = self.plot_kwargs['case_study'].project_name
        fig_suptitle = f'{str(self.plot_kwargs["fig_title"])} - ' \
                       f'Project {project_name}'
        self.plot_kwargs["fig_suptitle"] = fig_suptitle

        style.use(self.plot_config.style)
        commit_map: CommitMap = get_commit_map(project_name)
        interaction_plot_df = self._get_degree_data()

        unique_revisions, sub_df_list = _filter_data_frame(
            degree_type, interaction_plot_df, commit_map
        )

        _generate_stackplot(
            interaction_plot_df, unique_revisions, sub_df_list, self.plot_kwargs
        )

    def _multi_lib_degree_plot(self, degree_type: DegreeType) -> None:

        project_name = self.plot_kwargs['case_study'].project_name
        fig_suptitle = f'{str(self.plot_kwargs["fig_title"])} - ' \
                       f'Project {project_name} | ' \
                       f'{self.plot_kwargs["base_lib"]} --> ' \
                       f'{self.plot_kwargs["inter_lib"]} '
        self.plot_kwargs["fig_suptitle"] = fig_suptitle

<<<<<<< HEAD
        style.use(self.style)
        commit_map: CommitMap = get_commit_map(project_name)
=======
        style.use(self.plot_config.style)
        commit_map: CommitMap = self.plot_kwargs['get_cmap']()
>>>>>>> 95dec93b
        interaction_plot_df = self._get_degree_data()

        interaction_plot_df = interaction_plot_df[(
            interaction_plot_df[['base_lib', 'inter_lib']] == [
                self.plot_kwargs['base_lib'], self.plot_kwargs['inter_lib']
            ]
        ).all(1)]

        def is_lib_combination_existent() -> bool:
            length = len(_get_unique_revisions(interaction_plot_df, commit_map))
            is_empty = interaction_plot_df.empty

            if is_empty or length == 1:
                return False

            return True

        if not is_lib_combination_existent():
            LOG.warning(
                f"There is no interaction from {self.plot_kwargs['base_lib']} "
                f"to {self.plot_kwargs['inter_lib']} or not enough data points."
            )
            raise PlotDataEmpty

        summed_df = interaction_plot_df[["revision", "amount"]].copy()
        summed_df["revision"] = summed_df.revision.astype('str')
        summed_df = summed_df.groupby(['revision']).sum()

        # Recalculate fractions based on the selected libraries
        for idx, row in interaction_plot_df.iterrows():
            total_amount = summed_df['amount'].loc[row['revision'].hash]
            interaction_plot_df.at[idx,
                                   'fraction'] = row['amount'] / total_amount

        unique_revisions, sub_df_list = _filter_data_frame(
            degree_type, interaction_plot_df, commit_map
        )

        _generate_stackplot(
            interaction_plot_df, unique_revisions, sub_df_list, self.plot_kwargs
        )

    def _fraction_overview_plot(
        self,
        view_mode: bool,
        degree_type: DegreeType,
        extra_plot_cfg: tp.Optional[tp.Dict[str, tp.Any]] = None,
        with_churn: bool = True
    ) -> None:
        plot_cfg = {
            'linewidth': 1 if view_mode else 0.25,
            'legend_size': 8 if view_mode else 2,
            'xtick_size': 10 if view_mode else 2,
            'lable_modif': lambda x: x,
            'legend_title': 'MISSING legend_title',
            'legend_visible': True,
            'fig_title': 'MISSING figure title',
            'edgecolor': 'black',
            'color_map': cm.get_cmap('tab10')
        }
        if extra_plot_cfg is not None:
            plot_cfg.update(extra_plot_cfg)

        style.use(self.plot_config.style)

        df = self._get_degree_data()
        df = df[df.degree_type == degree_type.value]
        df.sort_values(by=['time_id'], inplace=True)
        df.reset_index(inplace=True)
        all_base_lib_names = _get_distinct_base_lib_names(df)
        all_inter_lib_names = _get_distinct_inter_lib_names(df)
        revision_df = pd.DataFrame(df["revision"])
        commit_map: CommitMap = self.plot_kwargs['get_cmap']()
        unique_revisions = _get_unique_revisions(revision_df, commit_map)
        grouped_df: pd.DataFrame = df.groupby(['revision'])
        revision_to_dataframes_mapping: tp.Dict[FullCommitHash,
                                                pd.DataFrame] = {}

        for revision in unique_revisions:
            revision_to_dataframes_mapping[revision] = grouped_df.get_group(
                revision.hash
            )

        revision_to_total_amount_mapping: tp.Dict[FullCommitHash, int] = {}
        revision_to_base_names_mapping: tp.Dict[FullCommitHash,
                                                tp.List[str]] = {}
        revision_to_inter_names_mapping: tp.Dict[FullCommitHash,
                                                 tp.List[str]] = {}

        # Collect mapping data
        for revision in unique_revisions:
            revision_to_total_amount_mapping[
                revision] = revision_to_dataframes_mapping[revision].sum(
                ).amount
            revision_to_base_names_mapping[
                revision] = _get_distinct_base_lib_names(
                    revision_to_dataframes_mapping[revision]
                )
            revision_to_inter_names_mapping[
                revision] = _get_distinct_inter_lib_names(
                    revision_to_dataframes_mapping[revision]
                )

        base_lib_fraction_map, inter_lib_fraction_map = _calc_fractions(
            unique_revisions, all_base_lib_names, all_inter_lib_names,
            revision_to_base_names_mapping, revision_to_inter_names_mapping,
            revision_to_dataframes_mapping, revision_to_total_amount_mapping
        )

        _plot_fraction_overview(
            base_lib_fraction_map, inter_lib_fraction_map, with_churn,
            unique_revisions, plot_cfg, self.plot_kwargs
        )

    def _multi_lib_interaction_sankey_plot(self, view_mode: bool) -> go.Figure:
        interaction_plot_df = self._get_degree_data()
        interaction_plot_df = interaction_plot_df[
            interaction_plot_df.degree_type == DegreeType.INTERACTION.value]

        interaction_plot_df.sort_values(by=['time_id'], inplace=True)
        interaction_plot_df.reset_index(inplace=True)
        highest_degree = interaction_plot_df["degree"].max()
        commit_map: CommitMap = get_commit_map(
            self.plot_kwargs["case_study"].project_name
        )
        rev = commit_map.convert_to_full_or_warn(self.plot_kwargs['revision'])

        df = interaction_plot_df.loc[interaction_plot_df["revision"].apply(
            commit_map.convert_to_full_or_warn
        ) == rev]

        lib_names_dict = _get_separated_lib_names_dict(df)
        lib_cm_mapping, lib_shades_mapping = _build_sankey_color_mappings(
            highest_degree, lib_names_dict
        )

        plotting_data_dict = _collect_sankey_plotting_data(
            df, lib_names_dict, lib_cm_mapping, lib_shades_mapping
        )
        sankey_figure = _build_sankey_figure(
            rev, view_mode, plotting_data_dict, lib_names_dict, self.plot_kwargs
        )

        return sankey_figure

    def _calc_missing_revisions(
        self, degree_type: DegreeType, boundary_gradient: float
    ) -> tp.Set[FullCommitHash]:
        """
        Select a set of revisions based on the gradients of the degree levels
        between revisions.

        Args:
            degree_type: the degree type to consider for gradient calculation
            boundary_gradient: the gradient threshold that needs to be exceeded
                               to include a new revision

        Returns:
            a set of revisions sampled between revisions with unusually large
            changes in degree distribution
        """
        commit_map: CommitMap = get_commit_map(
            self.plot_kwargs['case_study'].project_name
        )
        interaction_plot_df = self._get_degree_data()
        unique_revisions, sub_df_list = _filter_data_frame(
            degree_type, interaction_plot_df, commit_map
        )

        def head_cm_neighbours(
            lhs_cm: ShortCommitHash, rhs_cm: ShortCommitHash
        ) -> bool:
            return commit_map.short_time_id(
                lhs_cm
            ) + 1 == commit_map.short_time_id(rhs_cm)

        new_revs: tp.Set[FullCommitHash] = set()

        # build a dataframe with revision as index and degree values as columns
        # the cells contain the degree frequencies per revision
        df = pd.concat([
            series.reset_index(drop=True) for series in sub_df_list
        ],
                       axis=1)
        df["revision"] = unique_revisions
        df = df.set_index("revision")
        df_iter = df.iterrows()
        last_revision, last_row = next(df_iter)
        for revision, row in df_iter:
            # compute gradient for each degree value and see if any gradient
            # exceeds threshold
            gradient = abs(row - last_row)
            if any(gradient > boundary_gradient):
                lhs_cm = last_revision
                rhs_cm = revision
                if head_cm_neighbours(lhs_cm, rhs_cm):
                    print(
                        "Found steep gradient between neighbours " +
                        "{lhs_cm} - {rhs_cm}: {gradient}".format(
                            lhs_cm=lhs_cm,
                            rhs_cm=rhs_cm,
                            gradient=round(max(gradient), 5)
                        )
                    )
                else:
                    print(
                        "Unusual gradient between " +
                        "{lhs_cm} - {rhs_cm}: {gradient}".format(
                            lhs_cm=lhs_cm,
                            rhs_cm=rhs_cm,
                            gradient=round(max(gradient), 5)
                        )
                    )
                    new_rev_id = round((
                        commit_map.short_time_id(lhs_cm) +
                        commit_map.short_time_id(rhs_cm)
                    ) / 2.0)
                    new_rev = commit_map.c_hash(new_rev_id)
                    print(
                        "-> Adding {rev} as new revision to the sample set".
                        format(rev=new_rev)
                    )
                    new_revs.add(new_rev)
                print()
            last_revision = revision
            last_row = row
        return new_revs


class BlameInteractionDegree(BlameDegree, plot_name="b_interaction_degree"):
    """Plotting the degree of blame interactions."""

    NAME = 'b_interaction_degree'

    def __init__(self, plot_config: PlotConfig, **kwargs: tp.Any):
        super().__init__(self.NAME, plot_config, **kwargs)

    def plot(self, view_mode: bool) -> None:
        self._degree_plot(DegreeType.INTERACTION)

    def calc_missing_revisions(
        self, boundary_gradient: float
    ) -> tp.Set[FullCommitHash]:
        return self._calc_missing_revisions(
            DegreeType.INTERACTION, boundary_gradient
        )


class BlameInteractionDegreeGenerator(
    PlotGenerator,
    generator_name="interaction-degree-plot",
    options=[
        PlotGenerator.REQUIRE_REPORT_TYPE,
        PlotGenerator.REQUIRE_MULTI_CASE_STUDY,
        OPTIONAL_SHOW_CHURN,
        OPTIONAL_EDGE_COLOR,
        OPTIONAL_COLORMAP,
        OPTIONAL_SHOW_CVE,
        OPTIONAL_SHOW_BUGS,
        OPTIONAL_CVE_BUG_LINE_WIDTH,
        OPTIONAL_CVE_BUG_COLOR,
        OPTIONAL_VERTICAL_ALIGNMENT,
    ]
):
    """Generates interaction-degree plot(s) for the selected case study(ies)."""

    @check_required_args("report_type", "case_study")
    def __init__(self, plot_config: PlotConfig, **plot_kwargs: tp.Any):
        super().__init__(plot_config, **plot_kwargs)
        self.__report_type: str = plot_kwargs["report_type"]
        self.__case_studies: tp.List[CaseStudy] = plot_kwargs["case_study"]
        self.__fig_title: str = plot_config.fig_title \
            if plot_config.fig_title else "Blame interactions"
        self.__legend_title: str = plot_config.legend_title \
            if plot_config.legend_title else "Interaction degrees"
        self.__legend_size: int = plot_config.legend_size
        self.__show_legend: bool = plot_config.show_legend
        self.__line_width: int = plot_config.line_width
        self.__x_tick_size: int = plot_config.x_tick_size
        self.__label_size: int = plot_config.label_size
        self.__show_churn: bool = plot_kwargs["show_churn"]
        self.__edge_color: str = plot_kwargs["edge_color"]
        self.__colormap: Colormap = plot_kwargs["colormap"]
        self.__show_cve: bool = plot_kwargs["show_cve"]
        self.__show_bugs: bool = plot_kwargs["show_bugs"]
        self.__cve_bug_line_width: int = plot_kwargs["cve_bug_line_width"]
        self.__cve_bug_color: str = plot_kwargs["cve_bug_color"]
        self.__vertical_alignment: str = plot_kwargs["vertical_alignment"]

    def generate(self) -> tp.List[Plot]:
        return [
            BlameInteractionDegree(
                self.plot_config,
                report_type=self.__report_type,
                case_study=cs,
                fig_title=self.__fig_title,
                legend_title=self.__legend_title,
                legend_size=self.__legend_size,
                show_legend=self.__show_legend,
                line_width=self.__line_width,
                x_tick_size=self.__x_tick_size,
                label_size=self.__label_size,
                show_churn=self.__show_churn,
                edge_color=self.__edge_color,
                colormap=self.__colormap,
                show_cve=self.__show_cve,
                show_bugs=self.__show_bugs,
                cve_bug_line_width=self.__cve_bug_line_width,
                cve_bug_color=self.__cve_bug_color,
                vertical_alignment=self.__vertical_alignment
            ) for cs in self.__case_studies
        ]


class BlameInteractionDegreeMultiLib(
    BlameDegree, plot_name="b_interaction_degree_multi_lib"
):
    """
    Plotting the degree of blame interactions between two libraries.

    Pass the selected base library (base_lib) and interacting library
    (inter_lib) as key-value pairs after the plot name. E.g., base_lib=Foo
    inter_lib=Bar
    """

    NAME = 'b_interaction_degree_multi_lib'

    def __init__(self, plot_config: PlotConfig, **kwargs: tp.Any):
        super().__init__(self.NAME, plot_config, **kwargs)

    def plot(self, view_mode: bool) -> None:
<<<<<<< HEAD
        self._multi_lib_degree_plot(DegreeType.INTERACTION)
=======
        if 'base_lib' not in self.plot_kwargs or \
                'inter_lib' not in self.plot_kwargs:
            LOG.warning("No library names were provided.")
            raise PlotDataEmpty

        base_lib = self.plot_kwargs['base_lib']
        inter_lib = self.plot_kwargs['inter_lib']

        extra_plot_cfg = {
            'legend_title': 'Interaction degrees',
            'fig_title': 'Blame interactions',
            'base_lib': base_lib,
            'inter_lib': inter_lib
        }
        # TODO (se-passau/VaRA#545): make params configurable in user call
        #  with plot config rework
        self._multi_lib_degree_plot(
            view_mode, DegreeType.INTERACTION, extra_plot_cfg
        )
>>>>>>> 95dec93b

    def calc_missing_revisions(
        self, boundary_gradient: float
    ) -> tp.Set[FullCommitHash]:
        return self._calc_missing_revisions(
            DegreeType.INTERACTION, boundary_gradient
        )


class BlameInteractionDegreeMultiLibGenerator(
    PlotGenerator,
    generator_name="interaction-degree-multi-lib-plot",
    plot=BlameInteractionDegreeMultiLib,
    options=[
        PlotGenerator.REQUIRE_REPORT_TYPE,
        PlotGenerator.REQUIRE_MULTI_CASE_STUDY, REQUIRE_BASE_LIB,
        REQUIRE_INTER_LIB, OPTIONAL_SHOW_CHURN, OPTIONAL_EDGE_COLOR,
        OPTIONAL_COLORMAP, OPTIONAL_SHOW_CVE, OPTIONAL_SHOW_BUGS,
        OPTIONAL_CVE_BUG_LINE_WIDTH, OPTIONAL_CVE_BUG_COLOR,
        OPTIONAL_VERTICAL_ALIGNMENT
    ]
):
    """Generates multi-lib degree plot(s) for the selected case study(ies)."""

    @check_required_args("report_type", "case_study", "base_lib", "inter_lib")
    def __init__(self, plot_config: PlotConfig, **plot_kwargs: tp.Any):
        super().__init__(plot_config, **plot_kwargs)
        self.__report_type: str = plot_kwargs["report_type"]
        self.__case_studies: tp.List[CaseStudy] = plot_kwargs["case_study"]
        self.__base_lib: str = plot_kwargs["base_lib"]
        self.__inter_lib: str = plot_kwargs["inter_lib"]
        self.__fig_title: str = plot_config.fig_title \
            if plot_config.fig_title else "Blame interactions"
        self.__legend_title: str = plot_config.legend_title \
            if plot_config.legend_title else "Interaction degrees"
        self.__show_churn: bool = plot_kwargs["show_churn"]
        self.__legend_size: int = plot_config.legend_size
        self.__show_legend: bool = plot_config.show_legend
        self.__line_width: int = plot_config.line_width
        self.__x_tick_size: int = plot_config.x_tick_size
        self.__label_size: int = plot_config.label_size
        self.__edge_color: str = plot_kwargs["edge_color"]
        self.__colormap: Colormap = plot_kwargs["colormap"]
        self.__show_cve: bool = plot_kwargs["show_cve"]
        self.__show_bugs: bool = plot_kwargs["show_bugs"]
        self.__cve_bug_line_width: int = plot_kwargs["cve_bug_line_width"]
        self.__cve_bug_color: str = plot_kwargs["cve_bug_color"]
        self.__vertical_alignment: str = plot_kwargs["vertical_alignment"]

    def generate(self) -> tp.List[Plot]:
        return [
            self.PLOT(
                report_type=self.__report_type,
                case_study=cs,
                base_lib=self.__base_lib,
                inter_lib=self.__inter_lib,
                fig_title=self.__fig_title,
                legend_title=self.__legend_title,
                legend_size=self.__legend_size,
                show_legend=self.__show_legend,
                line_width=self.__line_width,
                x_tick_size=self.__x_tick_size,
                label_size=self.__label_size,
                show_churn=self.__show_churn,
                edge_color=self.__edge_color,
                colormap=self.__colormap,
                show_cve=self.__show_cve,
                show_bugs=self.__show_bugs,
                cve_bug_line_width=self.__cve_bug_line_width,
                cve_bug_color=self.__cve_bug_color,
                vertical_alignment=self.__vertical_alignment
            ) for cs in self.__case_studies
        ]


class BlameInteractionFractionOverview(
    BlameDegree, plot_name="b_interaction_fraction_overview"
):
    """Plotting the fraction distribution of in-/outgoing blame interactions
    from all project libraries."""

    NAME = 'b_interaction_fraction_overview'

    def __init__(self, plot_config: PlotConfig, **kwargs: tp.Any):
        super().__init__(self.NAME, plot_config, **kwargs)

    def plot(self, view_mode: bool) -> None:
        extra_plot_cfg = {
            'legend_title': 'Fraction ratio',
            'fig_title': 'Distribution of fractions'
        }
        # TODO (se-passau/VaRA#545): make params configurable in user call
        #  with plot config rework
        self._fraction_overview_plot(
            view_mode, DegreeType.INTERACTION, extra_plot_cfg
        )

    def calc_missing_revisions(
        self, boundary_gradient: float
    ) -> tp.Set[FullCommitHash]:
        return self._calc_missing_revisions(
            DegreeType.INTERACTION, boundary_gradient
        )


class BlameLibraryInteractions(
    BlameDegree, plot_name="b_multi_lib_interaction_sankey_plot"
):
    """
    Plotting the dependencies of blame interactions from all project libraries
    either as interactive plot in the browser or as static image.

    To plot in interactive mode, select view_mode=True and pass the selected
    revision as key-value pair after the plot name. E.g., revision=Foo
    """

    NAME = 'b_multi_lib_interaction_sankey_plot'

    def __init__(self, plot_config: PlotConfig, **kwargs: tp.Any):
        super().__init__(self.NAME, plot_config, **kwargs)
        self.__figure = go.Figure()

    def plot(self, view_mode: bool) -> None:
        self.__figure = self._multi_lib_interaction_sankey_plot(view_mode)

    def show(self) -> None:
        try:
            self.plot(True)
        except PlotDataEmpty:
            LOG.warning(
                f"No data for project "
                f"{self.plot_kwargs['case_study'].project_name}. "
            )
            return
        self.__figure.show()

    def save(self, plot_dir: Path, filetype: str = 'png') -> None:
        project_name: str = self.plot_kwargs["case_study"].project_name
        commit_map: CommitMap = get_commit_map(project_name)

        try:
            self.plot(False)
            _save_figure(
                self.__figure,
                commit_map.convert_to_full_or_warn(
                    self.plot_kwargs["revision"]
                ), project_name, PlotTypes.SANKEY,
                self.plot_file_name(filetype), plot_dir, filetype
            )
        except PlotDataEmpty:
            LOG.warning(f"No data for project {project_name}.")
            return

    def calc_missing_revisions(
        self, boundary_gradient: float
    ) -> tp.Set[FullCommitHash]:
        return self._calc_missing_revisions(
            DegreeType.INTERACTION, boundary_gradient
        )


class SankeyLibraryInteractionsGeneratorRev(
    PlotGenerator,
    generator_name="sankey-plot-rev",
    options=[
        PlotGenerator.REQUIRE_REPORT_TYPE, PlotGenerator.REQUIRE_CASE_STUDY,
        PlotGenerator.REQUIRE_REVISION
    ]
):
    """Generates a single sankey plot for the selected revision in the case
    study."""

    @check_required_args("report_type", "case_study", "revision")
    def __init__(self, plot_config: PlotConfig, **plot_kwargs: tp.Any):
        super().__init__(plot_config, **plot_kwargs)
        self.__report_type: str = plot_kwargs["report_type"]
        self.__case_study: CaseStudy = plot_kwargs["case_study"]
        self.__revision: ShortCommitHash = ShortCommitHash(
            plot_kwargs["revision"]
        )
        self.__fig_title: str = plot_config.fig_title
        self.__width: int = plot_config.width
        self.__height: int = plot_config.height
        self.__font_size: int = plot_config.font_size

    def generate(self) -> tp.List[Plot]:
        return [
            BlameLibraryInteractions(
                self.plot_config,
                report_type=self.__report_type,
                case_study=self.__case_study,
                revision=self.__revision,
                fig_title=self.__fig_title,
                width=self.__width,
                height=self.__height,
                font_size=self.__font_size,
            )
        ]


class SankeyLibraryInteractionsGeneratorCS(
    PlotGenerator,
    generator_name="sankey-plot-cs",
    options=[
        PlotGenerator.REQUIRE_REPORT_TYPE,
        PlotGenerator.REQUIRE_MULTI_CASE_STUDY
    ]
):
    """Generates a sankey plot for every revision in every given case study."""

    @check_required_args("report_type", "case_study")
    def __init__(self, plot_config: PlotConfig, **plot_kwargs: tp.Any):
        super().__init__(plot_config, **plot_kwargs)
        self.__report_type: str = plot_kwargs["report_type"]
        self.__case_studies: tp.List[CaseStudy] = plot_kwargs["case_study"]
        self.__fig_title: str = plot_config.fig_title
        self.__width: int = plot_config.width
        self.__height: int = plot_config.height
        self.__font_size: int = plot_config.font_size

    def generate(self) -> tp.List[Plot]:
        return [
            BlameLibraryInteractions(
                self.plot_config,
                report_type=self.__report_type,
                case_study=cs,
                revision=rev,
                fig_title=self.__fig_title,
                width=self.__width,
                height=self.__height,
                font_size=self.__font_size,
            ) for cs in self.__case_studies for rev in cs.revisions
        ]


class BlameCommitInteractionsGraphviz(
    BlameLibraryInteraction, plot_name="b_multi_lib_interaction_graphviz"
):
    """
    Plotting the interactions between all commits of multiple libraries.

    To view one plot, select view_mode=True and pass the selected revision as
    key-value pair after the plot name. E.g., revision=Foo. When the layout
    engine fdp is chosen, the additional graph attributes 'splines=True',
    'overlap=False', and 'nodesep=1' are added.
    """

    NAME = 'b_multi_lib_interaction_graphviz'

    def __init__(self, plot_config: PlotConfig, **kwargs: tp.Any):
        super().__init__(self.NAME, plot_config, **kwargs)
        self.__figure = Digraph()

    def plot(self, view_mode: bool) -> None:
        self.__figure = self._graphviz_plot()

    def show(self) -> None:
        try:
            self.plot(True)
        except PlotDataEmpty:
            LOG.warning(
                f"No data for project "
                f"{self.plot_kwargs['case_study'].project_name}."
            )
            return
        self.__figure.view(tempfile.mktemp())

    def save(self, plot_dir: Path, filetype: str = 'png') -> None:
        project_name: str = self.plot_kwargs["case_study"].project_name
        commit_map: CommitMap = get_commit_map(project_name)

        try:
            self.plot(False)
            _save_figure(
                self.__figure,
                commit_map.convert_to_full_or_warn(
                    self.plot_kwargs["revision"]
                ),
                self.plot_kwargs['case_study'].project_name, PlotTypes.GRAPHVIZ,
                self.plot_file_name(filetype), plot_dir, filetype
            )
        except PlotDataEmpty:
            LOG.warning(f"No data for project {project_name}.")
            return

    def calc_missing_revisions(
        self, boundary_gradient: float
    ) -> tp.Set[FullCommitHash]:
        raise NotImplementedError


class GraphvizLibraryInteractionsGeneratorRev(
    PlotGenerator,
    generator_name="graphviz-plot-rev",
    options=[
        PlotGenerator.REQUIRE_REPORT_TYPE, PlotGenerator.REQUIRE_CASE_STUDY,
        PlotGenerator.REQUIRE_REVISION, OPTIONAL_SHOW_INTERACTIONS,
        OPTIONAL_SHOW_DIFF, OPTIONAL_SHOW_EDGE_WEIGHT,
        OPTIONAL_EDGE_WEIGHT_THRESHOLD, OPTIONAL_REVISION_LENGTH,
        OPTIONAL_LAYOUT_ENGINE, OPTIONAL_SHOW_ONLY_COMMIT
    ]
):
    """Generates a single graphviz plot for the selected revision in the case
    study."""

    @check_required_args("report_type", "case_study", "revision")
    def __init__(self, plot_config: PlotConfig, **plot_kwargs: tp.Any):
        super().__init__(plot_config, **plot_kwargs)
        self.__report_type: str = plot_kwargs["report_type"]
        self.__case_study: CaseStudy = plot_kwargs["case_study"]
        self.__revision: ShortCommitHash = ShortCommitHash(
            plot_kwargs["revision"]
        )
        self.__show_interactions: bool = plot_kwargs["show_interactions"]
        self.__show_diff: bool = plot_kwargs["show_diff"]
        self.__show_edge_weight: bool = plot_kwargs["show_edge_weight"]
        self.__edge_weight_threshold: tp.Optional[
            EdgeWeightThreshold] = plot_kwargs["edge_weight_threshold"]
        self.__revision_length: int = plot_kwargs["revision_length"]
        self.__layout_engine: str = plot_kwargs["layout_engine"]
        self.__show_only_commit: tp.Optional[ShortCommitHash] = ShortCommitHash(
            plot_kwargs["show_only_commit"]
        ) if plot_kwargs["show_only_commit"] is not None else plot_kwargs[
            "show_only_commit"]

    def generate(self) -> tp.List[Plot]:
        return [
            BlameCommitInteractionsGraphviz(
                self.plot_config,
                report_type=self.__report_type,
                case_study=self.__case_study,
                revision=self.__revision,
                show_interactions=self.__show_interactions,
                show_diff=self.__show_diff,
                show_edge_weight=self.__show_edge_weight,
                edge_weight_threshold=self.__edge_weight_threshold,
                revision_length=self.__revision_length,
                layout_engine=self.__layout_engine,
                show_only_commit=self.__show_only_commit,
            )
        ]


class GraphvizLibraryInteractionsGeneratorCS(
    PlotGenerator,
    generator_name="graphviz-plot-cs",
    options=[
        PlotGenerator.REQUIRE_REPORT_TYPE,
        PlotGenerator.REQUIRE_MULTI_CASE_STUDY, OPTIONAL_SHOW_INTERACTIONS,
        OPTIONAL_SHOW_DIFF, OPTIONAL_SHOW_EDGE_WEIGHT,
        OPTIONAL_EDGE_WEIGHT_THRESHOLD, OPTIONAL_REVISION_LENGTH,
        OPTIONAL_LAYOUT_ENGINE, OPTIONAL_SHOW_ONLY_COMMIT
    ]
):
    """Generates a graphviz plot for every revision in the case study."""

    @check_required_args("report_type", "case_study")
    def __init__(self, plot_config: PlotConfig, **plot_kwargs: tp.Any):
        super().__init__(plot_config, **plot_kwargs)
        self.__report_type: str = plot_kwargs["report_type"]
        self.__case_studies: tp.List[CaseStudy] = plot_kwargs["case_study"]
        self.__show_interactions: bool = plot_kwargs["show_interactions"]
        self.__show_diff: bool = plot_kwargs["show_diff"]
        self.__show_edge_weight: bool = plot_kwargs["show_edge_weight"]
        self.__edge_weight_threshold: tp.Optional[
            EdgeWeightThreshold] = plot_kwargs["edge_weight_threshold"]
        self.__revision_length: int = plot_kwargs["revision_length"]
        self.__layout_engine: str = plot_kwargs["layout_engine"]
        self.__show_only_commit: tp.Optional[ShortCommitHash] = ShortCommitHash(
            plot_kwargs["show_only_commit"]
        )

    def generate(self) -> tp.List[Plot]:
        return [
            BlameCommitInteractionsGraphviz(
                self.plot_config,
                report_type=self.__report_type,
                case_study=cs,
                revision=rev,
                show_interactions=self.__show_interactions,
                show_diff=self.__show_diff,
                show_edge_weight=self.__show_edge_weight,
                edge_weight_threshold=self.__edge_weight_threshold,
                revision_length=self.__revision_length,
                layout_engine=self.__layout_engine,
                show_only_commit=self.__show_only_commit,
            ) for cs in self.__case_studies for rev in cs.revisions
        ]


class BlameAuthorDegree(BlameDegree, plot_name="b_author_degree"):
    """Plotting the degree of authors for all blame interactions."""

    NAME = 'b_author_degree'

    def __init__(self, plot_config: PlotConfig, **kwargs: tp.Any):
        super().__init__(self.NAME, plot_config, **kwargs)

    def plot(self, view_mode: bool) -> None:
        extra_plot_cfg = {
            'legend_title': 'Author interaction degrees',
            'fig_title': 'Author blame interactions'
        }
        # TODO (se-passau/VaRA#545): make params configurable in user call
        #  with plot config rework
        self._degree_plot(view_mode, DegreeType.AUTHOR, extra_plot_cfg)

    def calc_missing_revisions(
        self, boundary_gradient: float
    ) -> tp.Set[FullCommitHash]:
        return self._calc_missing_revisions(
            DegreeType.AUTHOR, boundary_gradient
        )


class BlameMaxTimeDistribution(BlameDegree, plot_name="b_maxtime_distribution"):
    """Plotting the degree of max times differences for all blame
    interactions."""

    NAME = 'b_maxtime_distribution'

    def __init__(self, plot_config: PlotConfig, **kwargs: tp.Any):
        super().__init__(self.NAME, plot_config, **kwargs)

    def plot(self, view_mode: bool) -> None:
        extra_plot_cfg = {
            'legend_visible': False,
            'fig_title': 'Max time distribution',
            'edgecolor': None,
        }
        # TODO (se-passau/VaRA#545): make params configurable in user call
        #  with plot config rework
        self._degree_plot(view_mode, DegreeType.MAX_TIME, extra_plot_cfg)

    def calc_missing_revisions(
        self, boundary_gradient: float
    ) -> tp.Set[FullCommitHash]:
        return self._calc_missing_revisions(
            DegreeType.MAX_TIME, boundary_gradient
        )


class BlameAvgTimeDistribution(BlameDegree, plot_name="b_avgtime_distribution"):
    """Plotting the degree of avg times differences for all blame
    interactions."""

    NAME = 'b_avgtime_distribution'

    def __init__(self, plot_config: PlotConfig, **kwargs: tp.Any):
        super().__init__(self.NAME, plot_config, **kwargs)

    def plot(self, view_mode: bool) -> None:
        extra_plot_cfg = {
            'legend_visible': False,
            'fig_title': 'Average time distribution',
            'edgecolor': None,
        }
        # TODO (se-passau/VaRA#545): make params configurable in user call
        #  with plot config rework
        self._degree_plot(view_mode, DegreeType.AVG_TIME, extra_plot_cfg)

    def calc_missing_revisions(
        self, boundary_gradient: float
    ) -> tp.Set[FullCommitHash]:
        return self._calc_missing_revisions(
            DegreeType.AVG_TIME, boundary_gradient
        )<|MERGE_RESOLUTION|>--- conflicted
+++ resolved
@@ -1093,13 +1093,8 @@
                        f'{self.plot_kwargs["inter_lib"]} '
         self.plot_kwargs["fig_suptitle"] = fig_suptitle
 
-<<<<<<< HEAD
-        style.use(self.style)
         commit_map: CommitMap = get_commit_map(project_name)
-=======
         style.use(self.plot_config.style)
-        commit_map: CommitMap = self.plot_kwargs['get_cmap']()
->>>>>>> 95dec93b
         interaction_plot_df = self._get_degree_data()
 
         interaction_plot_df = interaction_plot_df[(
@@ -1431,29 +1426,7 @@
         super().__init__(self.NAME, plot_config, **kwargs)
 
     def plot(self, view_mode: bool) -> None:
-<<<<<<< HEAD
         self._multi_lib_degree_plot(DegreeType.INTERACTION)
-=======
-        if 'base_lib' not in self.plot_kwargs or \
-                'inter_lib' not in self.plot_kwargs:
-            LOG.warning("No library names were provided.")
-            raise PlotDataEmpty
-
-        base_lib = self.plot_kwargs['base_lib']
-        inter_lib = self.plot_kwargs['inter_lib']
-
-        extra_plot_cfg = {
-            'legend_title': 'Interaction degrees',
-            'fig_title': 'Blame interactions',
-            'base_lib': base_lib,
-            'inter_lib': inter_lib
-        }
-        # TODO (se-passau/VaRA#545): make params configurable in user call
-        #  with plot config rework
-        self._multi_lib_degree_plot(
-            view_mode, DegreeType.INTERACTION, extra_plot_cfg
-        )
->>>>>>> 95dec93b
 
     def calc_missing_revisions(
         self, boundary_gradient: float
