"""Generate plots for the degree of blame interactions."""
import abc
import logging
import tempfile
import typing as tp
from collections import defaultdict
from enum import Enum
from os.path import isdir
from pathlib import Path

import click
import matplotlib.pyplot as plt
import numpy as np
import pandas as pd
import plumbum as pb
from benchbuild.utils.cmd import mkdir
from graphviz import Digraph  # type: ignore
from matplotlib import style, cm
from plotly import graph_objs as go
from plotly import io as pio

from varats.data.databases.blame_diff_library_interaction_database import (
    BlameDiffLibraryInteractionDatabase,
)
from varats.data.databases.blame_interaction_degree_database import (
    BlameInteractionDegreeDatabase,
    DegreeType,
)
from varats.data.databases.blame_library_interactions_database import (
    BlameLibraryInteractionsDatabase,
)
from varats.mapping.commit_map import CommitMap, get_commit_map
from varats.paper.case_study import CaseStudy
from varats.plot.plot import Plot, PlotDataEmpty
from varats.plot.plot_utils import check_required_args
from varats.plot.plots import PlotGenerator, PlotConfig
from varats.plots.bug_annotation import draw_bugs
from varats.plots.cve_annotation import draw_cves
from varats.plots.repository_churn import draw_code_churn_for_revisions
from varats.project.project_util import get_project_cls_by_name
from varats.ts_utils.cli_util import CLIOptionTy, make_cli_option, EnumChoice
from varats.utils.git_util import ShortCommitHash, FullCommitHash

LOG = logging.getLogger(__name__)


class PlotTypes(Enum):
    GRAPHVIZ = "graphviz"
    SANKEY = "sankey"


class EdgeWeightThreshold(Enum):
    LOW = 10
    MEDIUM = 30
    HIGH = 70


class Colormap(Enum):
    """Matplotlib colormaps."""

    # https://matplotlib.org/stable/tutorials/colors/colormaps.html
    # Sequential
    GREENS = 'Greens'
    REDS = 'Reds'
    BLUES = 'Blues'
    GREYS = 'Greys'
    ORANGES = 'Oranges'
    PURPLES = 'Purples'
    YLORBR = 'YlOrBr'
    YLORRD = 'YlOrRd'
    ORRD = 'OrRd'
    PURD = 'PuRd'
    RDPU = 'RdPu'
    BUPU = 'BuPu'
    GNBU = 'GnBu'
    PUBU = 'PuBu'
    YLGNBU = 'YlGnBu'
    PUBUGN = 'PuBuGn'
    BUGN = 'BuGn'
    YLGN = 'YlGn'

    # Miscellaneous
    GST_STRN = 'gist_stern'


<<<<<<< HEAD
# Required
REQUIRE_BASE_LIB: CLIOptionTy = make_cli_option(
    "--base-lib",
    "--base-library",
    type=str,
    required=True,
    metavar="base_lib",
    help="The base library name."
)

REQUIRE_INTER_LIB: CLIOptionTy = make_cli_option(
    "--inter-lib",
    "--interacting-library",
    type=str,
    required=True,
    metavar="inter_lib",
    help="The interacting library name."
)

# Optional
OPTIONAL_FIG_TITLE: CLIOptionTy = make_cli_option(
    "--fig-title",
    type=str,
    default="",
    required=False,
    metavar="fig_title",
    help="The title of the plot figure."
)

OPTIONAL_FONT_SIZE: CLIOptionTy = make_cli_option(
    "--font-size",
    type=int,
    default=10,
    required=False,
    metavar="font_size",
    help="The font size of the plot figure."
)

OPTIONAL_WIDTH: CLIOptionTy = make_cli_option(
    "--width",
    type=int,
    default=1500,
    required=False,
    metavar="width",
    help="The width of the resulting plot file."
)
OPTIONAL_HEIGHT: CLIOptionTy = make_cli_option(
    "--height",
    type=int,
    default=1000,
    required=False,
    metavar="height",
    help="The height of the resulting plot file."
)

=======
>>>>>>> 127d5702
OPTIONAL_SHOW_INTERACTIONS: CLIOptionTy = make_cli_option(
    "--show-interactions/--hide-interactions",
    type=bool,
    default=True,
    required=False,
    help="Enables/Disables the blame interactions."
)

OPTIONAL_SHOW_DIFF: CLIOptionTy = make_cli_option(
    "--show-diff/--hide-diff",
    type=bool,
    default=False,
    required=False,
    help="Enables/Disables the blame diff interactions."
)

OPTIONAL_REVISION_LENGTH: CLIOptionTy = make_cli_option(
    "--revision-length",
    type=int,
    default=10,
    required=False,
    metavar="LENGTH",
    help="Sets the number of shown revision chars."
)

OPTIONAL_SHOW_EDGE_WEIGHT: CLIOptionTy = make_cli_option(
    "--show-edge-weight/--hide-edge-weight",
    type=bool,
    default=True,
    required=False,
    help="Enables/Disables the edge weights of interactions."
)

OPTIONAL_EDGE_WEIGHT_THRESHOLD: CLIOptionTy = make_cli_option(
    "--edge-weight-threshold",
    type=EnumChoice(EdgeWeightThreshold, case_sensitive=False),
    default=None,
    required=False,
    help="Sets the threshold when to show edge weights."
)

OPTIONAL_LAYOUT_ENGINE: CLIOptionTy = make_cli_option(
    "--layout-engine",
    type=click.Choice(["dot", "fdp", "sfdp", "neato", "twopi", "circo"]),
    default="fdp",
    required=False,
    help="The layout engine."
)

OPTIONAL_SHOW_ONLY_COMMIT: CLIOptionTy = make_cli_option(
    "--show-only-commit",
    type=str,
    default=None,
    required=False,
    metavar="SHORT_COMMIT_HASH",
    help="The commit whose interactions are to be shown."
)

OPTIONAL_SHOW_CHURN: CLIOptionTy = make_cli_option(
    "--show-churn/--hide-churn",
    type=bool,
    default=True,
    required=False,
    help="Shows/hides the code churn."
)

OPTIONAL_EDGE_COLOR: CLIOptionTy = make_cli_option(
    "--edge-color",
    type=str,
    default="black",
    required=False,
    metavar="COLOR",
    help="The color of an edge."
)

OPTIONAL_COLORMAP: CLIOptionTy = make_cli_option(
    "--colormap",
    type=EnumChoice(Colormap),
    default=Colormap.GST_STRN,
    required=False,
    help="The colormap used in the plot."
)

OPTIONAL_SHOW_CVE: CLIOptionTy = make_cli_option(
    "--show-cve/--hide-cve",
    type=bool,
    default=False,
    required=False,
    help="Shows/hides CVE annotations."
)

OPTIONAL_SHOW_BUGS: CLIOptionTy = make_cli_option(
    "--show-bugs/--hide-bugs",
    type=bool,
    default=False,
    required=False,
    help="Shows/hides bug annotations."
)

OPTIONAL_CVE_BUG_LINE_WIDTH: CLIOptionTy = make_cli_option(
    "--cve-bug-line-width",
    type=int,
    default=1,
    required=False,
    metavar="WIDTH",
    help="The line width of CVE/bug annotations."
)

OPTIONAL_CVE_BUG_COLOR: CLIOptionTy = make_cli_option(
    "--cve-bug-color",
    type=str,
    default="green",
    required=False,
    metavar="COLOR",
    help="The color of CVE/bug annotations."
)

OPTIONAL_VERTICAL_ALIGNMENT: CLIOptionTy = make_cli_option(
    "--vertical-alignment",
    type=click.Choice(['center', 'top', 'bottom', 'baseline']),
    default="bottom",
    required=False,
    help="The vertical alignment of CVE/bug annotations."
)


class FractionMap:
    """Mapping of library names to fractions."""

    def __init__(self) -> None:
        self.__mapping: tp.DefaultDict[str, tp.List[float]] = defaultdict(list)

    @property
    def as_default_dict(self) -> tp.DefaultDict[str, tp.List[float]]:
        return self.__mapping

    def get_lib_num(self) -> int:
        return len(self.__mapping.keys())

    def get_lib_names(self) -> tp.List[str]:
        """Returns all library names."""

        lib_names: tp.List[str] = []
        for lib_name in self.__mapping:
            lib_names.append(lib_name)

        return lib_names

    def get_all_fraction_lists(self) -> tp.List[tp.List[float]]:
        """Returns a list containing all library fraction lists."""

        all_fraction_lists: tp.List[tp.List[float]] = []
        for fraction_list in self.__mapping.values():
            all_fraction_lists.append(fraction_list)

        return all_fraction_lists

    def get_fractions_from_lib(self, lib_name: str) -> tp.List[float]:
        return self.__mapping[lib_name]

    def add_fraction_to_lib(self, lib_name: str, fraction: float) -> None:
        self.__mapping[lib_name].append(fraction)


BaseInterFractionMapTuple = tp.Tuple[FractionMap, FractionMap]
IndexShadesMapping = tp.Dict[int, str]
LibraryColormapMapping = tp.Dict[str, tp.Any]
LibraryToIndexShadesMapping = tp.Dict[str, IndexShadesMapping]


def _get_unique_revisions(dataframe: pd.DataFrame,
                          c_map: CommitMap) -> tp.List[FullCommitHash]:
    return [
        c_map.convert_to_full_or_warn(rev)
        for rev in dataframe.revision.unique()
    ]


def _filter_data_frame(
    degree_type: DegreeType, interaction_plot_df: pd.DataFrame,
    commit_map: CommitMap
) -> tp.Tuple[tp.List[FullCommitHash], tp.List[pd.Series]]:
    """Reduce data frame to rows that match the degree type."""
    interaction_plot_df = interaction_plot_df[interaction_plot_df.degree_type ==
                                              degree_type.value]

    degree_levels = sorted(np.unique(interaction_plot_df.degree))
    interaction_plot_df = interaction_plot_df.set_index(['revision', 'degree'])

    def aggregate_data(df: pd.DataFrame) -> pd.DataFrame:
        aggregated_df = df.groupby(['revision', 'degree']).agg({
            'amount': 'sum',
            'fraction': 'sum'
        })
        return aggregated_df

    if degree_type == DegreeType.INTERACTION:
        interaction_plot_df = aggregate_data(interaction_plot_df)

    interaction_plot_df = interaction_plot_df.reindex(
        pd.MultiIndex.from_product(
            interaction_plot_df.index.levels,
            names=interaction_plot_df.index.names
        ),
        fill_value=0
    ).reset_index()

    # fix missing time_ids introduced by the product index
    interaction_plot_df['time_id'] = interaction_plot_df['revision'].apply(
        commit_map.short_time_id
    )
    interaction_plot_df.sort_values(by=['time_id'], inplace=True)

    sub_df_list = [
        interaction_plot_df.loc[interaction_plot_df.degree == x].fraction
        for x in degree_levels
    ]

    unique_revisions = _get_unique_revisions(interaction_plot_df, commit_map)

    return unique_revisions, sub_df_list


def _get_distinct_base_lib_names(df: pd.DataFrame) -> tp.List[str]:
    return list(np.unique([str(base_lib) for base_lib in df.base_lib]))


def _get_distinct_inter_lib_names(df: pd.DataFrame) -> tp.List[str]:
    return list(np.unique([str(inter_lib) for inter_lib in df.inter_lib]))


def _generate_stackplot(
    df: pd.DataFrame, unique_revisions: tp.List[FullCommitHash],
    sub_df_list: tp.List[pd.Series], plot_kwargs: tp.Any
) -> None:
    fig = plt.figure()
    grid_spec = fig.add_gridspec(3, 1)

    if plot_kwargs["show_churn"]:
        main_axis = fig.add_subplot(grid_spec[:-1, :])
        main_axis.get_xaxis().set_visible(False)
        churn_axis = fig.add_subplot(grid_spec[2, :], sharex=main_axis)
        x_axis = churn_axis
    else:
        main_axis = fig.add_subplot(grid_spec[:, :])
        x_axis = main_axis

    fig.subplots_adjust(top=0.95, hspace=0.05, right=0.95, left=0.07)
    fig.suptitle(plot_kwargs["fig_suptitle"], fontsize=8)

    unique_rev_strings: tp.List[str] = [
        rev.short_hash for rev in unique_revisions
    ]
    main_axis.stackplot(
        unique_rev_strings,
        sub_df_list,
        edgecolor=plot_kwargs['edge_color'],
        colors=reversed(
            cm.get_cmap(plot_kwargs['colormap'].value
                       )(np.linspace(0, 1, len(sub_df_list)))
        ),
        # TODO (se-passau/VaRA#545): remove cast with plot config rework
        labels=map(
            tp.cast(tp.Callable[[str], str], lambda x: x),
            sorted(np.unique(df['degree']))
        ),
        linewidth=plot_kwargs['line_width']
    )
    legend = main_axis.legend(
        title=plot_kwargs['legend_title'],
        loc='upper left',
        prop={
            'size': plot_kwargs['legend_size'],
            'family': 'monospace'
        }
    )
    plt.setp(
        legend.get_title(),
        fontsize=plot_kwargs['legend_size'],
        family='monospace'
    )
    legend.set_visible(plot_kwargs['show_legend'])
    # annotate CVEs
    with_cve = plot_kwargs["show_cve"]
    with_bugs = plot_kwargs["show_bugs"]
    case_study = plot_kwargs["case_study"]
    project_name = case_study.project_name
    commit_map = get_commit_map(project_name)
    if with_cve or with_bugs:
        project = get_project_cls_by_name(project_name)
        if with_cve:
            draw_cves(main_axis, project, unique_revisions, plot_kwargs)
        if with_bugs:
            draw_bugs(main_axis, project, unique_revisions, plot_kwargs)
    # draw churn subplot
    if plot_kwargs["show_churn"]:
        draw_code_churn_for_revisions(
            churn_axis, project_name, commit_map, unique_revisions
        )
    plt.setp(x_axis.get_yticklabels(), fontsize=8, fontfamily='monospace')
    plt.setp(
        x_axis.get_xticklabels(),
        fontsize=plot_kwargs['x_tick_size'],
        fontfamily='monospace',
        rotation=270
    )


def _calc_fractions(
    unique_revisions: tp.List[FullCommitHash], all_base_lib_names: tp.List[str],
    all_inter_lib_names: tp.List[str],
    revision_to_base_names_mapping: tp.Dict[FullCommitHash, tp.List[str]],
    revision_to_inter_names_mapping: tp.Dict[FullCommitHash, tp.List[str]],
    revision_to_dataframes_mapping: tp.Dict[FullCommitHash, pd.DataFrame],
    revision_to_total_amount_mapping: tp.Dict[FullCommitHash, int]
) -> BaseInterFractionMapTuple:
    """Calculate the fractions of the base and interacting libraries for the
    fraction overview plot."""

    base_fraction_map = FractionMap()
    inter_fraction_map = FractionMap()

    for rev in unique_revisions:
        for base_name in revision_to_base_names_mapping[rev]:
            current_fraction = np.divide(
                revision_to_dataframes_mapping[rev].loc[
                    revision_to_dataframes_mapping[rev].base_lib == base_name
                ].amount.sum(), revision_to_total_amount_mapping[rev]
            )
            base_fraction_map.add_fraction_to_lib(base_name, current_fraction)

        # Add fraction value 0 to all libraries that are not yet present in a
        # revision
        absent_base_lib_names = set(all_base_lib_names) - set(
            revision_to_base_names_mapping[rev]
        )

        for base_name in absent_base_lib_names:
            base_fraction_map.add_fraction_to_lib(base_name, 0)

        for inter_name in revision_to_inter_names_mapping[rev]:
            current_fraction = np.divide(
                revision_to_dataframes_mapping[rev].loc[
                    revision_to_dataframes_mapping[rev].inter_lib == inter_name
                ].amount.sum(), revision_to_total_amount_mapping[rev]
            )
            inter_fraction_map.add_fraction_to_lib(inter_name, current_fraction)

        absent_inter_lib_names = set(all_inter_lib_names) - set(
            revision_to_inter_names_mapping[rev]
        )
        for inter_name in absent_inter_lib_names:
            inter_fraction_map.add_fraction_to_lib(inter_name, 0)

    return base_fraction_map, inter_fraction_map


def _gen_fraction_overview_legend(
    legends_axis: tp.Any, handles: tp.Any, legend_title_suffix: str,
    legend_items: tp.List[str], plot_cfg: tp.Dict[str, tp.Any]
) -> None:
    legend = legends_axis.legend(
        handles=handles,
        title=f'{plot_cfg["legend_title"]} | {legend_title_suffix}',
        # TODO (se-passau/VaRA#545): remove cast with plot config
        #  rework
        labels=map(tp.cast(tp.Callable[[str], str], lambda x: x), legend_items),
        loc='upper left',
        prop={
            'size': plot_cfg['legend_size'],
            'family': 'monospace'
        }
    )
    plt.setp(
        legend.get_title(),
        fontsize=plot_cfg['legend_size'],
        family='monospace',
    )
    legends_axis.add_artist(legend)
    legend.set_visible(plot_cfg['legend_visible'])


def _plot_fraction_overview(
    base_lib_fraction_map: FractionMap, inter_lib_fraction_map: FractionMap,
    with_churn: bool, unique_revisions: tp.List[FullCommitHash],
    plot_cfg: tp.Dict[str, tp.Any], plot_kwargs: tp.Dict[str, tp.Any]
) -> None:
    fig = plt.figure()
    grid_spec = fig.add_gridspec(3, 1)
    out_axis = fig.add_subplot(grid_spec[0, :])
    out_axis.get_xaxis().set_visible(False)
    in_axis = fig.add_subplot(grid_spec[1, :])

    if with_churn:
        in_axis.get_xaxis().set_visible(False)
        churn_axis = fig.add_subplot(grid_spec[-1, :], sharex=out_axis)
        x_axis = churn_axis
    else:
        x_axis = in_axis

    fig.subplots_adjust(top=0.95, hspace=0.05, right=0.95, left=0.07)
    fig.suptitle(
        str(plot_cfg['fig_title']) + f' - Project {plot_kwargs["project"]}',
        fontsize=8
    )

    colormap = plot_cfg['color_map'](
        np.linspace(
            0, 1,
            max(
                base_lib_fraction_map.get_lib_num(),
                inter_lib_fraction_map.get_lib_num()
            )
        )
    )

    outgoing_plot_lines = []
    ingoing_plot_lines = []

    outgoing_plot_lines += out_axis.stackplot(
        unique_revisions,
        base_lib_fraction_map.get_all_fraction_lists(),
        linewidth=plot_cfg['linewidth'],
        colors=colormap,
        edgecolor=plot_cfg['edgecolor'],
        alpha=0.7
    )

    # Setup outgoing interactions legend
    _gen_fraction_overview_legend(
        out_axis, outgoing_plot_lines, "Outgoing interactions",
        base_lib_fraction_map.get_lib_names(), plot_cfg
    )

    ingoing_plot_lines += in_axis.stackplot(
        unique_revisions,
        inter_lib_fraction_map.get_all_fraction_lists(),
        linewidth=plot_cfg['linewidth'],
        colors=colormap,
        edgecolor=plot_cfg['edgecolor'],
        alpha=0.7
    )

    # Setup ingoing interactions legend
    _gen_fraction_overview_legend(
        in_axis, ingoing_plot_lines, "Ingoing interactions",
        inter_lib_fraction_map.get_lib_names(), plot_cfg
    )

    # annotate CVEs
    with_cve = plot_kwargs.get("with_cve", False)
    with_bugs = plot_kwargs.get("with_bugs", False)
    if with_cve or with_bugs:
        if "project" not in plot_kwargs:
            LOG.error("Need a project to annotate bug or CVE data.")
        else:
            project = get_project_cls_by_name(plot_kwargs["project"])
            if with_cve:
                draw_cves(in_axis, project, unique_revisions, plot_cfg)
            if with_bugs:
                draw_bugs(in_axis, project, unique_revisions, plot_cfg)

    # draw churn subplot
    if with_churn:
        draw_code_churn_for_revisions(
            churn_axis, plot_kwargs['project'], plot_kwargs['get_cmap'](),
            unique_revisions
        )

    # Format labels of axes
    plt.setp(
        x_axis.get_xticklabels(),
        fontsize=plot_cfg['xtick_size'],
        fontfamily='monospace',
        rotation=270
    )

    axes = [out_axis, in_axis]
    if with_churn:
        axes.append(churn_axis)

    for axis in axes:
        plt.setp(axis.get_yticklabels(), fontsize=8, fontfamily='monospace')


def _get_separated_lib_names_dict(
    dataframe: pd.DataFrame
) -> tp.Dict[str, tp.List[str]]:
    """Creates a dict that contains library information about distinct base and
    interacting library names, the names of all libraries and the distinct names
    of all libraries."""

    name_dict: tp.Dict[str, tp.List[str]] = {
        "base_lib_names": _get_distinct_base_lib_names(dataframe),
        "inter_lib_names": _get_distinct_inter_lib_names(dataframe)
    }

    # Duplicated lib names are necessary to avoid cycles in the plot
    name_dict["all_lib_names"
             ] = name_dict["base_lib_names"] + name_dict["inter_lib_names"]

    name_dict["all_distinct_lib_names"] = sorted(
        set(name_dict["all_lib_names"])
    )
    return name_dict


def _build_sankey_color_mappings(
    highest_degree: int, plot_cfg: tp.Dict[str, tp.Any],
    lib_name_dict: tp.Dict[str, tp.List[str]]
) -> tp.Tuple[LibraryColormapMapping, LibraryToIndexShadesMapping]:
    """Returns a tuple of a LibraryColormapMapping and a
    LibraryToIndexShadesMapping."""

    lib_to_colormap: LibraryColormapMapping = {}
    lib_to_idx_shades: LibraryToIndexShadesMapping = dict(
        (name, {}) for name in lib_name_dict["all_distinct_lib_names"]
    )

    colormaps: tp.List[Colormap] = list(Colormap)
    num_colormaps: int = len(tp.cast(tp.List[str], colormaps))

    if len(lib_name_dict["all_distinct_lib_names"]) > num_colormaps:
        LOG.warning(
            "Not enough colormaps for all libraries provided. "
            "Colormaps will be reused."
        )

    for lib_idx, lib_name in enumerate(lib_to_idx_shades):
        # If there are not enough colormaps provided, reuse them.
        if num_colormaps <= lib_idx:
            lib_idx = 0

        shade_lists = cm.get_cmap(colormaps[lib_idx].value
                                 )(np.linspace(0.25, 1, highest_degree + 1))

        lib_to_colormap[lib_name] = cm.get_cmap(colormaps[lib_idx].value)
        tmp_idx_to_shades_mapping: tp.Dict[int, str] = {}

        for shade_idx, shades in enumerate(shade_lists):
            tmp_idx_to_shades_mapping[shade_idx] = str(tuple(shades))

        lib_to_idx_shades[lib_name] = tmp_idx_to_shades_mapping

    return lib_to_colormap, lib_to_idx_shades


def _save_figure(
    figure: tp.Any, revision: FullCommitHash, project_name: str,
    plot_type: PlotTypes, plot_file_name: str, plot_dir: Path, file_type: str
) -> None:

    revision_idx = -1
    max_idx = -1
    c_map: CommitMap = get_commit_map(project_name)

    for c_hash, idx in c_map.mapping_items():
        if idx > max_idx:
            max_idx = idx
        if c_hash == revision.hash:
            revision_idx = idx

    if revision_idx == -1:
        LOG.error(
            f"The revision {revision} could not be found in the "
            f"commit map."
        )
        raise PlotDataEmpty

    max_idx_digit_num = len(str(max_idx))
    padded_idx_str = str(revision_idx).rjust(max_idx_digit_num, str(0))
    file_name = plot_file_name.rsplit('.', 1)[0]
    plot_subdir = Path(file_name)

    with pb.local.cwd(plot_dir):
        if not isdir(plot_subdir):
            mkdir(plot_subdir)

    if plot_type == PlotTypes.SANKEY:
        file_name = f"{file_name}_{padded_idx_str}.{file_type}"

        pio.write_image(
            fig=figure,
            file=str(plot_dir / plot_subdir / file_name),
            format=file_type
        )

    if plot_type == PlotTypes.GRAPHVIZ:
        file_name = f"{file_name}_{padded_idx_str}"

        figure.render(
            filename=file_name,
            directory=str(plot_dir / plot_subdir),
            format=file_type,
            cleanup=True
        )


def _collect_sankey_plotting_data(
    dataframe: pd.DataFrame, lib_name_dict: tp.Dict[str, tp.List[str]],
    lib_name_to_colormap_mapping: tp.Dict[str, tp.Any],
    lib_name_to_color_shades_mapping: tp.Dict[str, tp.Dict[int, str]]
) -> tp.Dict[str, tp.List[tp.Any]]:
    sankey_data_dict: tp.Dict[str, tp.List[tp.Any]] = {
        "sources": [],
        "targets": [],
        "fractions": [],
        "node_colors": [],
        "edge_colors": [],
        "degrees": [],
    }

    dataframe = dataframe.sort_values(["degree"])

    base_lib_name_index_mapping, inter_lib_name_index_mapping = \
        _gen_sankey_lib_name_to_idx_mapping(lib_name_dict)

    for name in lib_name_dict["all_lib_names"]:
        sankey_data_dict["node_colors"].append(
            f"rgba{tuple(lib_name_to_colormap_mapping[name](0.5))}"
        )

    for _, row in dataframe.iterrows():
        color = "rgba" + lib_name_to_color_shades_mapping[row["base_lib"]][
            row["degree"]]

        sankey_data_dict["sources"].append(
            base_lib_name_index_mapping[row["base_lib"]]
        )
        sankey_data_dict["targets"].append(
            inter_lib_name_index_mapping[row["inter_lib"]]
        )
        sankey_data_dict["fractions"].append(row["fraction"] * 100)
        sankey_data_dict["degrees"].append(row["degree"])
        sankey_data_dict["edge_colors"].append(color)

    return sankey_data_dict


def _gen_sankey_lib_name_to_idx_mapping(
    lib_name_dict: tp.Dict[str, tp.List[str]]
) -> tp.Tuple[tp.Dict[str, int], tp.Dict[str, int]]:
    base_lib_mapping: tp.Dict[str, int] = {}
    inter_lib_mapping: tp.Dict[str, int] = {}

    for idx, name in enumerate(lib_name_dict["base_lib_names"]):
        base_lib_mapping[name] = idx

    idx_offset = len(base_lib_mapping)

    for idx, name in enumerate(lib_name_dict["inter_lib_names"]):
        # Continue the index for the interacting libraries
        inter_lib_mapping[name] = idx + idx_offset

    return base_lib_mapping, inter_lib_mapping


def _build_sankey_figure(
    revision: FullCommitHash, view_mode: bool,
    data_dict: tp.Dict[str, tp.List[tp.Any]],
    library_names_dict: tp.Dict[str, tp.List[str]], plot_cfg: tp.Dict[str,
                                                                      tp.Any]
) -> go.Figure:
    layout = go.Layout(
        autosize=False, width=plot_cfg['width'], height=plot_cfg['height']
    )
    fig = go.Figure(
        data=[
            go.Sankey(
                arrangement="perpendicular",
                node=dict(
                    pad=15,
                    thickness=20,
                    line=dict(color="black", width=0.5),
                    label=library_names_dict["all_lib_names"],
                    color=data_dict["node_colors"],
                    hovertemplate='Fraction ratio = %{'
                    'value}%<extra></extra> '
                ),
                link=dict(
                    source=data_dict["sources"],
                    target=data_dict["targets"],
                    value=data_dict["fractions"],
                    color=data_dict["edge_colors"],
                    customdata=data_dict["degrees"],
                    hovertemplate='Interaction has a fraction ratio '
                    'of %{value}%<br /> and a degree of '
                    '%{customdata}<extra></extra>',
                )
            )
        ]
    )
    if not view_mode:
        fig.layout = layout

    fig.update_layout(
        title_text=
        f"<b>Revision: {revision}</b><br />Library interactions from base(left)"
        f" to interacting(right) libraries. Color saturation increases with the"
        f" degree level.</b><br />{plot_cfg['fig_title']}",
        font_size=plot_cfg['font_size']
    )

    return fig


def _add_diff_amount_col_to_df(
    inter_df: pd.DataFrame, diff_df: pd.DataFrame
) -> pd.DataFrame:
    """Adds the ``amount`` of rows from ``diff_df`` to the same rows of
    ``inter_df`` in a new column named ``diff_amount``."""

    merged_df = pd.merge(
        inter_df,
        diff_df,
        on=[
            "revision", "time_id", "base_hash", "base_lib", "inter_hash",
            "inter_lib"
        ],
        how='left',
        indicator="diff_amount"
    )

    # Adds the amount from diff_df to rows that exist in both dataframes
    merged_df['diff_amount'] = np.where(
        merged_df.diff_amount == 'both', merged_df.amount_y, 0
    )

    merged_df.rename(columns={"amount_x": "amount"}, inplace=True)
    del merged_df["amount_y"]

    return merged_df


LibraryToHashesMapping = tp.Dict[str, tp.List[str]]


def _build_graphviz_edges(
    df: pd.DataFrame,
    graph: Digraph,
    show_edge_weight: bool,
    commit_map: CommitMap,
    edge_weight_threshold: tp.Optional[EdgeWeightThreshold] = None,
    show_only_interactions_of_commit: tp.Optional[ShortCommitHash] = None
) -> LibraryToHashesMapping:

    if show_only_interactions_of_commit is not None:
        show_only_interactions_of_commit = commit_map.convert_to_full_or_warn(
            show_only_interactions_of_commit
        ).hash

    base_lib_names = _get_distinct_base_lib_names(df)
    inter_lib_names = _get_distinct_inter_lib_names(df)
    all_distinct_lib_names = sorted(set(base_lib_names + inter_lib_names))

    lib_to_hashes_mapping: tp.Dict[str, tp.List[str]] = {
        lib_name: [] for lib_name in all_distinct_lib_names
    }

    for _, row in df.iterrows():
        base_hash = row['base_hash']
        base_lib = row['base_lib']
        inter_hash = row['inter_hash']
        inter_lib = row['inter_lib']

        base_inter_hash_tuple = (base_hash, inter_hash)

        # Skip edges that do not connect with the specified
        # ``show_only_interactions_of_commit`` node.
        if show_only_interactions_of_commit is not None and (
            show_only_interactions_of_commit not in base_inter_hash_tuple
        ):
            continue

        label = ""
        color = "black"
        weight = row['amount']

        if 'diff_amount' in row:
            diff_weight = int(row['diff_amount'])
        else:
            diff_weight = 0

        if not edge_weight_threshold or weight >= edge_weight_threshold.value:
            if show_edge_weight:
                label = str(weight)

            if diff_weight > 0:
                color = "orange"
                plus_minus = '\u00b1'
                label = f"{label} ({plus_minus}{str(diff_weight)})"

            graph.edge(
                f'{base_hash}_{base_lib}',
                f'{inter_hash}_{inter_lib}',
                label=label,
                color=color
            )

        lib_to_hashes_mapping[base_lib].append(base_hash)
        lib_to_hashes_mapping[inter_lib].append(inter_hash)

    return lib_to_hashes_mapping


def _build_graphviz_fig(
    df: pd.DataFrame, revision: FullCommitHash, show_edge_weight: bool,
    shown_revision_length: int, commit_map: CommitMap,
    edge_weight_threshold: tp.Optional[EdgeWeightThreshold], layout_engine: str,
    show_only_interactions_of_commit: tp.Optional[ShortCommitHash]
) -> Digraph:
    graph = Digraph(name="Digraph", strict=True, engine=layout_engine)
    graph.attr(label=f"Revision: {revision}")
    graph.attr(labelloc="t")

    if layout_engine == "fdp":
        graph.attr(splines="True")
        graph.attr(overlap="False")
        graph.attr(nodesep="1")

    lib_to_hashes_mapping = _build_graphviz_edges(
        df, graph, show_edge_weight, commit_map, edge_weight_threshold,
        show_only_interactions_of_commit
    )

    for lib_name, c_hash_list in lib_to_hashes_mapping.items():

        # 'cluster_' prefix is necessary for grouping commits to libraries
        with graph.subgraph(name="cluster_" + lib_name) as subgraph:
            subgraph.attr(label=lib_name)
            subgraph.attr(color="red")

            for c_hash in c_hash_list:

                if shown_revision_length > len(c_hash):
                    shown_revision_length = len(c_hash)

                if shown_revision_length < 1:
                    LOG.error(
                        f"The passed revision length of "
                        f"{shown_revision_length} must be at least 1."
                    )
                    raise PlotDataEmpty

                subgraph.node(
                    name=f'{c_hash}_{lib_name}',
                    label=c_hash[0:shown_revision_length]
                )
    return graph


class BlameLibraryInteraction(Plot, plot_name=None):
    """Base plot for blame library interaction plots."""

    @abc.abstractmethod
    def plot(self, view_mode: bool) -> None:
        """Plot the current plot to a file."""

    @staticmethod
    def _get_interaction_data(
        case_study: CaseStudy,
        commit_map: CommitMap,
        blame_diff: bool = False
    ) -> pd.DataFrame:

        project_name = case_study.project_name
        variables = [
            "time_id", "base_hash", "base_lib", "inter_hash", "inter_lib",
            "amount"
        ]

        if blame_diff:
            lib_interaction_df = \
                BlameDiffLibraryInteractionDatabase.get_data_for_project(
                    project_name, ["revision", *variables], commit_map,
                    case_study)
        else:
            lib_interaction_df = \
                BlameLibraryInteractionsDatabase.get_data_for_project(
                    project_name, ["revision", *variables], commit_map,
                    case_study)

        length = len(_get_unique_revisions(lib_interaction_df, commit_map))
        is_empty = lib_interaction_df.empty

        if not blame_diff and (is_empty or length == 1):
            # Need more than one data point
            raise PlotDataEmpty
        return lib_interaction_df

    def _graphviz_plot(self) -> tp.Optional[Digraph]:

        def _get_graphviz_project_data(
            blame_interactions: bool, blame_diff: bool
        ) -> pd.DataFrame:
            if not blame_interactions and not blame_diff:
                LOG.warning(
                    "You have to set either 'show_blame_interactions', "
                    "'show_blame_diff', or both to 'True'. Aborting."
                )
                raise PlotDataEmpty

            if blame_interactions:
                inter_df = self._get_interaction_data(
                    case_study, commit_map, False
                )
            else:
                inter_df = self._get_interaction_data(
                    case_study, commit_map, True
                )

            if blame_diff:
                diff_df = self._get_interaction_data(
                    case_study, commit_map, True
                )
                return _add_diff_amount_col_to_df(inter_df, diff_df)

            return inter_df

        case_study: CaseStudy = self.plot_kwargs["case_study"]
        commit_map: CommitMap = get_commit_map(case_study.project_name)

        df = _get_graphviz_project_data(
            self.plot_kwargs["show_interactions"],
            self.plot_kwargs["show_diff"],
        )

        df.sort_values(by=['time_id'], inplace=True)
        df.reset_index(inplace=True)
        rev = commit_map.convert_to_full_or_warn(self.plot_kwargs['revision'])

        dataframe = df.loc[
            df["revision"].apply(commit_map.convert_to_full_or_warn) == rev]

        fig = _build_graphviz_fig(
            dataframe, rev, self.plot_kwargs["show_edge_weight"],
            self.plot_kwargs["revision_length"], commit_map,
            self.plot_kwargs["edge_weight_threshold"],
            self.plot_kwargs["layout_engine"],
            self.plot_kwargs["show_only_commit"]
        )
        return fig


class BlameDegree(Plot, plot_name=None):
    """Base plot for blame degree plots."""

    @abc.abstractmethod
    def plot(self, view_mode: bool) -> None:
        """Plot the current plot to a file."""

    def _get_degree_data(self) -> pd.DataFrame:
        case_study: CaseStudy = self.plot_kwargs["case_study"]
        project_name = case_study.project_name
        commit_map = get_commit_map(project_name)

        interaction_plot_df = \
            BlameInteractionDegreeDatabase.get_data_for_project(
                project_name, [
                    "revision", "time_id", "degree_type", "base_lib",
                    "inter_lib", "degree", "amount", "fraction"
                ], commit_map, case_study)

        length = len(_get_unique_revisions(interaction_plot_df, commit_map))
        is_empty = interaction_plot_df.empty

        if is_empty or length == 1:
            # Need more than one data point
            raise PlotDataEmpty
        return interaction_plot_df

    def _degree_plot(self, degree_type: DegreeType) -> None:

        project_name = self.plot_kwargs['case_study'].project_name
        fig_suptitle = f'{str(self.plot_kwargs["fig_title"])} - ' \
                       f'Project {project_name}'
        self.plot_kwargs["fig_suptitle"] = fig_suptitle

        style.use(self.style)
        commit_map: CommitMap = get_commit_map(project_name)
        interaction_plot_df = self._get_degree_data()

        unique_revisions, sub_df_list = _filter_data_frame(
            degree_type, interaction_plot_df, commit_map
        )

        _generate_stackplot(
            interaction_plot_df, unique_revisions, sub_df_list, self.plot_kwargs
        )

    def _multi_lib_degree_plot(self, degree_type: DegreeType) -> None:

        project_name = self.plot_kwargs['case_study'].project_name
        fig_suptitle = f'{str(self.plot_kwargs["fig_title"])} - ' \
                       f'Project {project_name} | ' \
                       f'{self.plot_kwargs["base_lib"]} --> ' \
                       f'{self.plot_kwargs["inter_lib"]} '
        self.plot_kwargs["fig_suptitle"] = fig_suptitle

        style.use(self.style)
        commit_map: CommitMap = get_commit_map(project_name)
        interaction_plot_df = self._get_degree_data()

        interaction_plot_df = interaction_plot_df[(
            interaction_plot_df[['base_lib', 'inter_lib']] == [
                self.plot_kwargs['base_lib'], self.plot_kwargs['inter_lib']
            ]
        ).all(1)]

        def is_lib_combination_existent() -> bool:
            length = len(_get_unique_revisions(interaction_plot_df, commit_map))
            is_empty = interaction_plot_df.empty

            if is_empty or length == 1:
                return False

            return True

        if not is_lib_combination_existent():
            LOG.warning(
                f"There is no interaction from {self.plot_kwargs['base_lib']} "
                f"to {self.plot_kwargs['inter_lib']} or not enough data points."
            )
            raise PlotDataEmpty

        summed_df = interaction_plot_df.groupby(['revision']).sum()

        # Recalculate fractions based on the selected libraries
        for idx, row in interaction_plot_df.iterrows():
            total_amount = summed_df['amount'].loc[row['revision']]
            interaction_plot_df.at[idx,
                                   'fraction'] = row['amount'] / total_amount

        unique_revisions, sub_df_list = _filter_data_frame(
            degree_type, interaction_plot_df, commit_map
        )

        _generate_stackplot(
            interaction_plot_df, unique_revisions, sub_df_list, self.plot_kwargs
        )

    def _fraction_overview_plot(
        self,
        view_mode: bool,
        degree_type: DegreeType,
        extra_plot_cfg: tp.Optional[tp.Dict[str, tp.Any]] = None,
        with_churn: bool = True
    ) -> None:
        plot_cfg = {
            'linewidth': 1 if view_mode else 0.25,
            'legend_size': 8 if view_mode else 2,
            'xtick_size': 10 if view_mode else 2,
            'lable_modif': lambda x: x,
            'legend_title': 'MISSING legend_title',
            'legend_visible': True,
            'fig_title': 'MISSING figure title',
            'edgecolor': 'black',
            'color_map': cm.get_cmap('tab10')
        }
        if extra_plot_cfg is not None:
            plot_cfg.update(extra_plot_cfg)

        style.use(self.style)

        df = self._get_degree_data()
        df = df[df.degree_type == degree_type.value]
        df.sort_values(by=['time_id'], inplace=True)
        df.reset_index(inplace=True)
        all_base_lib_names = _get_distinct_base_lib_names(df)
        all_inter_lib_names = _get_distinct_inter_lib_names(df)
        revision_df = pd.DataFrame(df["revision"])
        commit_map: CommitMap = self.plot_kwargs['get_cmap']()
        unique_revisions = _get_unique_revisions(revision_df, commit_map)
        grouped_df: pd.DataFrame = df.groupby(['revision'])
        revision_to_dataframes_mapping: tp.Dict[FullCommitHash,
                                                pd.DataFrame] = {}

        for revision in unique_revisions:
            revision_to_dataframes_mapping[revision] = grouped_df.get_group(
                revision.hash
            )

        revision_to_total_amount_mapping: tp.Dict[FullCommitHash, int] = {}
        revision_to_base_names_mapping: tp.Dict[FullCommitHash,
                                                tp.List[str]] = {}
        revision_to_inter_names_mapping: tp.Dict[FullCommitHash,
                                                 tp.List[str]] = {}

        # Collect mapping data
        for revision in unique_revisions:
            revision_to_total_amount_mapping[
                revision] = revision_to_dataframes_mapping[revision].sum(
                ).amount
            revision_to_base_names_mapping[
                revision] = _get_distinct_base_lib_names(
                    revision_to_dataframes_mapping[revision]
                )
            revision_to_inter_names_mapping[
                revision] = _get_distinct_inter_lib_names(
                    revision_to_dataframes_mapping[revision]
                )

        base_lib_fraction_map, inter_lib_fraction_map = _calc_fractions(
            unique_revisions, all_base_lib_names, all_inter_lib_names,
            revision_to_base_names_mapping, revision_to_inter_names_mapping,
            revision_to_dataframes_mapping, revision_to_total_amount_mapping
        )

        _plot_fraction_overview(
            base_lib_fraction_map, inter_lib_fraction_map, with_churn,
            unique_revisions, plot_cfg, self.plot_kwargs
        )

    def _multi_lib_interaction_sankey_plot(self, view_mode: bool) -> go.Figure:
        interaction_plot_df = self._get_degree_data()
        interaction_plot_df = interaction_plot_df[
            interaction_plot_df.degree_type == DegreeType.INTERACTION.value]

        interaction_plot_df.sort_values(by=['time_id'], inplace=True)
        interaction_plot_df.reset_index(inplace=True)
        highest_degree = interaction_plot_df["degree"].max()
        commit_map: CommitMap = get_commit_map(
            self.plot_kwargs["case_study"].project_name
        )
        rev = commit_map.convert_to_full_or_warn(self.plot_kwargs['revision'])

        df = interaction_plot_df.loc[interaction_plot_df["revision"].apply(
            commit_map.convert_to_full_or_warn
        ) == rev]

        lib_names_dict = _get_separated_lib_names_dict(df)
        lib_cm_mapping, lib_shades_mapping = _build_sankey_color_mappings(
            highest_degree, self.plot_kwargs, lib_names_dict
        )

        plotting_data_dict = _collect_sankey_plotting_data(
            df, lib_names_dict, lib_cm_mapping, lib_shades_mapping
        )
        sankey_figure = _build_sankey_figure(
            rev, view_mode, plotting_data_dict, lib_names_dict, self.plot_kwargs
        )

        return sankey_figure

    def _calc_missing_revisions(
        self, degree_type: DegreeType, boundary_gradient: float
    ) -> tp.Set[FullCommitHash]:
        """
        Select a set of revisions based on the gradients of the degree levels
        between revisions.

        Args:
            degree_type: the degree type to consider for gradient calculation
            boundary_gradient: the gradient threshold that needs to be exceeded
                               to include a new revision

        Returns:
            a set of revisions sampled between revisions with unusually large
            changes in degree distribution
        """
        commit_map: CommitMap = get_commit_map(
            self.plot_kwargs['case_study'].project_name
        )
        interaction_plot_df = self._get_degree_data()
        unique_revisions, sub_df_list = _filter_data_frame(
            degree_type, interaction_plot_df, commit_map
        )

        def head_cm_neighbours(
            lhs_cm: ShortCommitHash, rhs_cm: ShortCommitHash
        ) -> bool:
            return commit_map.short_time_id(
                lhs_cm
            ) + 1 == commit_map.short_time_id(rhs_cm)

        new_revs: tp.Set[FullCommitHash] = set()

        # build a dataframe with revision as index and degree values as columns
        # the cells contain the degree frequencies per revision
        df = pd.concat([
            series.reset_index(drop=True) for series in sub_df_list
        ],
                       axis=1)
        df["revision"] = unique_revisions
        df = df.set_index("revision")
        df_iter = df.iterrows()
        last_revision, last_row = next(df_iter)
        for revision, row in df_iter:
            # compute gradient for each degree value and see if any gradient
            # exceeds threshold
            gradient = abs(row - last_row)
            if any(gradient > boundary_gradient):
                lhs_cm = last_revision
                rhs_cm = revision
                if head_cm_neighbours(lhs_cm, rhs_cm):
                    print(
                        "Found steep gradient between neighbours " +
                        "{lhs_cm} - {rhs_cm}: {gradient}".format(
                            lhs_cm=lhs_cm,
                            rhs_cm=rhs_cm,
                            gradient=round(max(gradient), 5)
                        )
                    )
                else:
                    print(
                        "Unusual gradient between " +
                        "{lhs_cm} - {rhs_cm}: {gradient}".format(
                            lhs_cm=lhs_cm,
                            rhs_cm=rhs_cm,
                            gradient=round(max(gradient), 5)
                        )
                    )
                    new_rev_id = round((
                        commit_map.short_time_id(lhs_cm) +
                        commit_map.short_time_id(rhs_cm)
                    ) / 2.0)
                    new_rev = commit_map.c_hash(new_rev_id)
                    print(
                        "-> Adding {rev} as new revision to the sample set".
                        format(rev=new_rev)
                    )
                    new_revs.add(new_rev)
                print()
            last_revision = revision
            last_row = row
        return new_revs


class BlameInteractionDegree(BlameDegree, plot_name="b_interaction_degree"):
    """Plotting the degree of blame interactions."""

    NAME = 'b_interaction_degree'

    def __init__(self, **kwargs: tp.Any):
        super().__init__(self.NAME, **kwargs)

    def plot(self, view_mode: bool) -> None:
        self._degree_plot(DegreeType.INTERACTION)

    def calc_missing_revisions(
        self, boundary_gradient: float
    ) -> tp.Set[FullCommitHash]:
        return self._calc_missing_revisions(
            DegreeType.INTERACTION, boundary_gradient
        )


class BlameInteractionDegreeGenerator(
    PlotGenerator,
    generator_name="interaction-degree-plot",
    plot=BlameInteractionDegree,
    options=[
        PlotGenerator.REQUIRE_REPORT_TYPE,
        PlotGenerator.REQUIRE_MULTI_CASE_STUDY,
        OPTIONAL_SHOW_CHURN,
        OPTIONAL_EDGE_COLOR,
        OPTIONAL_COLORMAP,
        OPTIONAL_SHOW_CVE,
        OPTIONAL_SHOW_BUGS,
        OPTIONAL_CVE_BUG_LINE_WIDTH,
        OPTIONAL_CVE_BUG_COLOR,
        OPTIONAL_VERTICAL_ALIGNMENT,
    ]
):
    """Generates interaction-degree plot(s) for the selected case study(ies)."""

    @check_required_args("report_type", "case_study")
    def __init__(self, plot_config: PlotConfig, **plot_kwargs: tp.Any):
        super().__init__(plot_config, **plot_kwargs)
        self.__report_type: str = plot_kwargs["report_type"]
        self.__case_studies: tp.List[CaseStudy] = plot_kwargs["case_study"]
        self.__fig_title: str = plot_config.fig_title \
            if plot_config.fig_title else "Blame interactions"
        self.__legend_title: str = plot_config.legend_title \
            if plot_config.legend_title else "Interaction degrees"
        self.__legend_size: int = plot_config.legend_size
        self.__show_legend: bool = plot_config.show_legend
        self.__line_width: int = plot_config.line_width
        self.__x_tick_size: int = plot_config.x_tick_size
        self.__label_size: int = plot_config.label_size
        self.__show_churn: bool = plot_kwargs["show_churn"]
        self.__edge_color: str = plot_kwargs["edge_color"]
        self.__colormap: Colormap = plot_kwargs["colormap"]
        self.__show_cve: bool = plot_kwargs["show_cve"]
        self.__show_bugs: bool = plot_kwargs["show_bugs"]
        self.__cve_bug_line_width: int = plot_kwargs["cve_bug_line_width"]
        self.__cve_bug_color: str = plot_kwargs["cve_bug_color"]
        self.__vertical_alignment: str = plot_kwargs["vertical_alignment"]

    def generate(self) -> tp.List[Plot]:
        return [
            self.PLOT(
                report_type=self.__report_type,
                case_study=cs,
                fig_title=self.__fig_title,
                legend_title=self.__legend_title,
                legend_size=self.__legend_size,
                show_legend=self.__show_legend,
                line_width=self.__line_width,
                x_tick_size=self.__x_tick_size,
                label_size=self.__label_size,
                show_churn=self.__show_churn,
                edge_color=self.__edge_color,
                colormap=self.__colormap,
                show_cve=self.__show_cve,
                show_bugs=self.__show_bugs,
                cve_bug_line_width=self.__cve_bug_line_width,
                cve_bug_color=self.__cve_bug_color,
                vertical_alignment=self.__vertical_alignment
            ) for cs in self.__case_studies
        ]


class BlameInteractionDegreeMultiLib(
    BlameDegree, plot_name="b_interaction_degree_multi_lib"
):
    """
    Plotting the degree of blame interactions between two libraries.

    Pass the selected base library (base_lib) and interacting library
    (inter_lib) as key-value pairs after the plot name. E.g., base_lib=Foo
    inter_lib=Bar
    """

    NAME = 'b_interaction_degree_multi_lib'

    def __init__(self, **kwargs: tp.Any):
        super().__init__(self.NAME, **kwargs)

    def plot(self, view_mode: bool) -> None:
<<<<<<< HEAD
        if not self.plot_kwargs["legend_title"]:
            self.plot_kwargs["legend_title"] = "Interaction degrees"
        if not self.plot_kwargs["fig_title"]:
            self.plot_kwargs["fig_title"] = "Blame interactions"

        self._multi_lib_degree_plot(DegreeType.interaction)
=======
        # TODO: Move check to generator using all()
        if 'base_lib' not in self.plot_kwargs or \
                'inter_lib' not in self.plot_kwargs:
            LOG.warning("No library names were provided.")
            raise PlotDataEmpty

        base_lib = self.plot_kwargs['base_lib']
        inter_lib = self.plot_kwargs['inter_lib']

        extra_plot_cfg = {
            'legend_title': 'Interaction degrees',
            'fig_title': 'Blame interactions',
            'base_lib': base_lib,
            'inter_lib': inter_lib
        }
        # TODO (se-passau/VaRA#545): make params configurable in user call
        #  with plot config rework
        self._multi_lib_degree_plot(
            view_mode, DegreeType.INTERACTION, extra_plot_cfg
        )
>>>>>>> 127d5702

    def calc_missing_revisions(
        self, boundary_gradient: float
    ) -> tp.Set[FullCommitHash]:
        return self._calc_missing_revisions(
            DegreeType.INTERACTION, boundary_gradient
        )


class BlameInteractionDegreeMultiLibGenerator(
    PlotGenerator,
    generator_name="interaction-degree-multi-lib-plot",
    plot=BlameInteractionDegreeMultiLib,
    options=[
        PlotGenerator.REQUIRE_REPORT_TYPE,
        PlotGenerator.REQUIRE_MULTI_CASE_STUDY,
        REQUIRE_BASE_LIB,
        REQUIRE_INTER_LIB,
        OPTIONAL_FIG_TITLE,
        OPTIONAL_SHOW_CHURN,
        OPTIONAL_LEGEND_TITLE,
        OPTIONAL_LEGEND_SIZE,
        OPTIONAL_SHOW_LEGEND,
        OPTIONAL_LINE_WIDTH,
        OPTIONAL_X_TICK_SIZE,
        OPTIONAL_EDGE_COLOR,
        OPTIONAL_COLORMAP,
        OPTIONAL_SHOW_CVE,
        OPTIONAL_SHOW_BUGS,
        OPTIONAL_CVE_BUG_LINE_WIDTH,
        OPTIONAL_CVE_BUG_COLOR,
        OPTIONAL_VERTICAL_ALIGNMENT,
        OPTIONAL_LABEL_SIZE,
    ]
):
    """Generates multi-lib degree plot(s) for the selected case study(ies)."""

    @check_required_args("report_type", "case_study", "base_lib", "inter_lib")
    def __init__(self, plot_config: PlotConfig, **plot_kwargs: tp.Any):
        super().__init__(plot_config, **plot_kwargs)
        self.__report_type: str = plot_kwargs["report_type"]
        self.__case_studies: tp.List[CaseStudy] = plot_kwargs["case_study"]
        self.__base_lib: str = plot_kwargs["base_lib"]
        self.__inter_lib: str = plot_kwargs["inter_lib"]
        self.__fig_title: str = plot_kwargs["fig_title"]
        self.__show_churn: bool = plot_kwargs["show_churn"]
        self.__legend_title: str = plot_kwargs["legend_title"]
        self.__legend_size: int = plot_kwargs["legend_size"]
        self.__show_legend: bool = plot_kwargs["show_legend"]
        self.__line_width: int = plot_kwargs["line_width"]
        self.__x_tick_size: int = plot_kwargs["x_tick_size"]
        self.__edge_color: str = plot_kwargs["edge_color"]
        self.__colormap: Colormap = plot_kwargs["colormap"]
        self.__show_cve: bool = plot_kwargs["show_cve"]
        self.__show_bugs: bool = plot_kwargs["show_bugs"]
        self.__cve_bug_line_width: int = plot_kwargs["cve_bug_line_width"]
        self.__cve_bug_color: str = plot_kwargs["cve_bug_color"]
        self.__vertical_alignment: str = plot_kwargs["vertical_alignment"]
        self.__label_size: int = plot_kwargs["label_size"]

    def generate(self) -> tp.List[Plot]:
        return [
            self.PLOT(
                report_type=self.__report_type,
                case_study=cs,
                base_lib=self.__base_lib,
                inter_lib=self.__inter_lib,
                fig_title=self.__fig_title,
                show_churn=self.__show_churn,
                legend_title=self.__legend_title,
                legend_size=self.__legend_size,
                show_legend=self.__show_legend,
                line_width=self.__line_width,
                x_tick_size=self.__x_tick_size,
                edge_color=self.__edge_color,
                colormap=self.__colormap,
                show_cve=self.__show_cve,
                show_bugs=self.__show_bugs,
                cve_bug_line_width=self.__cve_bug_line_width,
                cve_bug_color=self.__cve_bug_color,
                vertical_alignment=self.__vertical_alignment,
                label_size=self.__label_size
            ) for cs in self.__case_studies
        ]


class BlameInteractionFractionOverview(
    BlameDegree, plot_name="b_interaction_fraction_overview"
):
    """Plotting the fraction distribution of in-/outgoing blame interactions
    from all project libraries."""

    NAME = 'b_interaction_fraction_overview'

    def __init__(self, **kwargs: tp.Any):
        super().__init__(self.NAME, **kwargs)

    def plot(self, view_mode: bool) -> None:
        extra_plot_cfg = {
            'legend_title': 'Fraction ratio',
            'fig_title': 'Distribution of fractions'
        }
        # TODO (se-passau/VaRA#545): make params configurable in user call
        #  with plot config rework
        self._fraction_overview_plot(
            view_mode, DegreeType.INTERACTION, extra_plot_cfg
        )

    def calc_missing_revisions(
        self, boundary_gradient: float
    ) -> tp.Set[FullCommitHash]:
        return self._calc_missing_revisions(
            DegreeType.INTERACTION, boundary_gradient
        )


class BlameLibraryInteractions(
    BlameDegree, plot_name="b_multi_lib_interaction_sankey_plot"
):
    """
    Plotting the dependencies of blame interactions from all project libraries
    either as interactive plot in the browser or as static image.

    To plot in interactive mode, select view_mode=True and pass the selected
    revision as key-value pair after the plot name. E.g., revision=Foo
    """

    NAME = 'b_multi_lib_interaction_sankey_plot'

    def __init__(self, **kwargs: tp.Any):
        super().__init__(self.NAME, **kwargs)
        self.__figure = go.Figure()

    def plot(self, view_mode: bool) -> None:
        self.__figure = self._multi_lib_interaction_sankey_plot(view_mode)

    def show(self) -> None:
        try:
            self.plot(True)
        except PlotDataEmpty:
            LOG.warning(
                f"No data for project "
                f"{self.plot_kwargs['case_study'].project_name}. "
            )
            return
        self.__figure.show()

    def save(self, plot_dir: Path, filetype: str = 'png') -> None:
        project_name: str = self.plot_kwargs["case_study"].project_name
        commit_map: CommitMap = get_commit_map(project_name)

        try:
            self.plot(False)
            _save_figure(
                self.__figure,
                commit_map.convert_to_full_or_warn(
                    self.plot_kwargs["revision"]
                ), project_name, PlotTypes.SANKEY,
                self.plot_file_name(filetype), plot_dir, filetype
            )
        except PlotDataEmpty:
            LOG.warning(f"No data for project {project_name}.")
            return

    def calc_missing_revisions(
        self, boundary_gradient: float
    ) -> tp.Set[FullCommitHash]:
        return self._calc_missing_revisions(
            DegreeType.INTERACTION, boundary_gradient
        )


class SankeyLibraryInteractionsGeneratorRev(
    PlotGenerator,
    generator_name="sankey-plot-rev",
    plot=BlameLibraryInteractions,
    options=[
        PlotGenerator.REQUIRE_REPORT_TYPE, PlotGenerator.REQUIRE_CASE_STUDY,
        PlotGenerator.REQUIRE_REVISION
    ]
):
    """Generates a single sankey plot for the selected revision in the case
    study."""

    @check_required_args("report_type", "case_study", "revision")
    def __init__(self, plot_config: PlotConfig, **plot_kwargs: tp.Any):
        super().__init__(plot_config, **plot_kwargs)
        self.__report_type: str = plot_kwargs["report_type"]
        self.__case_study: CaseStudy = plot_kwargs["case_study"]
        self.__revision: ShortCommitHash = ShortCommitHash(
            plot_kwargs["revision"]
        )
        self.__fig_title: str = plot_config.fig_title
        self.__width: int = plot_config.width
        self.__height: int = plot_config.height
        self.__font_size: int = plot_config.font_size

    def generate(self) -> tp.List[Plot]:
        return [
            self.PLOT(
                report_type=self.__report_type,
                case_study=self.__case_study,
                revision=self.__revision,
                fig_title=self.__fig_title,
                width=self.__width,
                height=self.__height,
                font_size=self.__font_size,
            )
        ]


class SankeyLibraryInteractionsGeneratorCS(
    PlotGenerator,
    generator_name="sankey-plot-cs",
    plot=BlameLibraryInteractions,
    options=[
        PlotGenerator.REQUIRE_REPORT_TYPE,
        PlotGenerator.REQUIRE_MULTI_CASE_STUDY
    ]
):
    """Generates a sankey plot for every revision in every given case study."""

    @check_required_args("report_type", "case_study")
    def __init__(self, plot_config: PlotConfig, **plot_kwargs: tp.Any):
        super().__init__(plot_config, **plot_kwargs)
        self.__report_type: str = plot_kwargs["report_type"]
        self.__case_studies: tp.List[CaseStudy] = plot_kwargs["case_study"]
        self.__fig_title: str = plot_config.fig_title
        self.__width: int = plot_config.width
        self.__height: int = plot_config.height
        self.__font_size: int = plot_config.font_size

    def generate(self) -> tp.List[Plot]:
        return [
            self.PLOT(
                report_type=self.__report_type,
                case_study=cs,
                revision=rev,
                fig_title=self.__fig_title,
                width=self.__width,
                height=self.__height,
                font_size=self.__font_size,
            ) for cs in self.__case_studies for rev in cs.revisions
        ]


class BlameCommitInteractionsGraphviz(
    BlameLibraryInteraction, plot_name="b_multi_lib_interaction_graphviz"
):
    """
    Plotting the interactions between all commits of multiple libraries.

    To view one plot, select view_mode=True and pass the selected revision as
    key-value pair after the plot name. E.g., revision=Foo. When the layout
    engine fdp is chosen, the additional graph attributes 'splines=True',
    'overlap=False', and 'nodesep=1' are added.
    """

    NAME = 'b_multi_lib_interaction_graphviz'

    def __init__(self, **kwargs: tp.Any):
        super().__init__(self.NAME, **kwargs)
        self.__figure = Digraph()

    def plot(self, view_mode: bool) -> None:
        self.__figure = self._graphviz_plot()

    def show(self) -> None:
        try:
            self.plot(True)
        except PlotDataEmpty:
            LOG.warning(
                f"No data for project "
                f"{self.plot_kwargs['case_study'].project_name}."
            )
            return
        self.__figure.view(tempfile.mktemp())

    def save(self, plot_dir: Path, filetype: str = 'png') -> None:
        project_name: str = self.plot_kwargs["case_study"].project_name
        commit_map: CommitMap = get_commit_map(project_name)

        try:
            self.plot(False)
            _save_figure(
                self.__figure,
                commit_map.convert_to_full_or_warn(
                    self.plot_kwargs["revision"]
                ),
                self.plot_kwargs['case_study'].project_name, PlotTypes.GRAPHVIZ,
                self.plot_file_name(filetype), plot_dir, filetype
            )
        except PlotDataEmpty:
            LOG.warning(f"No data for project {project_name}.")
            return

    def calc_missing_revisions(
        self, boundary_gradient: float
    ) -> tp.Set[FullCommitHash]:
        raise NotImplementedError


class GraphvizLibraryInteractionsGeneratorRev(
    PlotGenerator,
    generator_name="graphviz-plot-rev",
    plot=BlameCommitInteractionsGraphviz,
    options=[
        PlotGenerator.REQUIRE_REPORT_TYPE, PlotGenerator.REQUIRE_CASE_STUDY,
        PlotGenerator.REQUIRE_REVISION, OPTIONAL_SHOW_INTERACTIONS,
        OPTIONAL_SHOW_DIFF, OPTIONAL_SHOW_EDGE_WEIGHT,
        OPTIONAL_EDGE_WEIGHT_THRESHOLD, OPTIONAL_REVISION_LENGTH,
        OPTIONAL_LAYOUT_ENGINE, OPTIONAL_SHOW_ONLY_COMMIT
    ]
):
    """Generates a single graphviz plot for the selected revision in the case
    study."""

    @check_required_args("report_type", "case_study", "revision")
    def __init__(self, plot_config: PlotConfig, **plot_kwargs: tp.Any):
        super().__init__(plot_config, **plot_kwargs)
        self.__report_type: str = plot_kwargs["report_type"]
        self.__case_study: CaseStudy = plot_kwargs["case_study"]
        self.__revision: ShortCommitHash = ShortCommitHash(
            plot_kwargs["revision"]
        )
        self.__show_interactions: bool = plot_kwargs["show_interactions"]
        self.__show_diff: bool = plot_kwargs["show_diff"]
        self.__show_edge_weight: bool = plot_kwargs["show_edge_weight"]
        self.__edge_weight_threshold: tp.Optional[
            EdgeWeightThreshold] = plot_kwargs["edge_weight_threshold"]
        self.__revision_length: int = plot_kwargs["revision_length"]
        self.__layout_engine: str = plot_kwargs["layout_engine"]
        self.__show_only_commit: tp.Optional[ShortCommitHash] = ShortCommitHash(
            plot_kwargs["show_only_commit"]
        ) if plot_kwargs["show_only_commit"] is not None else plot_kwargs[
            "show_only_commit"]

    def generate(self) -> tp.List[Plot]:
        return [
            self.PLOT(
                report_type=self.__report_type,
                case_study=self.__case_study,
                revision=self.__revision,
                show_interactions=self.__show_interactions,
                show_diff=self.__show_diff,
                show_edge_weight=self.__show_edge_weight,
                edge_weight_threshold=self.__edge_weight_threshold,
                revision_length=self.__revision_length,
                layout_engine=self.__layout_engine,
                show_only_commit=self.__show_only_commit,
            )
        ]


class GraphvizLibraryInteractionsGeneratorCS(
    PlotGenerator,
    generator_name="graphviz-plot-cs",
    plot=BlameCommitInteractionsGraphviz,
    options=[
        PlotGenerator.REQUIRE_REPORT_TYPE,
        PlotGenerator.REQUIRE_MULTI_CASE_STUDY, OPTIONAL_SHOW_INTERACTIONS,
        OPTIONAL_SHOW_DIFF, OPTIONAL_SHOW_EDGE_WEIGHT,
        OPTIONAL_EDGE_WEIGHT_THRESHOLD, OPTIONAL_REVISION_LENGTH,
        OPTIONAL_LAYOUT_ENGINE, OPTIONAL_SHOW_ONLY_COMMIT
    ]
):
    """Generates a graphviz plot for every revision in the case study."""

    @check_required_args("report_type", "case_study")
    def __init__(self, plot_config: PlotConfig, **plot_kwargs: tp.Any):
        super().__init__(plot_config, **plot_kwargs)
        self.__report_type: str = plot_kwargs["report_type"]
        self.__case_studies: tp.List[CaseStudy] = plot_kwargs["case_study"]
        self.__show_interactions: bool = plot_kwargs["show_interactions"]
        self.__show_diff: bool = plot_kwargs["show_diff"]
        self.__show_edge_weight: bool = plot_kwargs["show_edge_weight"]
        self.__edge_weight_threshold: tp.Optional[
            EdgeWeightThreshold] = plot_kwargs["edge_weight_threshold"]
        self.__revision_length: int = plot_kwargs["revision_length"]
        self.__layout_engine: str = plot_kwargs["layout_engine"]
        self.__show_only_commit: tp.Optional[ShortCommitHash] = ShortCommitHash(
            plot_kwargs["show_only_commit"]
        )

    def generate(self) -> tp.List[Plot]:
        return [
            self.PLOT(
                report_type=self.__report_type,
                case_study=cs,
                revision=rev,
                show_interactions=self.__show_interactions,
                show_diff=self.__show_diff,
                show_edge_weight=self.__show_edge_weight,
                edge_weight_threshold=self.__edge_weight_threshold,
                revision_length=self.__revision_length,
                layout_engine=self.__layout_engine,
                show_only_commit=self.__show_only_commit,
            ) for cs in self.__case_studies for rev in cs.revisions
        ]


class BlameAuthorDegree(BlameDegree, plot_name="b_author_degree"):
    """Plotting the degree of authors for all blame interactions."""

    NAME = 'b_author_degree'

    def __init__(self, **kwargs: tp.Any):
        super().__init__(self.NAME, **kwargs)

    def plot(self, view_mode: bool) -> None:
        extra_plot_cfg = {
            'legend_title': 'Author interaction degrees',
            'fig_title': 'Author blame interactions'
        }
        # TODO (se-passau/VaRA#545): make params configurable in user call
        #  with plot config rework
        self._degree_plot(view_mode, DegreeType.AUTHOR, extra_plot_cfg)

    def calc_missing_revisions(
        self, boundary_gradient: float
    ) -> tp.Set[FullCommitHash]:
        return self._calc_missing_revisions(
            DegreeType.AUTHOR, boundary_gradient
        )


class BlameMaxTimeDistribution(BlameDegree, plot_name="b_maxtime_distribution"):
    """Plotting the degree of max times differences for all blame
    interactions."""

    NAME = 'b_maxtime_distribution'

    def __init__(self, **kwargs: tp.Any):
        super().__init__(self.NAME, **kwargs)

    def plot(self, view_mode: bool) -> None:
        extra_plot_cfg = {
            'legend_visible': False,
            'fig_title': 'Max time distribution',
            'edgecolor': None,
        }
        # TODO (se-passau/VaRA#545): make params configurable in user call
        #  with plot config rework
        self._degree_plot(view_mode, DegreeType.MAX_TIME, extra_plot_cfg)

    def calc_missing_revisions(
        self, boundary_gradient: float
    ) -> tp.Set[FullCommitHash]:
        return self._calc_missing_revisions(
            DegreeType.MAX_TIME, boundary_gradient
        )


class BlameAvgTimeDistribution(BlameDegree, plot_name="b_avgtime_distribution"):
    """Plotting the degree of avg times differences for all blame
    interactions."""

    NAME = 'b_avgtime_distribution'

    def __init__(self, **kwargs: tp.Any):
        super().__init__(self.NAME, **kwargs)

    def plot(self, view_mode: bool) -> None:
        extra_plot_cfg = {
            'legend_visible': False,
            'fig_title': 'Average time distribution',
            'edgecolor': None,
        }
        # TODO (se-passau/VaRA#545): make params configurable in user call
        #  with plot config rework
        self._degree_plot(view_mode, DegreeType.AVG_TIME, extra_plot_cfg)

    def calc_missing_revisions(
        self, boundary_gradient: float
    ) -> tp.Set[FullCommitHash]:
        return self._calc_missing_revisions(
            DegreeType.AVG_TIME, boundary_gradient
        )<|MERGE_RESOLUTION|>--- conflicted
+++ resolved
@@ -83,7 +83,6 @@
     GST_STRN = 'gist_stern'
 
 
-<<<<<<< HEAD
 # Required
 REQUIRE_BASE_LIB: CLIOptionTy = make_cli_option(
     "--base-lib",
@@ -139,8 +138,6 @@
     help="The height of the resulting plot file."
 )
 
-=======
->>>>>>> 127d5702
 OPTIONAL_SHOW_INTERACTIONS: CLIOptionTy = make_cli_option(
     "--show-interactions/--hide-interactions",
     type=bool,
@@ -1471,39 +1468,20 @@
         super().__init__(self.NAME, **kwargs)
 
     def plot(self, view_mode: bool) -> None:
-<<<<<<< HEAD
         if not self.plot_kwargs["legend_title"]:
             self.plot_kwargs["legend_title"] = "Interaction degrees"
         if not self.plot_kwargs["fig_title"]:
             self.plot_kwargs["fig_title"] = "Blame interactions"
 
         self._multi_lib_degree_plot(DegreeType.interaction)
-=======
+
         # TODO: Move check to generator using all()
         if 'base_lib' not in self.plot_kwargs or \
                 'inter_lib' not in self.plot_kwargs:
             LOG.warning("No library names were provided.")
             raise PlotDataEmpty
 
-        base_lib = self.plot_kwargs['base_lib']
-        inter_lib = self.plot_kwargs['inter_lib']
-
-        extra_plot_cfg = {
-            'legend_title': 'Interaction degrees',
-            'fig_title': 'Blame interactions',
-            'base_lib': base_lib,
-            'inter_lib': inter_lib
-        }
-        # TODO (se-passau/VaRA#545): make params configurable in user call
-        #  with plot config rework
-        self._multi_lib_degree_plot(
-            view_mode, DegreeType.INTERACTION, extra_plot_cfg
-        )
->>>>>>> 127d5702
-
-    def calc_missing_revisions(
-        self, boundary_gradient: float
-    ) -> tp.Set[FullCommitHash]:
+    def calc_missing_revisions(self, boundary_gradient: float) -> tp.Set[str]:
         return self._calc_missing_revisions(
             DegreeType.INTERACTION, boundary_gradient
         )
