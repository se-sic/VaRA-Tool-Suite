"""Generate plots for the degree of blame interactions."""
import abc
import logging
import tempfile
import typing as tp
from collections import defaultdict
from enum import Enum
from os.path import isdir
from pathlib import Path

import click
import matplotlib.pyplot as plt
import numpy as np
import pandas as pd
import plumbum as pb
from benchbuild.utils.cmd import mkdir
from graphviz import Digraph  # type: ignore
from matplotlib import style, cm
from plotly import graph_objs as go
from plotly import io as pio

from varats.data.databases.blame_diff_library_interaction_database import (
    BlameDiffLibraryInteractionDatabase,
)
from varats.data.databases.blame_interaction_degree_database import (
    BlameInteractionDegreeDatabase,
    DegreeType,
)
from varats.data.databases.blame_library_interactions_database import (
    BlameLibraryInteractionsDatabase,
)
from varats.mapping.commit_map import CommitMap, get_commit_map
from varats.paper.case_study import CaseStudy
from varats.plot.plot import Plot, PlotDataEmpty
<<<<<<< HEAD
from varats.plot.plot_utils import check_required_args
from varats.plot.plots import PlotGenerator, PlotConfig
=======
from varats.plot.plots import (
    PlotGenerator,
    PlotConfig,
    REQUIRE_REPORT_TYPE,
    REQUIRE_CASE_STUDY,
    REQUIRE_REVISION,
    REQUIRE_MULTI_CASE_STUDY,
)
>>>>>>> c2a2a5df
from varats.plots.bug_annotation import draw_bugs
from varats.plots.cve_annotation import draw_cves
from varats.plots.repository_churn import draw_code_churn_for_revisions
from varats.project.project_util import get_project_cls_by_name
<<<<<<< HEAD
from varats.ts_utils.cli_util import CLIOptionTy, make_cli_option, EnumChoice
=======
from varats.ts_utils.cli_util import CLIOptionTy, make_cli_option
from varats.ts_utils.click_param_types import EnumChoice
>>>>>>> c2a2a5df
from varats.utils.git_util import ShortCommitHash, FullCommitHash

LOG = logging.getLogger(__name__)


class PlotTypes(Enum):
    GRAPHVIZ = "graphviz"
    SANKEY = "sankey"


class EdgeWeightThreshold(Enum):
    LOW = 10
    MEDIUM = 30
    HIGH = 70


class Colormap(Enum):
    """Matplotlib colormaps."""

    # https://matplotlib.org/stable/tutorials/colors/colormaps.html
    # Sequential
    GREENS = 'Greens'
    REDS = 'Reds'
    BLUES = 'Blues'
    GREYS = 'Greys'
    ORANGES = 'Oranges'
    PURPLES = 'Purples'
    YLORBR = 'YlOrBr'
    YLORRD = 'YlOrRd'
    ORRD = 'OrRd'
    PURD = 'PuRd'
    RDPU = 'RdPu'
    BUPU = 'BuPu'
    GNBU = 'GnBu'
    PUBU = 'PuBu'
    YLGNBU = 'YlGnBu'
    PUBUGN = 'PuBuGn'
    BUGN = 'BuGn'
    YLGN = 'YlGn'

    # Miscellaneous
    GST_STRN = 'gist_stern'


<<<<<<< HEAD
=======
# Required
REQUIRE_BASE_LIB: CLIOptionTy = make_cli_option(
    "--base-lib",
    type=str,
    required=True,
    metavar="NAME",
    help="The base library name."
)

REQUIRE_INTER_LIB: CLIOptionTy = make_cli_option(
    "--inter-lib",
    type=str,
    required=True,
    metavar="NAME",
    help="The interacting library name."
)

# Optional
>>>>>>> c2a2a5df
OPTIONAL_SHOW_INTERACTIONS: CLIOptionTy = make_cli_option(
    "--show-interactions/--hide-interactions",
    type=bool,
    default=True,
    required=False,
    help="Enables/Disables the blame interactions."
)

OPTIONAL_SHOW_DIFF: CLIOptionTy = make_cli_option(
    "--show-diff/--hide-diff",
    type=bool,
    default=False,
    required=False,
    help="Enables/Disables the blame diff interactions."
)

OPTIONAL_REVISION_LENGTH: CLIOptionTy = make_cli_option(
    "--revision-length",
    type=int,
    default=10,
    required=False,
    metavar="LENGTH",
    help="Sets the number of shown revision chars."
)

OPTIONAL_SHOW_EDGE_WEIGHT: CLIOptionTy = make_cli_option(
    "--show-edge-weight/--hide-edge-weight",
    type=bool,
    default=True,
    required=False,
    help="Enables/Disables the edge weights of interactions."
)

OPTIONAL_EDGE_WEIGHT_THRESHOLD: CLIOptionTy = make_cli_option(
    "--edge-weight-threshold",
    type=EnumChoice(EdgeWeightThreshold, case_sensitive=False),
    default=None,
    required=False,
    help="Sets the threshold when to show edge weights."
)

OPTIONAL_LAYOUT_ENGINE: CLIOptionTy = make_cli_option(
    "--layout-engine",
    type=click.Choice(["dot", "fdp", "sfdp", "neato", "twopi", "circo"]),
    default="fdp",
    required=False,
    help="The layout engine."
)

OPTIONAL_SHOW_ONLY_COMMIT: CLIOptionTy = make_cli_option(
    "--show-only-commit",
    type=str,
    default=None,
    required=False,
    metavar="SHORT_COMMIT_HASH",
    help="The commit whose interactions are to be shown."
)

OPTIONAL_SHOW_CHURN: CLIOptionTy = make_cli_option(
    "--show-churn/--hide-churn",
    type=bool,
    default=True,
    required=False,
    help="Shows/hides the code churn."
)

OPTIONAL_EDGE_COLOR: CLIOptionTy = make_cli_option(
    "--edge-color",
    type=str,
    default="black",
    required=False,
    metavar="COLOR",
    help="The color of an edge."
)

OPTIONAL_COLORMAP: CLIOptionTy = make_cli_option(
    "--colormap",
    type=EnumChoice(Colormap),
    default=Colormap.GST_STRN,
    required=False,
    help="The colormap used in the plot."
)

OPTIONAL_SHOW_CVE: CLIOptionTy = make_cli_option(
    "--show-cve/--hide-cve",
    type=bool,
    default=False,
    required=False,
    help="Shows/hides CVE annotations."
)

OPTIONAL_SHOW_BUGS: CLIOptionTy = make_cli_option(
    "--show-bugs/--hide-bugs",
    type=bool,
    default=False,
    required=False,
    help="Shows/hides bug annotations."
)

<<<<<<< HEAD
OPTIONAL_CVE_BUG_LINE_WIDTH: CLIOptionTy = make_cli_option(
    "--cve-bug-line-width",
=======
OPTIONAL_CVE_LINE_WIDTH: CLIOptionTy = make_cli_option(
    "--cve-line-width",
    type=int,
    default=1,
    required=False,
    metavar="WIDTH",
    help="The line width of CVE annotations."
)

OPTIONAL_BUG_LINE_WIDTH: CLIOptionTy = make_cli_option(
    "--bug-line-width",
>>>>>>> c2a2a5df
    type=int,
    default=1,
    required=False,
    metavar="WIDTH",
<<<<<<< HEAD
    help="The line width of CVE/bug annotations."
)

OPTIONAL_CVE_BUG_COLOR: CLIOptionTy = make_cli_option(
    "--cve-bug-color",
=======
    help="The line width of bug annotations."
)

OPTIONAL_CVE_COLOR: CLIOptionTy = make_cli_option(
    "--cve-color",
    type=str,
    default="green",
    required=False,
    metavar="COLOR",
    help="The color of CVE annotations."
)

OPTIONAL_BUG_COLOR: CLIOptionTy = make_cli_option(
    "--bug-color",
>>>>>>> c2a2a5df
    type=str,
    default="green",
    required=False,
    metavar="COLOR",
<<<<<<< HEAD
    help="The color of CVE/bug annotations."
=======
    help="The color of bug annotations."
>>>>>>> c2a2a5df
)

OPTIONAL_VERTICAL_ALIGNMENT: CLIOptionTy = make_cli_option(
    "--vertical-alignment",
    type=click.Choice(['center', 'top', 'bottom', 'baseline']),
    default="bottom",
    required=False,
    help="The vertical alignment of CVE/bug annotations."
)


class FractionMap:
    """Mapping of library names to fractions."""

    def __init__(self) -> None:
        self.__mapping: tp.DefaultDict[str, tp.List[float]] = defaultdict(list)

    @property
    def as_default_dict(self) -> tp.DefaultDict[str, tp.List[float]]:
        return self.__mapping

    def get_lib_num(self) -> int:
        return len(self.__mapping.keys())

    def get_lib_names(self) -> tp.List[str]:
        """Returns all library names."""

        lib_names: tp.List[str] = []
        for lib_name in self.__mapping:
            lib_names.append(lib_name)

        return lib_names

    def get_all_fraction_lists(self) -> tp.List[tp.List[float]]:
        """Returns a list containing all library fraction lists."""

        all_fraction_lists: tp.List[tp.List[float]] = []
        for fraction_list in self.__mapping.values():
            all_fraction_lists.append(fraction_list)

        return all_fraction_lists

    def get_fractions_from_lib(self, lib_name: str) -> tp.List[float]:
        return self.__mapping[lib_name]

    def add_fraction_to_lib(self, lib_name: str, fraction: float) -> None:
        self.__mapping[lib_name].append(fraction)


BaseInterFractionMapTuple = tp.Tuple[FractionMap, FractionMap]
IndexShadesMapping = tp.Dict[int, str]
LibraryColormapMapping = tp.Dict[str, tp.Any]
LibraryToIndexShadesMapping = tp.Dict[str, IndexShadesMapping]


def _get_unique_revisions(dataframe: pd.DataFrame,
                          c_map: CommitMap) -> tp.List[FullCommitHash]:
    return [
        c_map.convert_to_full_or_warn(rev)
        for rev in dataframe.revision.unique()
    ]


def _filter_data_frame(
    degree_type: DegreeType, interaction_plot_df: pd.DataFrame,
    commit_map: CommitMap
) -> tp.Tuple[tp.List[FullCommitHash], tp.List[pd.Series]]:
    """Reduce data frame to rows that match the degree type."""
    interaction_plot_df = interaction_plot_df[interaction_plot_df.degree_type ==
                                              degree_type.value]

    degree_levels = sorted(np.unique(interaction_plot_df.degree))
    interaction_plot_df = interaction_plot_df.set_index(['revision', 'degree'])

    def aggregate_data(df: pd.DataFrame) -> pd.DataFrame:
        aggregated_df = df.groupby(['revision', 'degree']).agg({
            'amount': 'sum',
            'fraction': 'sum'
        })
        return aggregated_df

    if degree_type == DegreeType.INTERACTION:
        interaction_plot_df = aggregate_data(interaction_plot_df)

    interaction_plot_df = interaction_plot_df.reindex(
        pd.MultiIndex.from_product(
            interaction_plot_df.index.levels,
            names=interaction_plot_df.index.names
        ),
        fill_value=0
    ).reset_index()

    # fix missing time_ids introduced by the product index
    interaction_plot_df['time_id'] = interaction_plot_df['revision'].apply(
        commit_map.short_time_id
    )
    interaction_plot_df.sort_values(by=['time_id'], inplace=True)

    sub_df_list = [
        interaction_plot_df.loc[interaction_plot_df.degree == x].fraction
        for x in degree_levels
    ]

    unique_revisions = _get_unique_revisions(interaction_plot_df, commit_map)

    return unique_revisions, sub_df_list


def _get_distinct_base_lib_names(df: pd.DataFrame) -> tp.List[str]:
    return list(np.unique([str(base_lib) for base_lib in df.base_lib]))


def _get_distinct_inter_lib_names(df: pd.DataFrame) -> tp.List[str]:
    return list(np.unique([str(inter_lib) for inter_lib in df.inter_lib]))


def _generate_degree_stackplot(
    df: pd.DataFrame, unique_revisions: tp.List[FullCommitHash],
<<<<<<< HEAD
    sub_df_list: tp.List[pd.Series], plot_kwargs: tp.Any
=======
    sub_df_list: tp.List[pd.Series], plot_kwargs: tp.Any,
    plot_config: PlotConfig
>>>>>>> c2a2a5df
) -> None:
    fig = plt.figure()
    grid_spec = fig.add_gridspec(3, 1)

    if plot_kwargs["show_churn"]:
        main_axis = fig.add_subplot(grid_spec[:-1, :])
        main_axis.get_xaxis().set_visible(False)
        churn_axis = fig.add_subplot(grid_spec[2, :], sharex=main_axis)
        x_axis = churn_axis
    else:
        main_axis = fig.add_subplot(grid_spec[:, :])
        x_axis = main_axis

    fig.subplots_adjust(top=0.95, hspace=0.05, right=0.95, left=0.07)
    fig.suptitle(plot_kwargs["fig_suptitle"], fontsize=8)

    unique_rev_strings: tp.List[str] = [
        rev.short_hash for rev in unique_revisions
    ]
    main_axis.stackplot(
        unique_rev_strings,
        sub_df_list,
        edgecolor=plot_kwargs['edge_color'],
        colors=reversed(
            cm.get_cmap(plot_kwargs['colormap'].value
                       )(np.linspace(0, 1, len(sub_df_list)))
        ),
        labels=sorted(np.unique(df['degree'])),  # type: ignore
<<<<<<< HEAD
        linewidth=plot_kwargs['line_width']
    )
    legend = main_axis.legend(
        title=plot_kwargs['legend_title'],
        loc='upper left',
        prop={
            'size': plot_kwargs['legend_size'],
=======
        linewidth=plot_config.line_width()
    )
    legend = main_axis.legend(
        title=plot_config.legend_title("Interaction degrees"),
        loc='upper left',
        prop={
            'size': plot_config.legend_size(),
>>>>>>> c2a2a5df
            'family': 'monospace'
        }
    )
    plt.setp(
        legend.get_title(),
<<<<<<< HEAD
        fontsize=plot_kwargs['legend_size'],
        family='monospace'
    )
    legend.set_visible(plot_kwargs['show_legend'])
=======
        fontsize=plot_config.legend_size(),
        family='monospace'
    )
    legend.set_visible(plot_config.show_legend())
>>>>>>> c2a2a5df
    # annotate CVEs
    with_cve = plot_kwargs["show_cve"]
    with_bugs = plot_kwargs["show_bugs"]
    case_study = plot_kwargs["case_study"]
    project_name = case_study.project_name
    commit_map = get_commit_map(project_name)
    if with_cve or with_bugs:
        project = get_project_cls_by_name(project_name)
        if with_cve:
<<<<<<< HEAD
            draw_cves(main_axis, project, unique_revisions, plot_kwargs)
        if with_bugs:
            draw_bugs(main_axis, project, unique_revisions, plot_kwargs)
=======
            draw_cves(
                main_axis, project, unique_revisions,
                plot_kwargs["cve_line_width"], plot_kwargs["cve_color"],
                plot_config.label_size(), plot_kwargs["vertical_alignment"]
            )
        if with_bugs:
            draw_bugs(
                main_axis, project, unique_revisions,
                plot_kwargs["bug_line_width"], plot_kwargs["bug_color"],
                plot_config.label_size(), plot_kwargs["vertical_alignment"]
            )
>>>>>>> c2a2a5df
    # draw churn subplot
    if plot_kwargs["show_churn"]:
        draw_code_churn_for_revisions(
            churn_axis, project_name, commit_map, unique_revisions
        )
    plt.setp(x_axis.get_yticklabels(), fontsize=8, fontfamily='monospace')
    plt.setp(
        x_axis.get_xticklabels(),
<<<<<<< HEAD
        fontsize=plot_kwargs['x_tick_size'],
=======
        fontsize=plot_config.x_tick_size(),
>>>>>>> c2a2a5df
        fontfamily='monospace',
        rotation=270
    )


def _calc_fractions(
    unique_revisions: tp.List[FullCommitHash], all_base_lib_names: tp.List[str],
    all_inter_lib_names: tp.List[str],
    revision_to_base_names_mapping: tp.Dict[FullCommitHash, tp.List[str]],
    revision_to_inter_names_mapping: tp.Dict[FullCommitHash, tp.List[str]],
    revision_to_dataframes_mapping: tp.Dict[FullCommitHash, pd.DataFrame],
    revision_to_total_amount_mapping: tp.Dict[FullCommitHash, int]
) -> BaseInterFractionMapTuple:
    """Calculate the fractions of the base and interacting libraries for the
    fraction overview plot."""

    base_fraction_map = FractionMap()
    inter_fraction_map = FractionMap()

    for rev in unique_revisions:
        for base_name in revision_to_base_names_mapping[rev]:
            current_fraction = np.divide(
                revision_to_dataframes_mapping[rev].loc[
                    revision_to_dataframes_mapping[rev].base_lib == base_name
                ].amount.sum(), revision_to_total_amount_mapping[rev]
            )
            base_fraction_map.add_fraction_to_lib(base_name, current_fraction)

        # Add fraction value 0 to all libraries that are not yet present in a
        # revision
        absent_base_lib_names = set(all_base_lib_names) - set(
            revision_to_base_names_mapping[rev]
        )

        for base_name in absent_base_lib_names:
            base_fraction_map.add_fraction_to_lib(base_name, 0)

        for inter_name in revision_to_inter_names_mapping[rev]:
            current_fraction = np.divide(
                revision_to_dataframes_mapping[rev].loc[
                    revision_to_dataframes_mapping[rev].inter_lib == inter_name
                ].amount.sum(), revision_to_total_amount_mapping[rev]
            )
            inter_fraction_map.add_fraction_to_lib(inter_name, current_fraction)

        absent_inter_lib_names = set(all_inter_lib_names) - set(
            revision_to_inter_names_mapping[rev]
        )
        for inter_name in absent_inter_lib_names:
            inter_fraction_map.add_fraction_to_lib(inter_name, 0)

    return base_fraction_map, inter_fraction_map


def _gen_fraction_overview_legend(
    legends_axis: tp.Any, handles: tp.Any, legend_title_suffix: str,
    legend_items: tp.List[str], plot_cfg: tp.Dict[str, tp.Any]
) -> None:
    legend = legends_axis.legend(
        handles=handles,
        title=f'{plot_cfg["legend_title"]} | {legend_title_suffix}',
        labels=legend_items,
        loc='upper left',
        prop={
            'size': plot_cfg['legend_size'],
            'family': 'monospace'
        }
    )
    plt.setp(
        legend.get_title(),
        fontsize=plot_cfg['legend_size'],
        family='monospace',
    )
    legends_axis.add_artist(legend)
    legend.set_visible(plot_cfg['legend_visible'])


def _plot_fraction_overview(
    base_lib_fraction_map: FractionMap, inter_lib_fraction_map: FractionMap,
    with_churn: bool, unique_revisions: tp.List[FullCommitHash],
    plot_cfg: tp.Dict[str, tp.Any], plot_kwargs: tp.Dict[str, tp.Any]
) -> None:
    fig = plt.figure()
    grid_spec = fig.add_gridspec(3, 1)
    out_axis = fig.add_subplot(grid_spec[0, :])
    out_axis.get_xaxis().set_visible(False)
    in_axis = fig.add_subplot(grid_spec[1, :])

    if with_churn:
        in_axis.get_xaxis().set_visible(False)
        churn_axis = fig.add_subplot(grid_spec[-1, :], sharex=out_axis)
        x_axis = churn_axis
    else:
        x_axis = in_axis

    fig.subplots_adjust(top=0.95, hspace=0.05, right=0.95, left=0.07)
    fig.suptitle(
        str(plot_cfg['fig_title']) + f' - Project {plot_kwargs["project"]}',
        fontsize=8
    )

    colormap = plot_cfg['color_map'](
        np.linspace(
            0, 1,
            max(
                base_lib_fraction_map.get_lib_num(),
                inter_lib_fraction_map.get_lib_num()
            )
        )
    )

    outgoing_plot_lines = []
    ingoing_plot_lines = []

    outgoing_plot_lines += out_axis.stackplot(
        unique_revisions,
        base_lib_fraction_map.get_all_fraction_lists(),
        linewidth=plot_cfg['linewidth'],
        colors=colormap,
        edgecolor=plot_cfg['edgecolor'],
        alpha=0.7
    )

    # Setup outgoing interactions legend
    _gen_fraction_overview_legend(
        out_axis, outgoing_plot_lines, "Outgoing interactions",
        base_lib_fraction_map.get_lib_names(), plot_cfg
    )

    ingoing_plot_lines += in_axis.stackplot(
        unique_revisions,
        inter_lib_fraction_map.get_all_fraction_lists(),
        linewidth=plot_cfg['linewidth'],
        colors=colormap,
        edgecolor=plot_cfg['edgecolor'],
        alpha=0.7
    )

    # Setup ingoing interactions legend
    _gen_fraction_overview_legend(
        in_axis, ingoing_plot_lines, "Ingoing interactions",
        inter_lib_fraction_map.get_lib_names(), plot_cfg
    )

    # annotate CVEs
    with_cve = plot_kwargs.get("with_cve", False)
    with_bugs = plot_kwargs.get("with_bugs", False)
    if with_cve or with_bugs:
        if "project" not in plot_kwargs:
            LOG.error("Need a project to annotate bug or CVE data.")
        else:
            project = get_project_cls_by_name(plot_kwargs["project"])
            if with_cve:
                draw_cves(in_axis, project, unique_revisions, plot_cfg)
            if with_bugs:
                draw_bugs(in_axis, project, unique_revisions, plot_cfg)

    # draw churn subplot
    if with_churn:
        draw_code_churn_for_revisions(
            churn_axis, plot_kwargs['project'], plot_kwargs['get_cmap'](),
            unique_revisions
        )

    # Format labels of axes
    plt.setp(
        x_axis.get_xticklabels(),
        fontsize=plot_cfg['xtick_size'],
        fontfamily='monospace',
        rotation=270
    )

    axes = [out_axis, in_axis]
    if with_churn:
        axes.append(churn_axis)

    for axis in axes:
        plt.setp(axis.get_yticklabels(), fontsize=8, fontfamily='monospace')


def _get_separated_lib_names_dict(
    dataframe: pd.DataFrame
) -> tp.Dict[str, tp.List[str]]:
    """Creates a dict that contains library information about distinct base and
    interacting library names, the names of all libraries and the distinct names
    of all libraries."""

    name_dict: tp.Dict[str, tp.List[str]] = {
        "base_lib_names": _get_distinct_base_lib_names(dataframe),
        "inter_lib_names": _get_distinct_inter_lib_names(dataframe)
    }

    # Duplicated lib names are necessary to avoid cycles in the plot
    name_dict["all_lib_names"
             ] = name_dict["base_lib_names"] + name_dict["inter_lib_names"]

    name_dict["all_distinct_lib_names"] = sorted(
        set(name_dict["all_lib_names"])
    )
    return name_dict


def _build_sankey_color_mappings(
    highest_degree: int, lib_name_dict: tp.Dict[str, tp.List[str]]
) -> tp.Tuple[LibraryColormapMapping, LibraryToIndexShadesMapping]:
    """Returns a tuple of a LibraryColormapMapping and a
    LibraryToIndexShadesMapping."""

    lib_to_colormap: LibraryColormapMapping = {}
    lib_to_idx_shades: LibraryToIndexShadesMapping = dict(
        (name, {}) for name in lib_name_dict["all_distinct_lib_names"]
    )

    colormaps: tp.List[Colormap] = list(Colormap)
    num_colormaps: int = len(tp.cast(tp.List[str], colormaps))

    if len(lib_name_dict["all_distinct_lib_names"]) > num_colormaps:
        LOG.warning(
            "Not enough colormaps for all libraries provided. "
            "Colormaps will be reused."
        )

    for lib_idx, lib_name in enumerate(lib_to_idx_shades):
        # If there are not enough colormaps provided, reuse them.
        if num_colormaps <= lib_idx:
            lib_idx = 0

        shade_lists = cm.get_cmap(colormaps[lib_idx].value
                                 )(np.linspace(0.25, 1, highest_degree + 1))

        lib_to_colormap[lib_name] = cm.get_cmap(colormaps[lib_idx].value)
        tmp_idx_to_shades_mapping: tp.Dict[int, str] = {}

        for shade_idx, shades in enumerate(shade_lists):
            tmp_idx_to_shades_mapping[shade_idx] = str(tuple(shades))

        lib_to_idx_shades[lib_name] = tmp_idx_to_shades_mapping

    return lib_to_colormap, lib_to_idx_shades


def _save_figure(
    figure: tp.Any, revision: FullCommitHash, project_name: str,
    plot_type: PlotTypes, plot_file_name: str, plot_dir: Path, file_type: str
) -> None:

    revision_idx = -1
    max_idx = -1
    c_map: CommitMap = get_commit_map(project_name)

    for c_hash, idx in c_map.mapping_items():
        if idx > max_idx:
            max_idx = idx
        if c_hash == revision.hash:
            revision_idx = idx

    if revision_idx == -1:
        LOG.error(
            f"The revision {revision} could not be found in the "
            f"commit map."
        )
        raise PlotDataEmpty

    max_idx_digit_num = len(str(max_idx))
    padded_idx_str = str(revision_idx).rjust(max_idx_digit_num, str(0))
    file_name = plot_file_name.rsplit('.', 1)[0]
    plot_subdir = Path(file_name)

    with pb.local.cwd(plot_dir):
        if not isdir(plot_subdir):
            mkdir(plot_subdir)

    if plot_type == PlotTypes.SANKEY:
        file_name = f"{file_name}_{padded_idx_str}.{file_type}"

        pio.write_image(
            fig=figure,
            file=str(plot_dir / plot_subdir / file_name),
            format=file_type
        )

    if plot_type == PlotTypes.GRAPHVIZ:
        file_name = f"{file_name}_{padded_idx_str}"

        figure.render(
            filename=file_name,
            directory=str(plot_dir / plot_subdir),
            format=file_type,
            cleanup=True
        )


def _collect_sankey_plotting_data(
    dataframe: pd.DataFrame, lib_name_dict: tp.Dict[str, tp.List[str]],
    lib_name_to_colormap_mapping: tp.Dict[str, tp.Any],
    lib_name_to_color_shades_mapping: tp.Dict[str, tp.Dict[int, str]]
) -> tp.Dict[str, tp.List[tp.Any]]:
    sankey_data_dict: tp.Dict[str, tp.List[tp.Any]] = {
        "sources": [],
        "targets": [],
        "fractions": [],
        "node_colors": [],
        "edge_colors": [],
        "degrees": [],
    }

    dataframe = dataframe.sort_values(["degree"])

    base_lib_name_index_mapping, inter_lib_name_index_mapping = \
        _gen_sankey_lib_name_to_idx_mapping(lib_name_dict)

    for name in lib_name_dict["all_lib_names"]:
        sankey_data_dict["node_colors"].append(
            f"rgba{tuple(lib_name_to_colormap_mapping[name](0.5))}"
        )

    for _, row in dataframe.iterrows():
        color = "rgba" + lib_name_to_color_shades_mapping[row["base_lib"]][
            row["degree"]]

        sankey_data_dict["sources"].append(
            base_lib_name_index_mapping[row["base_lib"]]
        )
        sankey_data_dict["targets"].append(
            inter_lib_name_index_mapping[row["inter_lib"]]
        )
        sankey_data_dict["fractions"].append(row["fraction"] * 100)
        sankey_data_dict["degrees"].append(row["degree"])
        sankey_data_dict["edge_colors"].append(color)

    return sankey_data_dict


def _gen_sankey_lib_name_to_idx_mapping(
    lib_name_dict: tp.Dict[str, tp.List[str]]
) -> tp.Tuple[tp.Dict[str, int], tp.Dict[str, int]]:
    base_lib_mapping: tp.Dict[str, int] = {}
    inter_lib_mapping: tp.Dict[str, int] = {}

    for idx, name in enumerate(lib_name_dict["base_lib_names"]):
        base_lib_mapping[name] = idx

    idx_offset = len(base_lib_mapping)

    for idx, name in enumerate(lib_name_dict["inter_lib_names"]):
        # Continue the index for the interacting libraries
        inter_lib_mapping[name] = idx + idx_offset

    return base_lib_mapping, inter_lib_mapping


def _build_sankey_figure(
    revision: FullCommitHash, view_mode: bool,
    data_dict: tp.Dict[str, tp.List[tp.Any]],
    library_names_dict: tp.Dict[str, tp.List[str]], plot_config: PlotConfig
) -> go.Figure:
    layout = go.Layout(
        autosize=False, width=plot_config.width(), height=plot_config.height()
    )
    fig = go.Figure(
        data=[
            go.Sankey(
                arrangement="perpendicular",
                node=dict(
                    pad=15,
                    thickness=20,
                    line=dict(color="black", width=0.5),
                    label=library_names_dict["all_lib_names"],
                    color=data_dict["node_colors"],
                    hovertemplate='Fraction ratio = %{'
                    'value}%<extra></extra> '
                ),
                link=dict(
                    source=data_dict["sources"],
                    target=data_dict["targets"],
                    value=data_dict["fractions"],
                    color=data_dict["edge_colors"],
                    customdata=data_dict["degrees"],
                    hovertemplate='Interaction has a fraction ratio '
                    'of %{value}%<br /> and a degree of '
                    '%{customdata}<extra></extra>',
                )
            )
        ]
    )
    if not view_mode:
        fig.layout = layout

    fig.update_layout(
        title_text=
        f"<b>Revision: {revision}</b><br />Library interactions from base(left)"
        f" to interacting(right) libraries. Color saturation increases with the"
<<<<<<< HEAD
        f" degree level.</b><br />{plot_cfg['fig_title']}",
        font_size=plot_cfg['font_size']
=======
        f" degree level.</b><br />{plot_config.fig_title()}",
        font_size=plot_config.font_size()
>>>>>>> c2a2a5df
    )
    return fig


def _add_diff_amount_col_to_df(
    inter_df: pd.DataFrame, diff_df: pd.DataFrame
) -> pd.DataFrame:
    """Adds the ``amount`` of rows from ``diff_df`` to the same rows of
    ``inter_df`` in a new column named ``diff_amount``."""

    merged_df = pd.merge(
        inter_df,
        diff_df,
        on=[
            "revision", "time_id", "base_hash", "base_lib", "inter_hash",
            "inter_lib"
        ],
        how='left',
        indicator="diff_amount"
    )

    # Adds the amount from diff_df to rows that exist in both dataframes
    merged_df['diff_amount'] = np.where(
        merged_df.diff_amount == 'both', merged_df.amount_y, 0
    )

    merged_df.rename(columns={"amount_x": "amount"}, inplace=True)
    del merged_df["amount_y"]

    return merged_df


LibraryToHashesMapping = tp.Dict[str, tp.List[str]]


def _build_graphviz_edges(
    df: pd.DataFrame,
    graph: Digraph,
    show_edge_weight: bool,
    commit_map: CommitMap,
    edge_weight_threshold: tp.Optional[EdgeWeightThreshold] = None,
    show_only_interactions_of_commit: tp.Optional[ShortCommitHash] = None
) -> LibraryToHashesMapping:

<<<<<<< HEAD
    if show_only_interactions_of_commit is not None:
        show_only_interactions_of_commit = commit_map.convert_to_full_or_warn(
            show_only_interactions_of_commit
        ).hash
=======
    completed_hash: tp.Optional[FullCommitHash] = None
    if show_only_interactions_of_commit:
        completed_hash = commit_map.convert_to_full_or_warn(
            show_only_interactions_of_commit
        )
>>>>>>> c2a2a5df

    base_lib_names = _get_distinct_base_lib_names(df)
    inter_lib_names = _get_distinct_inter_lib_names(df)
    all_distinct_lib_names = sorted(set(base_lib_names + inter_lib_names))

    lib_to_hashes_mapping: tp.Dict[str, tp.List[str]] = {
        lib_name: [] for lib_name in all_distinct_lib_names
    }

    for _, row in df.iterrows():
        base_hash = row['base_hash']
        base_lib = row['base_lib']
        inter_hash = row['inter_hash']
        inter_lib = row['inter_lib']

        base_inter_hash_tuple = (base_hash, inter_hash)

        # Skip edges that do not connect with the specified
        # ``show_only_interactions_of_commit`` node.
        if completed_hash and (
            completed_hash.hash not in base_inter_hash_tuple
        ):
            continue

        label = ""
        color = "black"
        weight = row['amount']

        if 'diff_amount' in row:
            diff_weight = int(row['diff_amount'])
        else:
            diff_weight = 0

        if not edge_weight_threshold or weight >= edge_weight_threshold.value:
            if show_edge_weight:
                label = str(weight)

            if diff_weight > 0:
                color = "orange"
                plus_minus = '\u00b1'
                label = f"{label} ({plus_minus}{str(diff_weight)})"

            graph.edge(
                f'{base_hash}_{base_lib}',
                f'{inter_hash}_{inter_lib}',
                label=label,
                color=color
            )

        lib_to_hashes_mapping[base_lib].append(base_hash)
        lib_to_hashes_mapping[inter_lib].append(inter_hash)

    return lib_to_hashes_mapping


def _build_graphviz_fig(
    df: pd.DataFrame, revision: FullCommitHash, show_edge_weight: bool,
    shown_revision_length: int, commit_map: CommitMap,
    edge_weight_threshold: tp.Optional[EdgeWeightThreshold], layout_engine: str,
    show_only_interactions_of_commit: tp.Optional[ShortCommitHash]
) -> Digraph:
    graph = Digraph(name="Digraph", strict=True, engine=layout_engine)
    graph.attr(label=f"Revision: {revision}")
    graph.attr(labelloc="t")

    if layout_engine == "fdp":
        graph.attr(splines="True")
        graph.attr(overlap="False")
        graph.attr(nodesep="1")

    lib_to_hashes_mapping = _build_graphviz_edges(
        df, graph, show_edge_weight, commit_map, edge_weight_threshold,
        show_only_interactions_of_commit
    )

    for lib_name, c_hash_list in lib_to_hashes_mapping.items():

        # 'cluster_' prefix is necessary for grouping commits to libraries
        with graph.subgraph(name="cluster_" + lib_name) as subgraph:
            subgraph.attr(label=lib_name)
            subgraph.attr(color="red")

            for c_hash in c_hash_list:

                if shown_revision_length > len(c_hash):
                    shown_revision_length = len(c_hash)

                if shown_revision_length < 1:
                    LOG.error(
                        f"The passed revision length of "
                        f"{shown_revision_length} must be at least 1."
                    )
                    raise PlotDataEmpty

                subgraph.node(
                    name=f'{c_hash}_{lib_name}',
                    label=c_hash[0:shown_revision_length]
                )
    return graph


class BlameLibraryInteraction(Plot, plot_name=None):
    """Base plot for blame library interaction plots."""

    @abc.abstractmethod
    def plot(self, view_mode: bool) -> None:
        """Plot the current plot to a file."""

    @staticmethod
    def _get_interaction_data(
        case_study: CaseStudy,
        commit_map: CommitMap,
        blame_diff: bool = False
    ) -> pd.DataFrame:

        project_name = case_study.project_name
        variables = [
            "time_id", "base_hash", "base_lib", "inter_hash", "inter_lib",
            "amount"
        ]

        if blame_diff:
            lib_interaction_df = \
                BlameDiffLibraryInteractionDatabase.get_data_for_project(
                    project_name, ["revision", *variables], commit_map,
                    case_study)
        else:
            lib_interaction_df = \
                BlameLibraryInteractionsDatabase.get_data_for_project(
                    project_name, ["revision", *variables], commit_map,
                    case_study)

        length = len(_get_unique_revisions(lib_interaction_df, commit_map))
        is_empty = lib_interaction_df.empty

        if not blame_diff and (is_empty or length == 1):
            # Need more than one data point
            raise PlotDataEmpty
        return lib_interaction_df

    def _graphviz_plot(self) -> tp.Optional[Digraph]:

        def _get_graphviz_project_data(
            blame_interactions: bool, blame_diff: bool
        ) -> pd.DataFrame:
            if not blame_interactions and not blame_diff:
                LOG.warning(
                    "You have to set either 'show_blame_interactions', "
                    "'show_blame_diff', or both to 'True'. Aborting."
                )
                raise PlotDataEmpty

            if blame_interactions:
                inter_df = self._get_interaction_data(
                    case_study, commit_map, False
                )
            else:
                inter_df = self._get_interaction_data(
                    case_study, commit_map, True
                )

            if blame_diff:
                diff_df = self._get_interaction_data(
                    case_study, commit_map, True
                )
                return _add_diff_amount_col_to_df(inter_df, diff_df)

            return inter_df

        case_study: CaseStudy = self.plot_kwargs["case_study"]
        commit_map: CommitMap = get_commit_map(case_study.project_name)

        df = _get_graphviz_project_data(
            self.plot_kwargs["show_interactions"],
            self.plot_kwargs["show_diff"],
        )

        df.sort_values(by=['time_id'], inplace=True)
        df.reset_index(inplace=True)
        rev = commit_map.convert_to_full_or_warn(self.plot_kwargs['revision'])

        dataframe = df.loc[
            df["revision"].apply(commit_map.convert_to_full_or_warn) == rev]

        fig = _build_graphviz_fig(
            dataframe, rev, self.plot_kwargs["show_edge_weight"],
            self.plot_kwargs["revision_length"], commit_map,
            self.plot_kwargs["edge_weight_threshold"],
            self.plot_kwargs["layout_engine"],
            self.plot_kwargs["show_only_commit"]
        )
        return fig


class BlameDegree(Plot, plot_name=None):
    """Base plot for blame degree plots."""

    @abc.abstractmethod
    def plot(self, view_mode: bool) -> None:
        """Plot the current plot to a file."""

    def _get_degree_data(self) -> pd.DataFrame:
        case_study: CaseStudy = self.plot_kwargs["case_study"]
        project_name = case_study.project_name
        commit_map = get_commit_map(project_name)

        interaction_plot_df = \
            BlameInteractionDegreeDatabase.get_data_for_project(
                project_name, [
                    "revision", "time_id", "degree_type", "base_lib",
                    "inter_lib", "degree", "amount", "fraction"
                ], commit_map, case_study)

        length = len(_get_unique_revisions(interaction_plot_df, commit_map))
        is_empty = interaction_plot_df.empty

        if is_empty or length == 1:
            # Need more than one data point
            raise PlotDataEmpty
        return interaction_plot_df

    def _degree_plot(self, degree_type: DegreeType) -> None:
<<<<<<< HEAD

        project_name = self.plot_kwargs['case_study'].project_name
        fig_suptitle = f'{str(self.plot_kwargs["fig_title"])} - ' \
                       f'Project {project_name}'
        self.plot_kwargs["fig_suptitle"] = fig_suptitle

        style.use(self.plot_config.style)
=======
        project_name = self.plot_kwargs['case_study'].project_name
        fig_suptitle = f'{self.plot_config.fig_title("Blame interactions")} ' \
                       f'- Project {project_name}'
        self.plot_kwargs["fig_suptitle"] = fig_suptitle

        style.use(self.plot_config.style())
>>>>>>> c2a2a5df
        commit_map: CommitMap = get_commit_map(project_name)
        interaction_plot_df = self._get_degree_data()

        unique_revisions, sub_df_list = _filter_data_frame(
            degree_type, interaction_plot_df, commit_map
        )

<<<<<<< HEAD
        _generate_stackplot(
            interaction_plot_df, unique_revisions, sub_df_list, self.plot_kwargs
=======
        _generate_degree_stackplot(
            interaction_plot_df, unique_revisions, sub_df_list,
            self.plot_kwargs, self.plot_config
>>>>>>> c2a2a5df
        )

    def _multi_lib_degree_plot(self, degree_type: DegreeType) -> None:
        project_name = self.plot_kwargs['case_study'].project_name
        fig_suptitle = f'{self.plot_config.fig_title("Blame interactions")} ' \
                       f'- Project {project_name} | ' \
                       f'{self.plot_kwargs["base_lib"]} --> ' \
                       f'{self.plot_kwargs["inter_lib"]} '
        self.plot_kwargs["fig_suptitle"] = fig_suptitle

<<<<<<< HEAD
        style.use(self.plot_config.style)
        commit_map: CommitMap = self.plot_kwargs['get_cmap']()
=======
        style.use(self.plot_config.style())
        commit_map: CommitMap = get_commit_map(project_name)
>>>>>>> c2a2a5df
        interaction_plot_df = self._get_degree_data()

        interaction_plot_df = interaction_plot_df[(
            interaction_plot_df[['base_lib', 'inter_lib']] == [
                self.plot_kwargs['base_lib'], self.plot_kwargs['inter_lib']
            ]
        ).all(1)]

        def is_lib_combination_existent() -> bool:
            length = len(_get_unique_revisions(interaction_plot_df, commit_map))
            is_empty = interaction_plot_df.empty

            if is_empty or length == 1:
                return False

            return True

        if not is_lib_combination_existent():
            LOG.warning(
                f"There is no interaction from {self.plot_kwargs['base_lib']} "
                f"to {self.plot_kwargs['inter_lib']} or not enough data points."
            )
            raise PlotDataEmpty

        summed_df = interaction_plot_df[["revision", "amount"]].copy()
        summed_df["revision"] = summed_df.revision.astype('str')
        summed_df = summed_df.groupby(['revision']).sum()

        # Recalculate fractions based on the selected libraries
        for idx, row in interaction_plot_df.iterrows():
            total_amount = summed_df['amount'].loc[row['revision'].hash]
            interaction_plot_df.at[idx,
                                   'fraction'] = row['amount'] / total_amount

        unique_revisions, sub_df_list = _filter_data_frame(
            degree_type, interaction_plot_df, commit_map
        )

        _generate_degree_stackplot(
            interaction_plot_df, unique_revisions, sub_df_list,
            self.plot_kwargs, self.plot_config
        )

    def _fraction_overview_plot(
        self,
        view_mode: bool,
        degree_type: DegreeType,
        extra_plot_cfg: tp.Optional[tp.Dict[str, tp.Any]] = None,
        with_churn: bool = True
    ) -> None:
        plot_cfg = {
            'linewidth': 1 if view_mode else 0.25,
            'legend_size': 8 if view_mode else 2,
            'xtick_size': 10 if view_mode else 2,
            'lable_modif': lambda x: x,
            'legend_title': 'MISSING legend_title',
            'legend_visible': True,
            'fig_title': 'MISSING figure title',
            'edgecolor': 'black',
            'color_map': cm.get_cmap('tab10')
        }
        if extra_plot_cfg is not None:
            plot_cfg.update(extra_plot_cfg)

<<<<<<< HEAD
        style.use(self.plot_config.style)
=======
        style.use(self.plot_config.style())
>>>>>>> c2a2a5df

        df = self._get_degree_data()
        df = df[df.degree_type == degree_type.value]
        df.sort_values(by=['time_id'], inplace=True)
        df.reset_index(inplace=True)
        all_base_lib_names = _get_distinct_base_lib_names(df)
        all_inter_lib_names = _get_distinct_inter_lib_names(df)
        revision_df = pd.DataFrame(df["revision"])
        commit_map: CommitMap = self.plot_kwargs['get_cmap']()
        unique_revisions = _get_unique_revisions(revision_df, commit_map)
        grouped_df: pd.DataFrame = df.groupby(['revision'])
        revision_to_dataframes_mapping: tp.Dict[FullCommitHash,
                                                pd.DataFrame] = {}

        for revision in unique_revisions:
            revision_to_dataframes_mapping[revision] = grouped_df.get_group(
                revision.hash
            )

        revision_to_total_amount_mapping: tp.Dict[FullCommitHash, int] = {}
        revision_to_base_names_mapping: tp.Dict[FullCommitHash,
                                                tp.List[str]] = {}
        revision_to_inter_names_mapping: tp.Dict[FullCommitHash,
                                                 tp.List[str]] = {}

        # Collect mapping data
        for revision in unique_revisions:
            revision_to_total_amount_mapping[
                revision] = revision_to_dataframes_mapping[revision].sum(
                ).amount
            revision_to_base_names_mapping[
                revision] = _get_distinct_base_lib_names(
                    revision_to_dataframes_mapping[revision]
                )
            revision_to_inter_names_mapping[
                revision] = _get_distinct_inter_lib_names(
                    revision_to_dataframes_mapping[revision]
                )

        base_lib_fraction_map, inter_lib_fraction_map = _calc_fractions(
            unique_revisions, all_base_lib_names, all_inter_lib_names,
            revision_to_base_names_mapping, revision_to_inter_names_mapping,
            revision_to_dataframes_mapping, revision_to_total_amount_mapping
        )

        _plot_fraction_overview(
            base_lib_fraction_map, inter_lib_fraction_map, with_churn,
            unique_revisions, plot_cfg, self.plot_kwargs
        )

    def _multi_lib_interaction_sankey_plot(self, view_mode: bool) -> go.Figure:
        interaction_plot_df = self._get_degree_data()
        interaction_plot_df = interaction_plot_df[
            interaction_plot_df.degree_type == DegreeType.INTERACTION.value]

        interaction_plot_df.sort_values(by=['time_id'], inplace=True)
        interaction_plot_df.reset_index(inplace=True)
        highest_degree = interaction_plot_df["degree"].max()
        commit_map: CommitMap = get_commit_map(
            self.plot_kwargs["case_study"].project_name
        )
        rev = commit_map.convert_to_full_or_warn(self.plot_kwargs['revision'])

        df = interaction_plot_df.loc[interaction_plot_df["revision"].apply(
            commit_map.convert_to_full_or_warn
        ) == rev]
<<<<<<< HEAD

        lib_names_dict = _get_separated_lib_names_dict(df)
        lib_cm_mapping, lib_shades_mapping = _build_sankey_color_mappings(
            highest_degree, lib_names_dict
        )

        plotting_data_dict = _collect_sankey_plotting_data(
            df, lib_names_dict, lib_cm_mapping, lib_shades_mapping
        )
        sankey_figure = _build_sankey_figure(
            rev, view_mode, plotting_data_dict, lib_names_dict, self.plot_kwargs
        )

=======

        lib_names_dict = _get_separated_lib_names_dict(df)
        lib_cm_mapping, lib_shades_mapping = _build_sankey_color_mappings(
            highest_degree, lib_names_dict
        )

        plotting_data_dict = _collect_sankey_plotting_data(
            df, lib_names_dict, lib_cm_mapping, lib_shades_mapping
        )
        sankey_figure = _build_sankey_figure(
            rev, view_mode, plotting_data_dict, lib_names_dict, self.plot_config
        )

>>>>>>> c2a2a5df
        return sankey_figure

    def _calc_missing_revisions(
        self, degree_type: DegreeType, boundary_gradient: float
    ) -> tp.Set[FullCommitHash]:
        """
        Select a set of revisions based on the gradients of the degree levels
        between revisions.

        Args:
            degree_type: the degree type to consider for gradient calculation
            boundary_gradient: the gradient threshold that needs to be exceeded
                               to include a new revision

        Returns:
            a set of revisions sampled between revisions with unusually large
            changes in degree distribution
        """
        commit_map: CommitMap = get_commit_map(
            self.plot_kwargs['case_study'].project_name
        )
        interaction_plot_df = self._get_degree_data()
        unique_revisions, sub_df_list = _filter_data_frame(
            degree_type, interaction_plot_df, commit_map
        )

        def head_cm_neighbours(
            lhs_cm: ShortCommitHash, rhs_cm: ShortCommitHash
        ) -> bool:
            return commit_map.short_time_id(
                lhs_cm
            ) + 1 == commit_map.short_time_id(rhs_cm)

        new_revs: tp.Set[FullCommitHash] = set()

        # build a dataframe with revision as index and degree values as columns
        # the cells contain the degree frequencies per revision
        df = pd.concat([
            series.reset_index(drop=True) for series in sub_df_list
        ],
                       axis=1)
        df["revision"] = unique_revisions
        df = df.set_index("revision")
        df_iter = df.iterrows()
        last_revision, last_row = next(df_iter)
        for revision, row in df_iter:
            # compute gradient for each degree value and see if any gradient
            # exceeds threshold
            gradient = abs(row - last_row)
            if any(gradient > boundary_gradient):
                lhs_cm = last_revision
                rhs_cm = revision
                if head_cm_neighbours(lhs_cm, rhs_cm):
                    print(
                        "Found steep gradient between neighbours " +
                        "{lhs_cm} - {rhs_cm}: {gradient}".format(
                            lhs_cm=lhs_cm,
                            rhs_cm=rhs_cm,
                            gradient=round(max(gradient), 5)
                        )
                    )
                else:
                    print(
                        "Unusual gradient between " +
                        "{lhs_cm} - {rhs_cm}: {gradient}".format(
                            lhs_cm=lhs_cm,
                            rhs_cm=rhs_cm,
                            gradient=round(max(gradient), 5)
                        )
                    )
                    new_rev_id = round((
                        commit_map.short_time_id(lhs_cm) +
                        commit_map.short_time_id(rhs_cm)
                    ) / 2.0)
                    new_rev = commit_map.c_hash(new_rev_id)
                    print(
                        "-> Adding {rev} as new revision to the sample set".
                        format(rev=new_rev)
                    )
                    new_revs.add(new_rev)
                print()
            last_revision = revision
            last_row = row
        return new_revs


class BlameInteractionDegree(BlameDegree, plot_name="b_interaction_degree"):
    """Plotting the degree of blame interactions."""

    NAME = 'b_interaction_degree'

    def __init__(self, plot_config: PlotConfig, **kwargs: tp.Any):
        super().__init__(self.NAME, plot_config, **kwargs)

    def plot(self, view_mode: bool) -> None:
        self._degree_plot(DegreeType.INTERACTION)

    def calc_missing_revisions(
        self, boundary_gradient: float
    ) -> tp.Set[FullCommitHash]:
        return self._calc_missing_revisions(
            DegreeType.INTERACTION, boundary_gradient
        )


class BlameInteractionDegreeGenerator(
    PlotGenerator,
    generator_name="interaction-degree-plot",
    options=[
<<<<<<< HEAD
        PlotGenerator.REQUIRE_REPORT_TYPE,
        PlotGenerator.REQUIRE_MULTI_CASE_STUDY,
        OPTIONAL_SHOW_CHURN,
        OPTIONAL_EDGE_COLOR,
        OPTIONAL_COLORMAP,
        OPTIONAL_SHOW_CVE,
        OPTIONAL_SHOW_BUGS,
        OPTIONAL_CVE_BUG_LINE_WIDTH,
        OPTIONAL_CVE_BUG_COLOR,
        OPTIONAL_VERTICAL_ALIGNMENT,
=======
        REQUIRE_REPORT_TYPE, REQUIRE_MULTI_CASE_STUDY, OPTIONAL_SHOW_CHURN,
        OPTIONAL_EDGE_COLOR, OPTIONAL_COLORMAP, OPTIONAL_SHOW_CVE,
        OPTIONAL_SHOW_BUGS, OPTIONAL_CVE_LINE_WIDTH, OPTIONAL_BUG_LINE_WIDTH,
        OPTIONAL_CVE_COLOR, OPTIONAL_BUG_COLOR, OPTIONAL_VERTICAL_ALIGNMENT
>>>>>>> c2a2a5df
    ]
):
    """Generates interaction-degree plot(s) for the selected case study(ies)."""

<<<<<<< HEAD
    @check_required_args("report_type", "case_study")
    def __init__(self, plot_config: PlotConfig, **plot_kwargs: tp.Any):
        super().__init__(plot_config, **plot_kwargs)
        self.__report_type: str = plot_kwargs["report_type"]
        self.__case_studies: tp.List[CaseStudy] = plot_kwargs["case_study"]
        # TODO: Use helper function for default values
        self.__fig_title: str = plot_config.fig_title \
            if plot_config.fig_title else "Blame interactions"
        self.__legend_title: str = plot_config.legend_title \
            if plot_config.legend_title else "Interaction degrees"
        self.__legend_size: int = plot_config.legend_size
        self.__show_legend: bool = plot_config.show_legend
        self.__line_width: int = plot_config.line_width
        self.__x_tick_size: int = plot_config.x_tick_size
        self.__label_size: int = plot_config.label_size
        self.__show_churn: bool = plot_kwargs["show_churn"]
        self.__edge_color: str = plot_kwargs["edge_color"]
        self.__colormap: Colormap = plot_kwargs["colormap"]
        self.__show_cve: bool = plot_kwargs["show_cve"]
        self.__show_bugs: bool = plot_kwargs["show_bugs"]
        self.__cve_bug_line_width: int = plot_kwargs["cve_bug_line_width"]
        self.__cve_bug_color: str = plot_kwargs["cve_bug_color"]
        self.__vertical_alignment: str = plot_kwargs["vertical_alignment"]

=======
>>>>>>> c2a2a5df
    def generate(self) -> tp.List[Plot]:
        return [
            BlameInteractionDegree(
                self.plot_config,
<<<<<<< HEAD
                report_type=self.__report_type,
                case_study=cs,
                fig_title=self.__fig_title,
                legend_title=self.__legend_title,
                legend_size=self.__legend_size,
                show_legend=self.__show_legend,
                line_width=self.__line_width,
                x_tick_size=self.__x_tick_size,
                label_size=self.__label_size,
                show_churn=self.__show_churn,
                edge_color=self.__edge_color,
                colormap=self.__colormap,
                show_cve=self.__show_cve,
                show_bugs=self.__show_bugs,
                cve_bug_line_width=self.__cve_bug_line_width,
                cve_bug_color=self.__cve_bug_color,
                vertical_alignment=self.__vertical_alignment
            ) for cs in self.__case_studies
=======
                report_type=self.plot_kwargs["report_type"],
                case_study=cs,
                show_churn=self.plot_kwargs["show_churn"],
                edge_color=self.plot_kwargs["edge_color"],
                colormap=self.plot_kwargs["colormap"],
                show_cve=self.plot_kwargs["show_cve"],
                show_bugs=self.plot_kwargs["show_bugs"],
                cve_line_width=self.plot_kwargs["cve_line_width"],
                bug_line_width=self.plot_kwargs["bug_line_width"],
                cve_color=self.plot_kwargs["cve_color"],
                bug_color=self.plot_kwargs["bug_color"],
                vertical_alignment=self.plot_kwargs["vertical_alignment"]
            ) for cs in self.plot_kwargs["case_study"]
>>>>>>> c2a2a5df
        ]


class BlameInteractionDegreeMultiLib(
    BlameDegree, plot_name="b_interaction_degree_multi_lib"
):
    """
    Plotting the degree of blame interactions between two libraries.

    Pass the selected base library (base_lib) and interacting library
    (inter_lib) as key-value pairs after the plot name. E.g., base_lib=Foo
    inter_lib=Bar
    """

    NAME = 'b_interaction_degree_multi_lib'

    def __init__(self, plot_config: PlotConfig, **kwargs: tp.Any):
        super().__init__(self.NAME, plot_config, **kwargs)

    def plot(self, view_mode: bool) -> None:
        self._multi_lib_degree_plot(DegreeType.INTERACTION)

    def calc_missing_revisions(
        self, boundary_gradient: float
    ) -> tp.Set[FullCommitHash]:
        return self._calc_missing_revisions(
            DegreeType.INTERACTION, boundary_gradient
        )


<<<<<<< HEAD
=======
class BlameInteractionDegreeMultiLibGenerator(
    PlotGenerator,
    generator_name="interaction-degree-multi-lib-plot",
    options=[
        REQUIRE_REPORT_TYPE, REQUIRE_MULTI_CASE_STUDY, REQUIRE_BASE_LIB,
        REQUIRE_INTER_LIB, OPTIONAL_SHOW_CHURN, OPTIONAL_EDGE_COLOR,
        OPTIONAL_COLORMAP, OPTIONAL_SHOW_CVE, OPTIONAL_SHOW_BUGS,
        OPTIONAL_CVE_LINE_WIDTH, OPTIONAL_BUG_LINE_WIDTH, OPTIONAL_CVE_COLOR,
        OPTIONAL_BUG_COLOR, OPTIONAL_VERTICAL_ALIGNMENT
    ]
):
    """Generates multi-lib degree plot(s) for the selected case study(ies)."""

    def generate(self) -> tp.List[Plot]:
        case_studies: tp.List[CaseStudy] = self.plot_kwargs.pop("case_study")

        return [
            BlameInteractionDegreeMultiLib(
                self.plot_config, case_study=cs, **self.plot_kwargs
            ) for cs in case_studies
        ]


>>>>>>> c2a2a5df
class BlameInteractionFractionOverview(
    BlameDegree, plot_name="b_interaction_fraction_overview"
):
    """Plotting the fraction distribution of in-/outgoing blame interactions
    from all project libraries."""

    NAME = 'b_interaction_fraction_overview'

    def __init__(self, plot_config: PlotConfig, **kwargs: tp.Any):
        super().__init__(self.NAME, plot_config, **kwargs)

    def plot(self, view_mode: bool) -> None:
        extra_plot_cfg = {
            'legend_title': 'Fraction ratio',
            'fig_title': 'Distribution of fractions'
        }
        # TODO (se-passau/VaRA#545): make params configurable in user call
        #  with plot config rework
        self._fraction_overview_plot(
            view_mode, DegreeType.INTERACTION, extra_plot_cfg
        )

    def calc_missing_revisions(
        self, boundary_gradient: float
    ) -> tp.Set[FullCommitHash]:
        return self._calc_missing_revisions(
            DegreeType.INTERACTION, boundary_gradient
        )


class BlameLibraryInteractions(
    BlameDegree, plot_name="b_multi_lib_interaction_sankey_plot"
):
    """
    Plotting the dependencies of blame interactions from all project libraries
    either as interactive plot in the browser or as static image.

    To plot in interactive mode, select view_mode=True and pass the selected
    revision as key-value pair after the plot name. E.g., revision=Foo
    """

    NAME = 'b_multi_lib_interaction_sankey_plot'

    def __init__(self, plot_config: PlotConfig, **kwargs: tp.Any):
        super().__init__(self.NAME, plot_config, **kwargs)
        self.__figure = go.Figure()

    def plot(self, view_mode: bool) -> None:
        self.__figure = self._multi_lib_interaction_sankey_plot(view_mode)

    def show(self) -> None:
        try:
            self.plot(True)
        except PlotDataEmpty:
            LOG.warning(
                f"No data for project "
                f"{self.plot_kwargs['case_study'].project_name}. "
            )
            return
        self.__figure.show()

    def save(self, plot_dir: Path, filetype: str = 'png') -> None:
        project_name: str = self.plot_kwargs["case_study"].project_name
        commit_map: CommitMap = get_commit_map(project_name)

        try:
            self.plot(False)
            _save_figure(
                self.__figure,
                commit_map.convert_to_full_or_warn(
                    self.plot_kwargs["revision"]
                ), project_name, PlotTypes.SANKEY,
                self.plot_file_name(filetype), plot_dir, filetype
            )
        except PlotDataEmpty:
            LOG.warning(f"No data for project {project_name}.")
            return

    def calc_missing_revisions(
        self, boundary_gradient: float
    ) -> tp.Set[FullCommitHash]:
        return self._calc_missing_revisions(
            DegreeType.INTERACTION, boundary_gradient
        )


class SankeyLibraryInteractionsGeneratorRev(
    PlotGenerator,
    generator_name="sankey-plot-rev",
<<<<<<< HEAD
    options=[
        PlotGenerator.REQUIRE_REPORT_TYPE, PlotGenerator.REQUIRE_CASE_STUDY,
        PlotGenerator.REQUIRE_REVISION
    ]
=======
    options=[REQUIRE_REPORT_TYPE, REQUIRE_CASE_STUDY, REQUIRE_REVISION]
>>>>>>> c2a2a5df
):
    """Generates a single sankey plot for the selected revision in the case
    study."""

<<<<<<< HEAD
    @check_required_args("report_type", "case_study", "revision")
    def __init__(self, plot_config: PlotConfig, **plot_kwargs: tp.Any):
        super().__init__(plot_config, **plot_kwargs)
        self.__report_type: str = plot_kwargs["report_type"]
        self.__case_study: CaseStudy = plot_kwargs["case_study"]
        self.__revision: ShortCommitHash = ShortCommitHash(
            plot_kwargs["revision"]
        )
        self.__fig_title: str = plot_config.fig_title
        self.__width: int = plot_config.width
        self.__height: int = plot_config.height
        self.__font_size: int = plot_config.font_size

=======
>>>>>>> c2a2a5df
    def generate(self) -> tp.List[Plot]:
        return [
            BlameLibraryInteractions(
                self.plot_config,
<<<<<<< HEAD
                report_type=self.__report_type,
                case_study=self.__case_study,
                revision=self.__revision,
                fig_title=self.__fig_title,
                width=self.__width,
                height=self.__height,
                font_size=self.__font_size,
=======
                report_type=self.plot_kwargs["report_type"],
                case_study=self.plot_kwargs["case_study"],
                revision=ShortCommitHash(self.plot_kwargs["revision"])
>>>>>>> c2a2a5df
            )
        ]


class SankeyLibraryInteractionsGeneratorCS(
    PlotGenerator,
    generator_name="sankey-plot-cs",
<<<<<<< HEAD
    options=[
        PlotGenerator.REQUIRE_REPORT_TYPE,
        PlotGenerator.REQUIRE_MULTI_CASE_STUDY
    ]
):
    """Generates a sankey plot for every revision in every given case study."""

    @check_required_args("report_type", "case_study")
    def __init__(self, plot_config: PlotConfig, **plot_kwargs: tp.Any):
        super().__init__(plot_config, **plot_kwargs)
        self.__report_type: str = plot_kwargs["report_type"]
        self.__case_studies: tp.List[CaseStudy] = plot_kwargs["case_study"]
        self.__fig_title: str = plot_config.fig_title
        self.__width: int = plot_config.width
        self.__height: int = plot_config.height
        self.__font_size: int = plot_config.font_size

=======
    options=[REQUIRE_REPORT_TYPE, REQUIRE_MULTI_CASE_STUDY]
):
    """Generates a sankey plot for every revision in every given case study."""

>>>>>>> c2a2a5df
    def generate(self) -> tp.List[Plot]:
        return [
            BlameLibraryInteractions(
                self.plot_config,
<<<<<<< HEAD
                report_type=self.__report_type,
                case_study=cs,
                revision=rev,
                fig_title=self.__fig_title,
                width=self.__width,
                height=self.__height,
                font_size=self.__font_size,
            ) for cs in self.__case_studies for rev in cs.revisions
=======
                report_type=self.plot_kwargs["report_type"],
                case_study=cs,
                revision=rev
            ) for cs in self.plot_kwargs["case_study"] for rev in cs.revisions
>>>>>>> c2a2a5df
        ]


class BlameCommitInteractionsGraphviz(
    BlameLibraryInteraction, plot_name="b_multi_lib_interaction_graphviz"
):
    """
    Plotting the interactions between all commits of multiple libraries.

    To view one plot, select view_mode=True and pass the selected revision as
    key-value pair after the plot name. E.g., revision=Foo. When the layout
    engine fdp is chosen, the additional graph attributes 'splines=True',
    'overlap=False', and 'nodesep=1' are added.
    """

    NAME = 'b_multi_lib_interaction_graphviz'

    def __init__(self, plot_config: PlotConfig, **kwargs: tp.Any):
        super().__init__(self.NAME, plot_config, **kwargs)
        self.__figure = Digraph()

    def plot(self, view_mode: bool) -> None:
        self.__figure = self._graphviz_plot()

    def show(self) -> None:
        try:
            self.plot(True)
        except PlotDataEmpty:
            LOG.warning(
                f"No data for project "
                f"{self.plot_kwargs['case_study'].project_name}."
            )
            return
        self.__figure.view(tempfile.mktemp())

    def save(self, plot_dir: Path, filetype: str = 'png') -> None:
        project_name: str = self.plot_kwargs["case_study"].project_name
        commit_map: CommitMap = get_commit_map(project_name)

        try:
            self.plot(False)
            _save_figure(
                self.__figure,
                commit_map.convert_to_full_or_warn(
                    self.plot_kwargs["revision"]
                ),
                self.plot_kwargs['case_study'].project_name, PlotTypes.GRAPHVIZ,
                self.plot_file_name(filetype), plot_dir, filetype
            )
        except PlotDataEmpty:
            LOG.warning(f"No data for project {project_name}.")
            return

    def calc_missing_revisions(
        self, boundary_gradient: float
    ) -> tp.Set[FullCommitHash]:
        raise NotImplementedError


class GraphvizLibraryInteractionsGeneratorRev(
    PlotGenerator,
    generator_name="graphviz-plot-rev",
    options=[
<<<<<<< HEAD
        PlotGenerator.REQUIRE_REPORT_TYPE, PlotGenerator.REQUIRE_CASE_STUDY,
        PlotGenerator.REQUIRE_REVISION, OPTIONAL_SHOW_INTERACTIONS,
        OPTIONAL_SHOW_DIFF, OPTIONAL_SHOW_EDGE_WEIGHT,
        OPTIONAL_EDGE_WEIGHT_THRESHOLD, OPTIONAL_REVISION_LENGTH,
        OPTIONAL_LAYOUT_ENGINE, OPTIONAL_SHOW_ONLY_COMMIT
=======
        REQUIRE_REPORT_TYPE, REQUIRE_CASE_STUDY, REQUIRE_REVISION,
        OPTIONAL_SHOW_INTERACTIONS, OPTIONAL_SHOW_DIFF,
        OPTIONAL_SHOW_EDGE_WEIGHT, OPTIONAL_EDGE_WEIGHT_THRESHOLD,
        OPTIONAL_REVISION_LENGTH, OPTIONAL_LAYOUT_ENGINE,
        OPTIONAL_SHOW_ONLY_COMMIT
>>>>>>> c2a2a5df
    ]
):
    """Generates a single graphviz plot for the selected revision in the case
    study."""

<<<<<<< HEAD
    @check_required_args("report_type", "case_study", "revision")
    def __init__(self, plot_config: PlotConfig, **plot_kwargs: tp.Any):
        super().__init__(plot_config, **plot_kwargs)
        self.__report_type: str = plot_kwargs["report_type"]
        self.__case_study: CaseStudy = plot_kwargs["case_study"]
        self.__revision: ShortCommitHash = ShortCommitHash(
            plot_kwargs["revision"]
        )
        self.__show_interactions: bool = plot_kwargs["show_interactions"]
        self.__show_diff: bool = plot_kwargs["show_diff"]
        self.__show_edge_weight: bool = plot_kwargs["show_edge_weight"]
        self.__edge_weight_threshold: tp.Optional[
            EdgeWeightThreshold] = plot_kwargs["edge_weight_threshold"]
        self.__revision_length: int = plot_kwargs["revision_length"]
        self.__layout_engine: str = plot_kwargs["layout_engine"]
        self.__show_only_commit: tp.Optional[ShortCommitHash] = ShortCommitHash(
            plot_kwargs["show_only_commit"]
        ) if plot_kwargs["show_only_commit"] is not None else plot_kwargs[
            "show_only_commit"]

=======
>>>>>>> c2a2a5df
    def generate(self) -> tp.List[Plot]:
        return [
            BlameCommitInteractionsGraphviz(
                self.plot_config,
<<<<<<< HEAD
                report_type=self.__report_type,
                case_study=self.__case_study,
                revision=self.__revision,
                show_interactions=self.__show_interactions,
                show_diff=self.__show_diff,
                show_edge_weight=self.__show_edge_weight,
                edge_weight_threshold=self.__edge_weight_threshold,
                revision_length=self.__revision_length,
                layout_engine=self.__layout_engine,
                show_only_commit=self.__show_only_commit,
=======
                report_type=self.plot_kwargs["report_type"],
                case_study=self.plot_kwargs["case_study"],
                revision=ShortCommitHash(self.plot_kwargs["revision"]),
                show_interactions=self.plot_kwargs["show_interactions"],
                show_diff=self.plot_kwargs["show_diff"],
                show_edge_weight=self.plot_kwargs["show_edge_weight"],
                edge_weight_threshold=self.plot_kwargs["edge_weight_threshold"],
                revision_length=self.plot_kwargs["revision_length"],
                layout_engine=self.plot_kwargs["layout_engine"],
                show_only_commit=ShortCommitHash(
                    self.plot_kwargs["show_only_commit"]
                ) if self.plot_kwargs["show_only_commit"] is not None else
                self.plot_kwargs["show_only_commit"]
>>>>>>> c2a2a5df
            )
        ]


class GraphvizLibraryInteractionsGeneratorCS(
    PlotGenerator,
    generator_name="graphviz-plot-cs",
    options=[
<<<<<<< HEAD
        PlotGenerator.REQUIRE_REPORT_TYPE,
        PlotGenerator.REQUIRE_MULTI_CASE_STUDY, OPTIONAL_SHOW_INTERACTIONS,
        OPTIONAL_SHOW_DIFF, OPTIONAL_SHOW_EDGE_WEIGHT,
        OPTIONAL_EDGE_WEIGHT_THRESHOLD, OPTIONAL_REVISION_LENGTH,
        OPTIONAL_LAYOUT_ENGINE, OPTIONAL_SHOW_ONLY_COMMIT
=======
        REQUIRE_REPORT_TYPE, REQUIRE_MULTI_CASE_STUDY,
        OPTIONAL_SHOW_INTERACTIONS, OPTIONAL_SHOW_DIFF,
        OPTIONAL_SHOW_EDGE_WEIGHT, OPTIONAL_EDGE_WEIGHT_THRESHOLD,
        OPTIONAL_REVISION_LENGTH, OPTIONAL_LAYOUT_ENGINE,
        OPTIONAL_SHOW_ONLY_COMMIT
>>>>>>> c2a2a5df
    ]
):
    """Generates a graphviz plot for every revision in the case study."""

<<<<<<< HEAD
    @check_required_args("report_type", "case_study")
    def __init__(self, plot_config: PlotConfig, **plot_kwargs: tp.Any):
        super().__init__(plot_config, **plot_kwargs)
        self.__report_type: str = plot_kwargs["report_type"]
        self.__case_studies: tp.List[CaseStudy] = plot_kwargs["case_study"]
        self.__show_interactions: bool = plot_kwargs["show_interactions"]
        self.__show_diff: bool = plot_kwargs["show_diff"]
        self.__show_edge_weight: bool = plot_kwargs["show_edge_weight"]
        self.__edge_weight_threshold: tp.Optional[
            EdgeWeightThreshold] = plot_kwargs["edge_weight_threshold"]
        self.__revision_length: int = plot_kwargs["revision_length"]
        self.__layout_engine: str = plot_kwargs["layout_engine"]
        self.__show_only_commit: tp.Optional[ShortCommitHash] = ShortCommitHash(
            plot_kwargs["show_only_commit"]
        )

=======
>>>>>>> c2a2a5df
    def generate(self) -> tp.List[Plot]:
        return [
            BlameCommitInteractionsGraphviz(
                self.plot_config,
<<<<<<< HEAD
                report_type=self.__report_type,
                case_study=cs,
                revision=rev,
                show_interactions=self.__show_interactions,
                show_diff=self.__show_diff,
                show_edge_weight=self.__show_edge_weight,
                edge_weight_threshold=self.__edge_weight_threshold,
                revision_length=self.__revision_length,
                layout_engine=self.__layout_engine,
                show_only_commit=self.__show_only_commit,
            ) for cs in self.__case_studies for rev in cs.revisions
=======
                report_type=self.plot_kwargs["report_type"],
                case_study=cs,
                revision=rev,
                show_interactions=self.plot_kwargs["show_interactions"],
                show_diff=self.plot_kwargs["show_diff"],
                show_edge_weight=self.plot_kwargs["show_edge_weight"],
                edge_weight_threshold=self.plot_kwargs["edge_weight_threshold"],
                revision_length=self.plot_kwargs["revision_length"],
                layout_engine=self.plot_kwargs["layout_engine"],
                show_only_commit=ShortCommitHash(
                    self.plot_kwargs["show_only_commit"]
                ) if self.plot_kwargs["show_only_commit"] is not None else
                self.plot_kwargs["show_only_commit"]
            ) for cs in self.plot_kwargs["case_study"] for rev in cs.revisions
>>>>>>> c2a2a5df
        ]


class BlameAuthorDegree(BlameDegree, plot_name="b_author_degree"):
    """Plotting the degree of authors for all blame interactions."""

    NAME = 'b_author_degree'

    def __init__(self, plot_config: PlotConfig, **kwargs: tp.Any):
        super().__init__(self.NAME, plot_config, **kwargs)

    def plot(self, view_mode: bool) -> None:
        extra_plot_cfg = {
            'legend_title': 'Author interaction degrees',
            'fig_title': 'Author blame interactions'
        }
        # TODO (se-passau/VaRA#545): make params configurable in user call
        #  with plot config rework
        self._degree_plot(DegreeType.AUTHOR)

    def calc_missing_revisions(
        self, boundary_gradient: float
    ) -> tp.Set[FullCommitHash]:
        return self._calc_missing_revisions(
            DegreeType.AUTHOR, boundary_gradient
        )


class BlameMaxTimeDistribution(BlameDegree, plot_name="b_maxtime_distribution"):
    """Plotting the degree of max times differences for all blame
    interactions."""

    NAME = 'b_maxtime_distribution'

    def __init__(self, plot_config: PlotConfig, **kwargs: tp.Any):
        super().__init__(self.NAME, plot_config, **kwargs)

    def plot(self, view_mode: bool) -> None:
<<<<<<< HEAD
=======
        extra_plot_cfg = {
            'legend_visible': False,
            'fig_title': 'Max time distribution',
            'edgecolor': None,
        }
        # TODO (se-passau/VaRA#545): make params configurable in user call
        #  with plot config rework
>>>>>>> c2a2a5df
        self._degree_plot(DegreeType.MAX_TIME)

    def calc_missing_revisions(
        self, boundary_gradient: float
    ) -> tp.Set[FullCommitHash]:
        return self._calc_missing_revisions(
            DegreeType.MAX_TIME, boundary_gradient
        )


<<<<<<< HEAD
class BlameMaxTimeDistributionGenerator(
    PlotGenerator,
    generator_name="max-time-distribution-plot",
    options=[
        PlotGenerator.REQUIRE_REPORT_TYPE,
        PlotGenerator.REQUIRE_MULTI_CASE_STUDY, OPTIONAL_SHOW_CHURN,
        OPTIONAL_EDGE_COLOR, OPTIONAL_COLORMAP, OPTIONAL_SHOW_CVE,
        OPTIONAL_SHOW_BUGS, OPTIONAL_CVE_BUG_LINE_WIDTH, OPTIONAL_CVE_BUG_COLOR,
        OPTIONAL_VERTICAL_ALIGNMENT
    ]
):
    """Generates max-time-distribution plot(s) for the selected case
    study(ies)."""

    @check_required_args("report_type", "case_study")
    def __init__(self, plot_config: PlotConfig, **plot_kwargs: tp.Any):
        super().__init__(plot_config, **plot_kwargs)
        self.__report_type: str = plot_kwargs["report_type"]
        self.__case_studies: tp.List[CaseStudy] = plot_kwargs["case_study"]
        # TODO: Use helper function for default values
        self.__fig_title: str = plot_config.fig_title \
            if plot_config.fig_title else "Max time distribution"
        self.__legend_title: str = plot_config.legend_title
        self.__legend_size: int = plot_config.legend_size
        self.__show_legend: bool = plot_config.show_legend
        self.__line_width: int = plot_config.line_width
        self.__x_tick_size: int = plot_config.x_tick_size
        self.__label_size: int = plot_config.label_size
        self.__show_churn: bool = plot_kwargs["show_churn"]
        self.__edge_color: str = plot_kwargs["edge_color"]
        self.__colormap: Colormap = plot_kwargs["colormap"]
        self.__show_cve: bool = plot_kwargs["show_cve"]
        self.__show_bugs: bool = plot_kwargs["show_bugs"]
        self.__cve_bug_line_width: int = plot_kwargs["cve_bug_line_width"]
        self.__cve_bug_color: str = plot_kwargs["cve_bug_color"]
        self.__vertical_alignment: str = plot_kwargs["vertical_alignment"]

    def generate(self) -> tp.List[Plot]:
        return [
            BlameMaxTimeDistribution(
                self.plot_config,
                report_type=self.__report_type,
                case_study=cs,
                fig_title=self.__fig_title,
                show_churn=self.__show_churn,
                legend_title=self.__legend_title,
                legend_size=self.__legend_size,
                show_legend=self.__show_legend,
                line_width=self.__line_width,
                x_tick_size=self.__x_tick_size,
                edge_color=self.__edge_color,
                colormap=self.__colormap,
                show_cve=self.__show_cve,
                show_bugs=self.__show_bugs,
                cve_bug_line_width=self.__cve_bug_line_width,
                cve_bug_color=self.__cve_bug_color,
                vertical_alignment=self.__vertical_alignment,
                label_size=self.__label_size
            ) for cs in self.__case_studies
        ]


=======
>>>>>>> c2a2a5df
class BlameAvgTimeDistribution(BlameDegree, plot_name="b_avgtime_distribution"):
    """Plotting the degree of avg times differences for all blame
    interactions."""

    NAME = 'b_avgtime_distribution'

    def __init__(self, plot_config: PlotConfig, **kwargs: tp.Any):
        super().__init__(self.NAME, plot_config, **kwargs)

    def plot(self, view_mode: bool) -> None:
        extra_plot_cfg = {
            'legend_visible': False,
            'fig_title': 'Average time distribution',
            'edgecolor': None,
        }
        # TODO (se-passau/VaRA#545): make params configurable in user call
        #  with plot config rework
        self._degree_plot(DegreeType.AVG_TIME)

    def calc_missing_revisions(
        self, boundary_gradient: float
    ) -> tp.Set[FullCommitHash]:
        return self._calc_missing_revisions(
            DegreeType.AVG_TIME, boundary_gradient
        )<|MERGE_RESOLUTION|>--- conflicted
+++ resolved
@@ -32,10 +32,6 @@
 from varats.mapping.commit_map import CommitMap, get_commit_map
 from varats.paper.case_study import CaseStudy
 from varats.plot.plot import Plot, PlotDataEmpty
-<<<<<<< HEAD
-from varats.plot.plot_utils import check_required_args
-from varats.plot.plots import PlotGenerator, PlotConfig
-=======
 from varats.plot.plots import (
     PlotGenerator,
     PlotConfig,
@@ -44,17 +40,12 @@
     REQUIRE_REVISION,
     REQUIRE_MULTI_CASE_STUDY,
 )
->>>>>>> c2a2a5df
 from varats.plots.bug_annotation import draw_bugs
 from varats.plots.cve_annotation import draw_cves
 from varats.plots.repository_churn import draw_code_churn_for_revisions
 from varats.project.project_util import get_project_cls_by_name
-<<<<<<< HEAD
-from varats.ts_utils.cli_util import CLIOptionTy, make_cli_option, EnumChoice
-=======
 from varats.ts_utils.cli_util import CLIOptionTy, make_cli_option
 from varats.ts_utils.click_param_types import EnumChoice
->>>>>>> c2a2a5df
 from varats.utils.git_util import ShortCommitHash, FullCommitHash
 
 LOG = logging.getLogger(__name__)
@@ -99,8 +90,6 @@
     GST_STRN = 'gist_stern'
 
 
-<<<<<<< HEAD
-=======
 # Required
 REQUIRE_BASE_LIB: CLIOptionTy = make_cli_option(
     "--base-lib",
@@ -119,7 +108,6 @@
 )
 
 # Optional
->>>>>>> c2a2a5df
 OPTIONAL_SHOW_INTERACTIONS: CLIOptionTy = make_cli_option(
     "--show-interactions/--hide-interactions",
     type=bool,
@@ -219,10 +207,6 @@
     help="Shows/hides bug annotations."
 )
 
-<<<<<<< HEAD
-OPTIONAL_CVE_BUG_LINE_WIDTH: CLIOptionTy = make_cli_option(
-    "--cve-bug-line-width",
-=======
 OPTIONAL_CVE_LINE_WIDTH: CLIOptionTy = make_cli_option(
     "--cve-line-width",
     type=int,
@@ -234,18 +218,10 @@
 
 OPTIONAL_BUG_LINE_WIDTH: CLIOptionTy = make_cli_option(
     "--bug-line-width",
->>>>>>> c2a2a5df
     type=int,
     default=1,
     required=False,
     metavar="WIDTH",
-<<<<<<< HEAD
-    help="The line width of CVE/bug annotations."
-)
-
-OPTIONAL_CVE_BUG_COLOR: CLIOptionTy = make_cli_option(
-    "--cve-bug-color",
-=======
     help="The line width of bug annotations."
 )
 
@@ -260,16 +236,11 @@
 
 OPTIONAL_BUG_COLOR: CLIOptionTy = make_cli_option(
     "--bug-color",
->>>>>>> c2a2a5df
     type=str,
     default="green",
     required=False,
     metavar="COLOR",
-<<<<<<< HEAD
-    help="The color of CVE/bug annotations."
-=======
     help="The color of bug annotations."
->>>>>>> c2a2a5df
 )
 
 OPTIONAL_VERTICAL_ALIGNMENT: CLIOptionTy = make_cli_option(
@@ -388,12 +359,8 @@
 
 def _generate_degree_stackplot(
     df: pd.DataFrame, unique_revisions: tp.List[FullCommitHash],
-<<<<<<< HEAD
-    sub_df_list: tp.List[pd.Series], plot_kwargs: tp.Any
-=======
     sub_df_list: tp.List[pd.Series], plot_kwargs: tp.Any,
     plot_config: PlotConfig
->>>>>>> c2a2a5df
 ) -> None:
     fig = plt.figure()
     grid_spec = fig.add_gridspec(3, 1)
@@ -422,15 +389,6 @@
                        )(np.linspace(0, 1, len(sub_df_list)))
         ),
         labels=sorted(np.unique(df['degree'])),  # type: ignore
-<<<<<<< HEAD
-        linewidth=plot_kwargs['line_width']
-    )
-    legend = main_axis.legend(
-        title=plot_kwargs['legend_title'],
-        loc='upper left',
-        prop={
-            'size': plot_kwargs['legend_size'],
-=======
         linewidth=plot_config.line_width()
     )
     legend = main_axis.legend(
@@ -438,23 +396,15 @@
         loc='upper left',
         prop={
             'size': plot_config.legend_size(),
->>>>>>> c2a2a5df
             'family': 'monospace'
         }
     )
     plt.setp(
         legend.get_title(),
-<<<<<<< HEAD
-        fontsize=plot_kwargs['legend_size'],
-        family='monospace'
-    )
-    legend.set_visible(plot_kwargs['show_legend'])
-=======
         fontsize=plot_config.legend_size(),
         family='monospace'
     )
     legend.set_visible(plot_config.show_legend())
->>>>>>> c2a2a5df
     # annotate CVEs
     with_cve = plot_kwargs["show_cve"]
     with_bugs = plot_kwargs["show_bugs"]
@@ -464,11 +414,6 @@
     if with_cve or with_bugs:
         project = get_project_cls_by_name(project_name)
         if with_cve:
-<<<<<<< HEAD
-            draw_cves(main_axis, project, unique_revisions, plot_kwargs)
-        if with_bugs:
-            draw_bugs(main_axis, project, unique_revisions, plot_kwargs)
-=======
             draw_cves(
                 main_axis, project, unique_revisions,
                 plot_kwargs["cve_line_width"], plot_kwargs["cve_color"],
@@ -480,7 +425,6 @@
                 plot_kwargs["bug_line_width"], plot_kwargs["bug_color"],
                 plot_config.label_size(), plot_kwargs["vertical_alignment"]
             )
->>>>>>> c2a2a5df
     # draw churn subplot
     if plot_kwargs["show_churn"]:
         draw_code_churn_for_revisions(
@@ -489,11 +433,7 @@
     plt.setp(x_axis.get_yticklabels(), fontsize=8, fontfamily='monospace')
     plt.setp(
         x_axis.get_xticklabels(),
-<<<<<<< HEAD
-        fontsize=plot_kwargs['x_tick_size'],
-=======
         fontsize=plot_config.x_tick_size(),
->>>>>>> c2a2a5df
         fontfamily='monospace',
         rotation=270
     )
@@ -886,13 +826,8 @@
         title_text=
         f"<b>Revision: {revision}</b><br />Library interactions from base(left)"
         f" to interacting(right) libraries. Color saturation increases with the"
-<<<<<<< HEAD
-        f" degree level.</b><br />{plot_cfg['fig_title']}",
-        font_size=plot_cfg['font_size']
-=======
         f" degree level.</b><br />{plot_config.fig_title()}",
         font_size=plot_config.font_size()
->>>>>>> c2a2a5df
     )
     return fig
 
@@ -937,18 +872,11 @@
     show_only_interactions_of_commit: tp.Optional[ShortCommitHash] = None
 ) -> LibraryToHashesMapping:
 
-<<<<<<< HEAD
-    if show_only_interactions_of_commit is not None:
-        show_only_interactions_of_commit = commit_map.convert_to_full_or_warn(
-            show_only_interactions_of_commit
-        ).hash
-=======
     completed_hash: tp.Optional[FullCommitHash] = None
     if show_only_interactions_of_commit:
         completed_hash = commit_map.convert_to_full_or_warn(
             show_only_interactions_of_commit
         )
->>>>>>> c2a2a5df
 
     base_lib_names = _get_distinct_base_lib_names(df)
     inter_lib_names = _get_distinct_inter_lib_names(df)
@@ -1171,22 +1099,12 @@
         return interaction_plot_df
 
     def _degree_plot(self, degree_type: DegreeType) -> None:
-<<<<<<< HEAD
-
-        project_name = self.plot_kwargs['case_study'].project_name
-        fig_suptitle = f'{str(self.plot_kwargs["fig_title"])} - ' \
-                       f'Project {project_name}'
-        self.plot_kwargs["fig_suptitle"] = fig_suptitle
-
-        style.use(self.plot_config.style)
-=======
         project_name = self.plot_kwargs['case_study'].project_name
         fig_suptitle = f'{self.plot_config.fig_title("Blame interactions")} ' \
                        f'- Project {project_name}'
         self.plot_kwargs["fig_suptitle"] = fig_suptitle
 
         style.use(self.plot_config.style())
->>>>>>> c2a2a5df
         commit_map: CommitMap = get_commit_map(project_name)
         interaction_plot_df = self._get_degree_data()
 
@@ -1194,14 +1112,9 @@
             degree_type, interaction_plot_df, commit_map
         )
 
-<<<<<<< HEAD
-        _generate_stackplot(
-            interaction_plot_df, unique_revisions, sub_df_list, self.plot_kwargs
-=======
         _generate_degree_stackplot(
             interaction_plot_df, unique_revisions, sub_df_list,
             self.plot_kwargs, self.plot_config
->>>>>>> c2a2a5df
         )
 
     def _multi_lib_degree_plot(self, degree_type: DegreeType) -> None:
@@ -1212,13 +1125,8 @@
                        f'{self.plot_kwargs["inter_lib"]} '
         self.plot_kwargs["fig_suptitle"] = fig_suptitle
 
-<<<<<<< HEAD
-        style.use(self.plot_config.style)
-        commit_map: CommitMap = self.plot_kwargs['get_cmap']()
-=======
         style.use(self.plot_config.style())
         commit_map: CommitMap = get_commit_map(project_name)
->>>>>>> c2a2a5df
         interaction_plot_df = self._get_degree_data()
 
         interaction_plot_df = interaction_plot_df[(
@@ -1283,11 +1191,7 @@
         if extra_plot_cfg is not None:
             plot_cfg.update(extra_plot_cfg)
 
-<<<<<<< HEAD
-        style.use(self.plot_config.style)
-=======
         style.use(self.plot_config.style())
->>>>>>> c2a2a5df
 
         df = self._get_degree_data()
         df = df[df.degree_type == degree_type.value]
@@ -1354,7 +1258,6 @@
         df = interaction_plot_df.loc[interaction_plot_df["revision"].apply(
             commit_map.convert_to_full_or_warn
         ) == rev]
-<<<<<<< HEAD
 
         lib_names_dict = _get_separated_lib_names_dict(df)
         lib_cm_mapping, lib_shades_mapping = _build_sankey_color_mappings(
@@ -1365,24 +1268,9 @@
             df, lib_names_dict, lib_cm_mapping, lib_shades_mapping
         )
         sankey_figure = _build_sankey_figure(
-            rev, view_mode, plotting_data_dict, lib_names_dict, self.plot_kwargs
-        )
-
-=======
-
-        lib_names_dict = _get_separated_lib_names_dict(df)
-        lib_cm_mapping, lib_shades_mapping = _build_sankey_color_mappings(
-            highest_degree, lib_names_dict
-        )
-
-        plotting_data_dict = _collect_sankey_plotting_data(
-            df, lib_names_dict, lib_cm_mapping, lib_shades_mapping
-        )
-        sankey_figure = _build_sankey_figure(
             rev, view_mode, plotting_data_dict, lib_names_dict, self.plot_config
         )
 
->>>>>>> c2a2a5df
         return sankey_figure
 
     def _calc_missing_revisions(
@@ -1492,78 +1380,18 @@
     PlotGenerator,
     generator_name="interaction-degree-plot",
     options=[
-<<<<<<< HEAD
-        PlotGenerator.REQUIRE_REPORT_TYPE,
-        PlotGenerator.REQUIRE_MULTI_CASE_STUDY,
-        OPTIONAL_SHOW_CHURN,
-        OPTIONAL_EDGE_COLOR,
-        OPTIONAL_COLORMAP,
-        OPTIONAL_SHOW_CVE,
-        OPTIONAL_SHOW_BUGS,
-        OPTIONAL_CVE_BUG_LINE_WIDTH,
-        OPTIONAL_CVE_BUG_COLOR,
-        OPTIONAL_VERTICAL_ALIGNMENT,
-=======
         REQUIRE_REPORT_TYPE, REQUIRE_MULTI_CASE_STUDY, OPTIONAL_SHOW_CHURN,
         OPTIONAL_EDGE_COLOR, OPTIONAL_COLORMAP, OPTIONAL_SHOW_CVE,
         OPTIONAL_SHOW_BUGS, OPTIONAL_CVE_LINE_WIDTH, OPTIONAL_BUG_LINE_WIDTH,
         OPTIONAL_CVE_COLOR, OPTIONAL_BUG_COLOR, OPTIONAL_VERTICAL_ALIGNMENT
->>>>>>> c2a2a5df
     ]
 ):
     """Generates interaction-degree plot(s) for the selected case study(ies)."""
 
-<<<<<<< HEAD
-    @check_required_args("report_type", "case_study")
-    def __init__(self, plot_config: PlotConfig, **plot_kwargs: tp.Any):
-        super().__init__(plot_config, **plot_kwargs)
-        self.__report_type: str = plot_kwargs["report_type"]
-        self.__case_studies: tp.List[CaseStudy] = plot_kwargs["case_study"]
-        # TODO: Use helper function for default values
-        self.__fig_title: str = plot_config.fig_title \
-            if plot_config.fig_title else "Blame interactions"
-        self.__legend_title: str = plot_config.legend_title \
-            if plot_config.legend_title else "Interaction degrees"
-        self.__legend_size: int = plot_config.legend_size
-        self.__show_legend: bool = plot_config.show_legend
-        self.__line_width: int = plot_config.line_width
-        self.__x_tick_size: int = plot_config.x_tick_size
-        self.__label_size: int = plot_config.label_size
-        self.__show_churn: bool = plot_kwargs["show_churn"]
-        self.__edge_color: str = plot_kwargs["edge_color"]
-        self.__colormap: Colormap = plot_kwargs["colormap"]
-        self.__show_cve: bool = plot_kwargs["show_cve"]
-        self.__show_bugs: bool = plot_kwargs["show_bugs"]
-        self.__cve_bug_line_width: int = plot_kwargs["cve_bug_line_width"]
-        self.__cve_bug_color: str = plot_kwargs["cve_bug_color"]
-        self.__vertical_alignment: str = plot_kwargs["vertical_alignment"]
-
-=======
->>>>>>> c2a2a5df
     def generate(self) -> tp.List[Plot]:
         return [
             BlameInteractionDegree(
                 self.plot_config,
-<<<<<<< HEAD
-                report_type=self.__report_type,
-                case_study=cs,
-                fig_title=self.__fig_title,
-                legend_title=self.__legend_title,
-                legend_size=self.__legend_size,
-                show_legend=self.__show_legend,
-                line_width=self.__line_width,
-                x_tick_size=self.__x_tick_size,
-                label_size=self.__label_size,
-                show_churn=self.__show_churn,
-                edge_color=self.__edge_color,
-                colormap=self.__colormap,
-                show_cve=self.__show_cve,
-                show_bugs=self.__show_bugs,
-                cve_bug_line_width=self.__cve_bug_line_width,
-                cve_bug_color=self.__cve_bug_color,
-                vertical_alignment=self.__vertical_alignment
-            ) for cs in self.__case_studies
-=======
                 report_type=self.plot_kwargs["report_type"],
                 case_study=cs,
                 show_churn=self.plot_kwargs["show_churn"],
@@ -1577,7 +1405,6 @@
                 bug_color=self.plot_kwargs["bug_color"],
                 vertical_alignment=self.plot_kwargs["vertical_alignment"]
             ) for cs in self.plot_kwargs["case_study"]
->>>>>>> c2a2a5df
         ]
 
 
@@ -1608,8 +1435,6 @@
         )
 
 
-<<<<<<< HEAD
-=======
 class BlameInteractionDegreeMultiLibGenerator(
     PlotGenerator,
     generator_name="interaction-degree-multi-lib-plot",
@@ -1633,7 +1458,6 @@
         ]
 
 
->>>>>>> c2a2a5df
 class BlameInteractionFractionOverview(
     BlameDegree, plot_name="b_interaction_fraction_overview"
 ):
@@ -1723,51 +1547,18 @@
 class SankeyLibraryInteractionsGeneratorRev(
     PlotGenerator,
     generator_name="sankey-plot-rev",
-<<<<<<< HEAD
-    options=[
-        PlotGenerator.REQUIRE_REPORT_TYPE, PlotGenerator.REQUIRE_CASE_STUDY,
-        PlotGenerator.REQUIRE_REVISION
-    ]
-=======
     options=[REQUIRE_REPORT_TYPE, REQUIRE_CASE_STUDY, REQUIRE_REVISION]
->>>>>>> c2a2a5df
 ):
     """Generates a single sankey plot for the selected revision in the case
     study."""
 
-<<<<<<< HEAD
-    @check_required_args("report_type", "case_study", "revision")
-    def __init__(self, plot_config: PlotConfig, **plot_kwargs: tp.Any):
-        super().__init__(plot_config, **plot_kwargs)
-        self.__report_type: str = plot_kwargs["report_type"]
-        self.__case_study: CaseStudy = plot_kwargs["case_study"]
-        self.__revision: ShortCommitHash = ShortCommitHash(
-            plot_kwargs["revision"]
-        )
-        self.__fig_title: str = plot_config.fig_title
-        self.__width: int = plot_config.width
-        self.__height: int = plot_config.height
-        self.__font_size: int = plot_config.font_size
-
-=======
->>>>>>> c2a2a5df
     def generate(self) -> tp.List[Plot]:
         return [
             BlameLibraryInteractions(
                 self.plot_config,
-<<<<<<< HEAD
-                report_type=self.__report_type,
-                case_study=self.__case_study,
-                revision=self.__revision,
-                fig_title=self.__fig_title,
-                width=self.__width,
-                height=self.__height,
-                font_size=self.__font_size,
-=======
                 report_type=self.plot_kwargs["report_type"],
                 case_study=self.plot_kwargs["case_study"],
                 revision=ShortCommitHash(self.plot_kwargs["revision"])
->>>>>>> c2a2a5df
             )
         ]
 
@@ -1775,49 +1566,18 @@
 class SankeyLibraryInteractionsGeneratorCS(
     PlotGenerator,
     generator_name="sankey-plot-cs",
-<<<<<<< HEAD
-    options=[
-        PlotGenerator.REQUIRE_REPORT_TYPE,
-        PlotGenerator.REQUIRE_MULTI_CASE_STUDY
-    ]
-):
-    """Generates a sankey plot for every revision in every given case study."""
-
-    @check_required_args("report_type", "case_study")
-    def __init__(self, plot_config: PlotConfig, **plot_kwargs: tp.Any):
-        super().__init__(plot_config, **plot_kwargs)
-        self.__report_type: str = plot_kwargs["report_type"]
-        self.__case_studies: tp.List[CaseStudy] = plot_kwargs["case_study"]
-        self.__fig_title: str = plot_config.fig_title
-        self.__width: int = plot_config.width
-        self.__height: int = plot_config.height
-        self.__font_size: int = plot_config.font_size
-
-=======
     options=[REQUIRE_REPORT_TYPE, REQUIRE_MULTI_CASE_STUDY]
 ):
     """Generates a sankey plot for every revision in every given case study."""
 
->>>>>>> c2a2a5df
     def generate(self) -> tp.List[Plot]:
         return [
             BlameLibraryInteractions(
                 self.plot_config,
-<<<<<<< HEAD
-                report_type=self.__report_type,
-                case_study=cs,
-                revision=rev,
-                fig_title=self.__fig_title,
-                width=self.__width,
-                height=self.__height,
-                font_size=self.__font_size,
-            ) for cs in self.__case_studies for rev in cs.revisions
-=======
                 report_type=self.plot_kwargs["report_type"],
                 case_study=cs,
                 revision=rev
             ) for cs in self.plot_kwargs["case_study"] for rev in cs.revisions
->>>>>>> c2a2a5df
         ]
 
 
@@ -1881,63 +1641,20 @@
     PlotGenerator,
     generator_name="graphviz-plot-rev",
     options=[
-<<<<<<< HEAD
-        PlotGenerator.REQUIRE_REPORT_TYPE, PlotGenerator.REQUIRE_CASE_STUDY,
-        PlotGenerator.REQUIRE_REVISION, OPTIONAL_SHOW_INTERACTIONS,
-        OPTIONAL_SHOW_DIFF, OPTIONAL_SHOW_EDGE_WEIGHT,
-        OPTIONAL_EDGE_WEIGHT_THRESHOLD, OPTIONAL_REVISION_LENGTH,
-        OPTIONAL_LAYOUT_ENGINE, OPTIONAL_SHOW_ONLY_COMMIT
-=======
         REQUIRE_REPORT_TYPE, REQUIRE_CASE_STUDY, REQUIRE_REVISION,
         OPTIONAL_SHOW_INTERACTIONS, OPTIONAL_SHOW_DIFF,
         OPTIONAL_SHOW_EDGE_WEIGHT, OPTIONAL_EDGE_WEIGHT_THRESHOLD,
         OPTIONAL_REVISION_LENGTH, OPTIONAL_LAYOUT_ENGINE,
         OPTIONAL_SHOW_ONLY_COMMIT
->>>>>>> c2a2a5df
     ]
 ):
     """Generates a single graphviz plot for the selected revision in the case
     study."""
 
-<<<<<<< HEAD
-    @check_required_args("report_type", "case_study", "revision")
-    def __init__(self, plot_config: PlotConfig, **plot_kwargs: tp.Any):
-        super().__init__(plot_config, **plot_kwargs)
-        self.__report_type: str = plot_kwargs["report_type"]
-        self.__case_study: CaseStudy = plot_kwargs["case_study"]
-        self.__revision: ShortCommitHash = ShortCommitHash(
-            plot_kwargs["revision"]
-        )
-        self.__show_interactions: bool = plot_kwargs["show_interactions"]
-        self.__show_diff: bool = plot_kwargs["show_diff"]
-        self.__show_edge_weight: bool = plot_kwargs["show_edge_weight"]
-        self.__edge_weight_threshold: tp.Optional[
-            EdgeWeightThreshold] = plot_kwargs["edge_weight_threshold"]
-        self.__revision_length: int = plot_kwargs["revision_length"]
-        self.__layout_engine: str = plot_kwargs["layout_engine"]
-        self.__show_only_commit: tp.Optional[ShortCommitHash] = ShortCommitHash(
-            plot_kwargs["show_only_commit"]
-        ) if plot_kwargs["show_only_commit"] is not None else plot_kwargs[
-            "show_only_commit"]
-
-=======
->>>>>>> c2a2a5df
     def generate(self) -> tp.List[Plot]:
         return [
             BlameCommitInteractionsGraphviz(
                 self.plot_config,
-<<<<<<< HEAD
-                report_type=self.__report_type,
-                case_study=self.__case_study,
-                revision=self.__revision,
-                show_interactions=self.__show_interactions,
-                show_diff=self.__show_diff,
-                show_edge_weight=self.__show_edge_weight,
-                edge_weight_threshold=self.__edge_weight_threshold,
-                revision_length=self.__revision_length,
-                layout_engine=self.__layout_engine,
-                show_only_commit=self.__show_only_commit,
-=======
                 report_type=self.plot_kwargs["report_type"],
                 case_study=self.plot_kwargs["case_study"],
                 revision=ShortCommitHash(self.plot_kwargs["revision"]),
@@ -1951,7 +1668,6 @@
                     self.plot_kwargs["show_only_commit"]
                 ) if self.plot_kwargs["show_only_commit"] is not None else
                 self.plot_kwargs["show_only_commit"]
->>>>>>> c2a2a5df
             )
         ]
 
@@ -1960,59 +1676,19 @@
     PlotGenerator,
     generator_name="graphviz-plot-cs",
     options=[
-<<<<<<< HEAD
-        PlotGenerator.REQUIRE_REPORT_TYPE,
-        PlotGenerator.REQUIRE_MULTI_CASE_STUDY, OPTIONAL_SHOW_INTERACTIONS,
-        OPTIONAL_SHOW_DIFF, OPTIONAL_SHOW_EDGE_WEIGHT,
-        OPTIONAL_EDGE_WEIGHT_THRESHOLD, OPTIONAL_REVISION_LENGTH,
-        OPTIONAL_LAYOUT_ENGINE, OPTIONAL_SHOW_ONLY_COMMIT
-=======
         REQUIRE_REPORT_TYPE, REQUIRE_MULTI_CASE_STUDY,
         OPTIONAL_SHOW_INTERACTIONS, OPTIONAL_SHOW_DIFF,
         OPTIONAL_SHOW_EDGE_WEIGHT, OPTIONAL_EDGE_WEIGHT_THRESHOLD,
         OPTIONAL_REVISION_LENGTH, OPTIONAL_LAYOUT_ENGINE,
         OPTIONAL_SHOW_ONLY_COMMIT
->>>>>>> c2a2a5df
     ]
 ):
     """Generates a graphviz plot for every revision in the case study."""
 
-<<<<<<< HEAD
-    @check_required_args("report_type", "case_study")
-    def __init__(self, plot_config: PlotConfig, **plot_kwargs: tp.Any):
-        super().__init__(plot_config, **plot_kwargs)
-        self.__report_type: str = plot_kwargs["report_type"]
-        self.__case_studies: tp.List[CaseStudy] = plot_kwargs["case_study"]
-        self.__show_interactions: bool = plot_kwargs["show_interactions"]
-        self.__show_diff: bool = plot_kwargs["show_diff"]
-        self.__show_edge_weight: bool = plot_kwargs["show_edge_weight"]
-        self.__edge_weight_threshold: tp.Optional[
-            EdgeWeightThreshold] = plot_kwargs["edge_weight_threshold"]
-        self.__revision_length: int = plot_kwargs["revision_length"]
-        self.__layout_engine: str = plot_kwargs["layout_engine"]
-        self.__show_only_commit: tp.Optional[ShortCommitHash] = ShortCommitHash(
-            plot_kwargs["show_only_commit"]
-        )
-
-=======
->>>>>>> c2a2a5df
     def generate(self) -> tp.List[Plot]:
         return [
             BlameCommitInteractionsGraphviz(
                 self.plot_config,
-<<<<<<< HEAD
-                report_type=self.__report_type,
-                case_study=cs,
-                revision=rev,
-                show_interactions=self.__show_interactions,
-                show_diff=self.__show_diff,
-                show_edge_weight=self.__show_edge_weight,
-                edge_weight_threshold=self.__edge_weight_threshold,
-                revision_length=self.__revision_length,
-                layout_engine=self.__layout_engine,
-                show_only_commit=self.__show_only_commit,
-            ) for cs in self.__case_studies for rev in cs.revisions
-=======
                 report_type=self.plot_kwargs["report_type"],
                 case_study=cs,
                 revision=rev,
@@ -2027,7 +1703,6 @@
                 ) if self.plot_kwargs["show_only_commit"] is not None else
                 self.plot_kwargs["show_only_commit"]
             ) for cs in self.plot_kwargs["case_study"] for rev in cs.revisions
->>>>>>> c2a2a5df
         ]
 
 
@@ -2066,16 +1741,6 @@
         super().__init__(self.NAME, plot_config, **kwargs)
 
     def plot(self, view_mode: bool) -> None:
-<<<<<<< HEAD
-=======
-        extra_plot_cfg = {
-            'legend_visible': False,
-            'fig_title': 'Max time distribution',
-            'edgecolor': None,
-        }
-        # TODO (se-passau/VaRA#545): make params configurable in user call
-        #  with plot config rework
->>>>>>> c2a2a5df
         self._degree_plot(DegreeType.MAX_TIME)
 
     def calc_missing_revisions(
@@ -2086,7 +1751,6 @@
         )
 
 
-<<<<<<< HEAD
 class BlameMaxTimeDistributionGenerator(
     PlotGenerator,
     generator_name="max-time-distribution-plot",
@@ -2149,8 +1813,6 @@
         ]
 
 
-=======
->>>>>>> c2a2a5df
 class BlameAvgTimeDistribution(BlameDegree, plot_name="b_avgtime_distribution"):
     """Plotting the degree of avg times differences for all blame
     interactions."""
