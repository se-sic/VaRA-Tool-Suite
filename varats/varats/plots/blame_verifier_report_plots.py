"""Generate plots for the annotations of the blame verifier."""
import abc
import logging
import typing as tp

import matplotlib.pyplot as plt
import matplotlib.ticker as mtick
import numpy as np
import numpy.typing as npt
import pandas as pd
from matplotlib import style
from sklearn import preprocessing

from varats.data.databases.blame_verifier_report_database import (
    BlameVerifierReportDatabase,
    OptLevel,
)
from varats.mapping.commit_map import get_commit_map
from varats.paper.case_study import CaseStudy
from varats.plot.plot import Plot, PlotDataEmpty
from varats.plot.plots import (
    PlotGenerator,
    PlotConfig,
    REQUIRE_REPORT_TYPE,
    REQUIRE_MULTI_CASE_STUDY,
)
from varats.plots.case_study_overview import SUCCESS_COLOR, FAILED_COLOR
from varats.utils.git_util import FullCommitHash

LOG = logging.getLogger(__name__)


def _get_named_df_for_case_study(
    case_study: CaseStudy, opt_level: OptLevel, plot_kwargs: tp.Dict[str,
                                                                     tp.Any]
) -> tp.Optional[tp.Dict[str, tp.Union[str, pd.DataFrame]]]:
    project_name = case_study.project_name
    commit_map = get_commit_map(project_name)

    verifier_plot_df = BlameVerifierReportDatabase.get_data_for_project(
        project_name, [
            "revision", "time_id", "opt_level", "total", "successful", "failed",
            "undetermined"
        ], commit_map, case_study
    )

    # Filter results for current optimization level
    verifier_plot_df = verifier_plot_df.loc[verifier_plot_df['opt_level'] ==
                                            opt_level.value]
    if verifier_plot_df.empty or len(
<<<<<<< HEAD
        np.unique([rev.hash for rev in verifier_plot_df['revision']]
                 )  # type: ignore
=======
        verifier_plot_df['revision'].unique()
>>>>>>> a818710f
    ) == 0:
        if len(plot_kwargs["case_study"]) > 1:
            return None

        # Need more than one data point
        LOG.warning(
            f"No data found for project {project_name} with optimization level "
            f"{opt_level.value}"
        )
        raise PlotDataEmpty

    named_verifier_df = {
        "project_name": project_name,
        "dataframe": verifier_plot_df
    }

    return named_verifier_df


def _extract_data_from_named_dataframe(
    named_verifier_plot_df: tp.Dict[str, tp.Union[str, pd.DataFrame]]
) -> tp.Tuple[str, tp.Dict[str, tp.Any]]:
    current_verifier_plot_df = tp.cast(
        pd.DataFrame, named_verifier_plot_df['dataframe']
    )
    current_verifier_plot_df.sort_values(by=['time_id'], inplace=True)

    revision_strs = [rev.hash for rev in current_verifier_plot_df['revision']]
    successes = current_verifier_plot_df['successful'].to_numpy()
    failures = current_verifier_plot_df['failed'].to_numpy()
    total = current_verifier_plot_df['total'].to_numpy()

    success_ratio = successes / total
    failure_ratio = failures / total
    average_success_ratio = round((success_ratio.sum() / success_ratio.size) *
                                  100, 2)
    average_failure_ratio = round((failure_ratio.sum() / failure_ratio.size) *
                                  100, 2)

    result_data = named_verifier_plot_df['project_name'], {
        "revisions": revision_strs,
        "success_ratio": success_ratio,
        "failure_ratio": failure_ratio,
        "average_success_ratio": average_success_ratio,
        "average_failure_ratio": average_failure_ratio
    }

    return result_data


def _load_all_named_dataframes(
    opt_level: OptLevel, plot_kwargs: tp.Dict[str, tp.Any]
) -> tp.List[tp.Dict[str, tp.Union[str, pd.DataFrame]]]:
    all_named_dataframes: tp.List[tp.Dict[str, tp.Union[str,
                                                        pd.DataFrame]]] = []

    # https://github.com/python/mypy/issues/9590
    k = lambda cs: cs.project_name
    for case_study in sorted(plot_kwargs["case_study"], key=k):
        named_df = _get_named_df_for_case_study(
            case_study, opt_level, plot_kwargs
        )

        if named_df:
            all_named_dataframes.append(named_df)

    return all_named_dataframes


def _verifier_plot(
    opt_level: OptLevel, plot_config: PlotConfig, plot_kwargs: tp.Dict[str,
                                                                       tp.Any]
) -> None:
    # The project name of the dataframes is stored to remember the
    # correct title of the subplots
    named_verifier_plot_df_list = _load_all_named_dataframes(
        opt_level, plot_kwargs
    )

    final_plot_data: tp.List[tp.Tuple[str, tp.Dict[str, tp.Any]]] = []

    for named_dataframe in named_verifier_plot_df_list:
        final_plot_data.append(
            _extract_data_from_named_dataframe(named_dataframe)
        )

    if not final_plot_data:
        raise PlotDataEmpty

<<<<<<< HEAD
    if len(plot_kwargs["case_study"]) > 1 and len(final_plot_data) > 1:
        _verifier_plot_multiple(plot_config, final_plot_data)
    else:
        # Pass the only list item of the plot data
        _verifier_plot_single(plot_config, plot_kwargs, final_plot_data[0])


def _verifier_plot_single(
    plot_config: PlotConfig, plot_kwargs: tp.Dict[str, tp.Any],
    plot_data: tp.Tuple[str, tp.Dict[str, tp.Any]]
) -> None:
    project_name = plot_kwargs['case_study'][0].project_name
    default_fig_suptitle = f'Annotated project revisions without optimization' \
                           f' - Project {project_name}'
    fig_suptitle = f"{plot_config.fig_title(default_fig_suptitle)}"

    fig, main_axis = plt.subplots()
    fig.suptitle(fig_suptitle, fontsize=plot_config.font_size(8))
=======
    project_name = plot_kwargs['case_study'][0].project_name
    suptitle_opt_str = "with" if opt_level == OptLevel.OPT else "without"
    default_fig_suptitle = f'Annotated project revisions {suptitle_opt_str} ' \
                           f'optimization - Project {project_name}'

    if len(plot_kwargs["case_study"]) > 1 and len(final_plot_data) > 1:
        _verifier_plot_multiple(
            default_fig_suptitle, plot_config, final_plot_data
        )
    else:
        # Pass the only list item of the plot data
        _verifier_plot_single(
            default_fig_suptitle, plot_config, final_plot_data[0]
        )


def _verifier_plot_single(
    default_fig_suptitle: str, plot_config: PlotConfig,
    plot_data: tp.Tuple[str, tp.Dict[str, tp.Any]]
) -> None:
    fig, main_axis = plt.subplots()
    fig.suptitle(
        plot_config.fig_title(default_fig_suptitle),
        fontsize=plot_config.font_size(8)
    )
>>>>>>> a818710f
    main_axis.grid(linestyle='--')
    main_axis.set_xlabel('Revisions')
    main_axis.set_ylabel('Success/Failure rate in %')
    main_axis.yaxis.set_major_formatter(mtick.PercentFormatter(1.0))
    fig.subplots_adjust(top=0.95, hspace=0.05, right=0.95, left=0.07)

    main_axis.stackplot(
        plot_data[1]["revisions"],
        plot_data[1]["success_ratio"],
        plot_data[1]["failure_ratio"],
        labels=[
            f"successes(\u2205 {plot_data[1]['average_success_ratio']}%)",
            f"failures(\u2205 {plot_data[1]['average_failure_ratio']}%)"
        ],
        colors=[SUCCESS_COLOR, FAILED_COLOR],
        alpha=0.5
    )

    plt.setp(
        main_axis.get_xticklabels(), rotation=30, horizontalalignment='right'
    )

    legend = main_axis.legend(
        title=plot_config.legend_title("Annotation types:"),
        loc='upper left',
        prop={
            'size': plot_config.legend_size(),
            'family': 'monospace'
        }
    )
    legend.set_visible(plot_config.show_legend)

    plt.setp(
        legend.get_title(),
        fontsize=plot_config.legend_size(),
        family='monospace'
    )


def _verifier_plot_multiple(
<<<<<<< HEAD
    plot_config: PlotConfig,
=======
    default_fig_suptitle: str, plot_config: PlotConfig,
>>>>>>> a818710f
    final_plot_data: tp.List[tp.Tuple[str, tp.Dict[str, tp.Any]]]
) -> None:
    fig = plt.figure()
    main_axis = fig.subplots()
    main_axis.set_xlim(0, 1)
    project_names: str = "| "
    main_axis.grid(linestyle='--')
    main_axis.set_xlabel('Revisions normalized')
    main_axis.set_ylabel('Success rate in %')
    main_axis.yaxis.set_major_formatter(mtick.PercentFormatter(1.0))
    fig.subplots_adjust(top=0.95, hspace=0.05, right=0.95, left=0.07)
    mean_over_all_project_successes = 0

    for plot_data in final_plot_data:
        project_names += plot_data[0] + " | "
        mean_over_all_project_successes += plot_data[1]["average_success_ratio"
                                                       ] / len(final_plot_data)

        # Save an unique int for each varying revision to prepare the data
        # for the normalization on the x-axis
        revisions_as_numbers: npt.NDArray[np.int_] = np.array([
            x + 1 for x, y in enumerate(plot_data[1]["revisions"])
        ]).reshape(-1, 1)

        normalized_revisions = preprocessing.minmax_scale(
            revisions_as_numbers, (0, 1), axis=0, copy=False
        )
        main_axis.plot(
            normalized_revisions,
            plot_data[1]["success_ratio"],
            label=
            f"{plot_data[0]}(\u2205 {plot_data[1]['average_success_ratio']}%)"
        )

<<<<<<< HEAD
    default_fig_suptitle = f'Annotated project revisions without optimization' \
                           f' - Project(s): {project_names}'
    main_axis.title.set_text(f"{plot_config.fig_title(default_fig_suptitle)}")
=======
    main_axis.title.set_text(plot_config.fig_title(default_fig_suptitle))
>>>>>>> a818710f

    plt.setp(
        main_axis.get_xticklabels(), rotation=30, horizontalalignment='right'
    )

    legend = main_axis.legend(
        title=f"{plot_config.legend_title('Success rate of projects')}"
        f"(\u2205 {round(mean_over_all_project_successes, 2)}%):",
        loc='upper left',
        prop={
            'size': plot_config.legend_size(),
            'family': 'monospace'
        }
    )
    legend.set_visible(plot_config.show_legend())

    plt.setp(
        legend.get_title(),
        fontsize=plot_config.legend_size(),
        family='monospace'
    )


class BlameVerifierReportPlot(Plot, plot_name=None):
    """Base plot for blame verifier plots."""

    @abc.abstractmethod
    def plot(self, view_mode: bool) -> None:
        """Plot the current plot to a file."""
        style.use(self.plot_config.style())

    def calc_missing_revisions(
        self, boundary_gradient: float
    ) -> tp.Set[FullCommitHash]:
        pass

    def plot_file_name(self, filetype: str) -> str:
        return f"{self.name}.{filetype}"


class BlameVerifierReportNoOptPlot(
    BlameVerifierReportPlot, plot_name="b_verifier_report_no_opt_plot"
):
    """Plotting the successful and failed annotations of reports without
    optimization."""
    NAME = 'b_verifier_report_no_opt_plot'

    def __init__(self, plot_config: PlotConfig, **kwargs: tp.Any) -> None:
        super().__init__(self.NAME, plot_config, **kwargs)

    def plot(self, view_mode: bool) -> None:
        _verifier_plot(OptLevel.NO_OPT, self.plot_config, self.plot_kwargs)


class BlameVerifierReportNoOptPlotGenerator(
    PlotGenerator,
    generator_name="verifier-no-opt-plot",
    options=[REQUIRE_REPORT_TYPE, REQUIRE_MULTI_CASE_STUDY]
):
    """Generates a verifier-no-opt plot for the selected case study(ies)."""

    def generate(self) -> tp.List[Plot]:
        return [
            BlameVerifierReportNoOptPlot(self.plot_config, **self.plot_kwargs)
        ]


class BlameVerifierReportOptPlot(
    BlameVerifierReportPlot, plot_name="b_verifier_report_opt_plot"
):
    """Plotting the successful and failed annotations of reports with
    optimization."""
    NAME = 'b_verifier_report_opt_plot'

    def __init__(self, plot_config: PlotConfig, **kwargs: tp.Any) -> None:
        super().__init__(self.NAME, plot_config, **kwargs)

    def plot(self, view_mode: bool) -> None:
<<<<<<< HEAD
        _verifier_plot(OptLevel.OPT, self.plot_config, self.plot_kwargs)
=======
        _verifier_plot(OptLevel.OPT, self.plot_config, self.plot_kwargs)


class BlameVerifierReportOptPlotGenerator(
    PlotGenerator,
    generator_name="verifier-opt-plot",
    options=[REQUIRE_REPORT_TYPE, REQUIRE_MULTI_CASE_STUDY]
):
    """Generates a verifier-opt plot for the selected case study(ies)."""

    def generate(self) -> tp.List[Plot]:
        return [
            BlameVerifierReportOptPlot(self.plot_config, **self.plot_kwargs)
        ]
>>>>>>> a818710f
<|MERGE_RESOLUTION|>--- conflicted
+++ resolved
@@ -48,12 +48,7 @@
     verifier_plot_df = verifier_plot_df.loc[verifier_plot_df['opt_level'] ==
                                             opt_level.value]
     if verifier_plot_df.empty or len(
-<<<<<<< HEAD
-        np.unique([rev.hash for rev in verifier_plot_df['revision']]
-                 )  # type: ignore
-=======
         verifier_plot_df['revision'].unique()
->>>>>>> a818710f
     ) == 0:
         if len(plot_kwargs["case_study"]) > 1:
             return None
@@ -143,7 +138,6 @@
     if not final_plot_data:
         raise PlotDataEmpty
 
-<<<<<<< HEAD
     if len(plot_kwargs["case_study"]) > 1 and len(final_plot_data) > 1:
         _verifier_plot_multiple(plot_config, final_plot_data)
     else:
@@ -162,33 +156,6 @@
 
     fig, main_axis = plt.subplots()
     fig.suptitle(fig_suptitle, fontsize=plot_config.font_size(8))
-=======
-    project_name = plot_kwargs['case_study'][0].project_name
-    suptitle_opt_str = "with" if opt_level == OptLevel.OPT else "without"
-    default_fig_suptitle = f'Annotated project revisions {suptitle_opt_str} ' \
-                           f'optimization - Project {project_name}'
-
-    if len(plot_kwargs["case_study"]) > 1 and len(final_plot_data) > 1:
-        _verifier_plot_multiple(
-            default_fig_suptitle, plot_config, final_plot_data
-        )
-    else:
-        # Pass the only list item of the plot data
-        _verifier_plot_single(
-            default_fig_suptitle, plot_config, final_plot_data[0]
-        )
-
-
-def _verifier_plot_single(
-    default_fig_suptitle: str, plot_config: PlotConfig,
-    plot_data: tp.Tuple[str, tp.Dict[str, tp.Any]]
-) -> None:
-    fig, main_axis = plt.subplots()
-    fig.suptitle(
-        plot_config.fig_title(default_fig_suptitle),
-        fontsize=plot_config.font_size(8)
-    )
->>>>>>> a818710f
     main_axis.grid(linestyle='--')
     main_axis.set_xlabel('Revisions')
     main_axis.set_ylabel('Success/Failure rate in %')
@@ -229,11 +196,7 @@
 
 
 def _verifier_plot_multiple(
-<<<<<<< HEAD
     plot_config: PlotConfig,
-=======
-    default_fig_suptitle: str, plot_config: PlotConfig,
->>>>>>> a818710f
     final_plot_data: tp.List[tp.Tuple[str, tp.Dict[str, tp.Any]]]
 ) -> None:
     fig = plt.figure()
@@ -268,13 +231,9 @@
             f"{plot_data[0]}(\u2205 {plot_data[1]['average_success_ratio']}%)"
         )
 
-<<<<<<< HEAD
     default_fig_suptitle = f'Annotated project revisions without optimization' \
                            f' - Project(s): {project_names}'
     main_axis.title.set_text(f"{plot_config.fig_title(default_fig_suptitle)}")
-=======
-    main_axis.title.set_text(plot_config.fig_title(default_fig_suptitle))
->>>>>>> a818710f
 
     plt.setp(
         main_axis.get_xticklabels(), rotation=30, horizontalalignment='right'
@@ -353,21 +312,4 @@
         super().__init__(self.NAME, plot_config, **kwargs)
 
     def plot(self, view_mode: bool) -> None:
-<<<<<<< HEAD
-        _verifier_plot(OptLevel.OPT, self.plot_config, self.plot_kwargs)
-=======
-        _verifier_plot(OptLevel.OPT, self.plot_config, self.plot_kwargs)
-
-
-class BlameVerifierReportOptPlotGenerator(
-    PlotGenerator,
-    generator_name="verifier-opt-plot",
-    options=[REQUIRE_REPORT_TYPE, REQUIRE_MULTI_CASE_STUDY]
-):
-    """Generates a verifier-opt plot for the selected case study(ies)."""
-
-    def generate(self) -> tp.List[Plot]:
-        return [
-            BlameVerifierReportOptPlot(self.plot_config, **self.plot_kwargs)
-        ]
->>>>>>> a818710f
+        _verifier_plot(OptLevel.OPT, self.plot_config, self.plot_kwargs)