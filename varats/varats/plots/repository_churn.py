--- conflicted
+++ resolved
@@ -15,12 +15,8 @@
 from varats.mapping.commit_map import CommitMap, get_commit_map
 from varats.paper.case_study import CaseStudy
 from varats.plot.plot import Plot
-<<<<<<< HEAD
 from varats.plot.plot_utils import check_required_args
 from varats.plot.plots import PlotGenerator, PlotConfig
-=======
-from varats.plot.plots import PlotConfig
->>>>>>> c2a2a5df
 from varats.project.project_util import get_local_project_git
 from varats.utils.git_util import (
     ChurnConfig,
@@ -247,21 +243,10 @@
         super().__init__(self.NAME, plot_config, **kwargs)
 
     def plot(self, view_mode: bool) -> None:
-<<<<<<< HEAD
-        style.use(self.plot_config.style)
+        style.use(self.plot_config.style())
         case_study: CaseStudy = self.plot_kwargs['case_study']
         project_name: str = case_study.project_name
         commit_map: CommitMap = get_commit_map(project_name)
-=======
-        plot_cfg = {
-            'linewidth': 1 if view_mode else 0.25,
-            'legend_size': 8 if view_mode else 2,
-            'xtick_size': 10 if view_mode else 2,
-        }
-        style.use(self.plot_config.style())
-
-        case_study: CaseStudy = self.plot_kwargs['plot_case_study']
->>>>>>> c2a2a5df
 
         _, axis = plt.subplots()
         draw_code_churn(
