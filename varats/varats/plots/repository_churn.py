--- conflicted
+++ resolved
@@ -15,13 +15,8 @@
 from varats.mapping.commit_map import CommitMap, get_commit_map
 from varats.paper.case_study import CaseStudy
 from varats.plot.plot import Plot
-<<<<<<< HEAD
 from varats.plot.plot_utils import check_required_args
 from varats.plot.plots import PlotGenerator, PlotConfig
-from varats.plots.blame_interaction_degree import OPTIONAL_X_TICK_SIZE
-=======
-from varats.plot.plots import PlotConfig
->>>>>>> be28b234
 from varats.project.project_util import get_local_project_git
 from varats.utils.git_util import (
     ChurnConfig,
@@ -242,17 +237,7 @@
         super().__init__(self.NAME, plot_config, **kwargs)
 
     def plot(self, view_mode: bool) -> None:
-<<<<<<< HEAD
-=======
-        plot_cfg = {
-            'linewidth': 1 if view_mode else 0.25,
-            'legend_size': 8 if view_mode else 2,
-            'xtick_size': 10 if view_mode else 2,
-        }
         style.use(self.plot_config.style)
->>>>>>> be28b234
-
-        style.use(self.style)
         case_study: CaseStudy = self.plot_kwargs['case_study']
         project_name: str = case_study.project_name
         commit_map: CommitMap = get_commit_map(project_name)
@@ -268,8 +253,9 @@
             x_label.set_rotation(270)
             x_label.set_fontfamily('monospace')
 
-<<<<<<< HEAD
-    def calc_missing_revisions(self, boundary_gradient: float) -> tp.Set[str]:
+    def calc_missing_revisions(
+        self, boundary_gradient: float
+    ) -> tp.Set[FullCommitHash]:
         raise NotImplementedError
 
 
@@ -279,7 +265,7 @@
     plot=RepoChurnPlot,
     options=[
         PlotGenerator.REQUIRE_REPORT_TYPE,
-        PlotGenerator.REQUIRE_MULTI_CASE_STUDY, OPTIONAL_X_TICK_SIZE
+        PlotGenerator.REQUIRE_MULTI_CASE_STUDY
     ]
 ):
     """Generates repo-churn plot(s) for the selected case study(ies)."""
@@ -298,10 +284,4 @@
                 case_study=cs,
                 x_tick_size=self.__x_tick_size
             ) for cs in self.__case_studies
-        ]
-=======
-    def calc_missing_revisions(
-        self, boundary_gradient: float
-    ) -> tp.Set[FullCommitHash]:
-        raise NotImplementedError
->>>>>>> be28b234
+        ]