--- conflicted
+++ resolved
@@ -149,7 +149,7 @@
 
 
 def _plot_overview_graph(
-    results: tp.Dict[str, tp.Any], **plot_kwargs: tp.Any
+    results: tp.Dict[str, tp.Any], plot_config: PlotConfig
 ) -> None:
     """
     Create a plot that shows an overview of all case-studies of a paper-config
@@ -215,7 +215,7 @@
 
     # compute the matrix height in points and inches
     matrix_height_pt = fontsize_pt * num_projects * 40
-    matrix_height_in = matrix_height_pt / plot_kwargs["dpi"]
+    matrix_height_in = matrix_height_pt / plot_config["dpi"]
 
     # compute the required figure height
     top_margin = 0.05
@@ -276,15 +276,10 @@
         super().__init__(self.NAME, **kwargs)
 
     def plot(self, view_mode: bool) -> None:
-<<<<<<< HEAD
-        style.use(self.style)
+        style.use(self.plot_config.style)
         _plot_overview_graph(
-            _gen_overview_plot(**self.plot_kwargs), **self.plot_kwargs
-        )
-=======
-        style.use(self.plot_config.style)
-        _plot_overview_graph(_gen_overview_plot(**self.plot_kwargs))
->>>>>>> db591f7e
+            _gen_overview_plot(**self.plot_kwargs), self.plot_config
+        )
 
     def plot_file_name(self, filetype: str) -> str:
         return f"{self.name}.{filetype}"
@@ -325,11 +320,6 @@
     def __init__(self, plot_config: PlotConfig, **plot_kwargs: tp.Any):
         super().__init__(plot_config, **plot_kwargs)
         self.__report_type: str = plot_kwargs["report_type"]
-        self.__dpi: int = plot_config.dpi
 
     def generate(self) -> tp.List[Plot]:
-        return [
-            PaperConfigOverviewPlot(
-                report_type=self.__report_type, dpi=self.__dpi
-            )
-        ]+        return [PaperConfigOverviewPlot(report_type=self.__report_type)]