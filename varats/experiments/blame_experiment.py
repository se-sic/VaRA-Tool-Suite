"""Implements the base blame experiment, making it easier to create different
blame experiments that have a similar experiment setup."""

import typing as tp
from os import path

import benchbuild.utils.actions as actions
from benchbuild.experiment import Experiment
from benchbuild.extensions import compiler, run, time
from benchbuild.project import Project
from benchbuild.settings import CFG as BB_CFG
from plumbum import local

from varats.data.report import BaseReport
from varats.experiments.wllvm import Extract, RunWLLVM
from varats.utils.experiment_util import get_default_compile_error_wrapped


def setup_basic_blame_experiment(
    experiment: Experiment, project: Project, report_type: tp.Type[BaseReport],
    result_folder_template: str
) -> None:
    """
    Setup the project for a blame experiment.

    - run time extensions
    - compile time extensions
    - prepare compiler
    - configure C/CXX flags
    """
    # Add the required runtime extensions to the project(s).
    project.runtime_extension = run.RuntimeExtension(project, experiment) \
        << time.RunWithTime()

    # Add the required compiler extensions to the project(s).
    project.compiler_extension = compiler.RunCompiler(project, experiment) \
        << RunWLLVM() \
        << run.WithTimeout()

    # Add own error handler to compile step.
    project.compile = get_default_compile_error_wrapped(
        project, report_type, result_folder_template
    )

    # This c-flag is provided by VaRA and it suggests to use the git-blame
    # annotation.
    project.cflags = ["-fvara-GB"]


def generate_basic_blame_experiment_actions(
<<<<<<< HEAD
        project: Project, extensions: list) -> tp.List[actions.Step]:
=======
    project: Project
) -> tp.List[actions.Step]:
>>>>>>> b7f0f974
    """
    Generate the basic actions for a blame experiment.

    - handle caching of BC files
    - compile project, if needed
    """
    analysis_actions = []

    # Check if all binaries have corresponding BC files
    all_files_present = True

    for binary in project.binaries:
        all_files_present &= path.exists(
            local.path(
                Extract.BC_CACHE_FOLDER_TEMPLATE.format(
                    cache_dir=str(BB_CFG["varats"]["result"]),
<<<<<<< HEAD
                    project_name=str(project.name)) +
                Extract.get_bc_file_name(project_name=str(project.name),
                                         binary_name=binary.name,
                                         project_version=str(project.version),
                                         extensions=extensions)))
=======
                    project_name=str(project.name)
                ) + Extract.BC_FILE_TEMPLATE.format(
                    project_name=str(project.name),
                    binary_name=binary.name,
                    project_version=str(project.version)
                )
            )
        )
>>>>>>> b7f0f974

    if not all_files_present:
        analysis_actions.append(actions.Compile(project))
        analysis_actions.append(Extract(project, extensions))

    return analysis_actions<|MERGE_RESOLUTION|>--- conflicted
+++ resolved
@@ -12,7 +12,7 @@
 from plumbum import local
 
 from varats.data.report import BaseReport
-from varats.experiments.wllvm import Extract, RunWLLVM
+from varats.experiments.wllvm import RunWLLVM, Extract
 from varats.utils.experiment_util import get_default_compile_error_wrapped
 
 
@@ -48,12 +48,8 @@
 
 
 def generate_basic_blame_experiment_actions(
-<<<<<<< HEAD
-        project: Project, extensions: list) -> tp.List[actions.Step]:
-=======
-    project: Project
+    project: Project, extensions: list
 ) -> tp.List[actions.Step]:
->>>>>>> b7f0f974
     """
     Generate the basic actions for a blame experiment.
 
@@ -70,22 +66,15 @@
             local.path(
                 Extract.BC_CACHE_FOLDER_TEMPLATE.format(
                     cache_dir=str(BB_CFG["varats"]["result"]),
-<<<<<<< HEAD
-                    project_name=str(project.name)) +
-                Extract.get_bc_file_name(project_name=str(project.name),
-                                         binary_name=binary.name,
-                                         project_version=str(project.version),
-                                         extensions=extensions)))
-=======
                     project_name=str(project.name)
-                ) + Extract.BC_FILE_TEMPLATE.format(
+                ) + Extract.get_bc_file_name(
                     project_name=str(project.name),
                     binary_name=binary.name,
-                    project_version=str(project.version)
+                    project_version=str(project.version),
+                    extensions=extensions
                 )
             )
         )
->>>>>>> b7f0f974
 
     if not all_files_present:
         analysis_actions.append(actions.Compile(project))
