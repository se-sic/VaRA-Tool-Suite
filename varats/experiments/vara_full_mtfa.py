--- conflicted
+++ resolved
@@ -16,22 +16,13 @@
 import benchbuild.utils.actions as actions
 from benchbuild.extensions import compiler, run, time
 from benchbuild.project import Project
-<<<<<<< HEAD
-from benchbuild.settings import CFG as BB_CFG
-from benchbuild.utils.cmd import opt, mkdir, timeout
-=======
 from benchbuild.utils.cmd import mkdir, opt, timeout
->>>>>>> 050cb3c7
 from plumbum import local
 
 from varats.data.report import FileStatusExtension as FSE
 from varats.data.reports.taint_report import TaintPropagationReport as TPR
-<<<<<<< HEAD
-from varats.experiments.wllvm import RunWLLVM, Extract
-=======
 from varats.experiments.wllvm import Extract, RunWLLVM
 from varats.settings import bb_cfg
->>>>>>> 050cb3c7
 from varats.utils.experiment_util import (
     exec_func_with_pe_error_handler,
     FunctionPEErrorWrapper,
@@ -63,6 +54,7 @@
         if not self.obj:
             return
         project = self.obj
+
         # Set up cache directory for bitcode files
         bc_cache_dir = Extract.BC_CACHE_FOLDER_TEMPLATE.format(
             cache_dir=str(bb_cfg()["varats"]["result"]),
@@ -133,6 +125,7 @@
     def actions_for_project(self, project: Project) -> tp.List[actions.Step]:
         """Returns the specified steps to run the project(s) specified in the
         call in a fixed order."""
+
         # Add the required runtime extensions to the project(s).
         project.runtime_extension = run.RuntimeExtension(project, self) \
             << time.RunWithTime()
