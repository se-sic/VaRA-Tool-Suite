"""
Implements the basic blame report experiment.

The experiment analyses a project with VaRA's blame analysis and generates a
BlameReport.
"""

import typing as tp

import benchbuild.utils.actions as actions
from benchbuild.project import Project
from benchbuild.settings import CFG as BB_CFG
from benchbuild.utils.cmd import mkdir, opt
from plumbum import local

import varats.experiments.blame_experiment as BE
from varats.data.report import FileStatusExtension as FSE
from varats.data.reports.blame_report import BlameReport as BR
from varats.experiments.wllvm import Extract
from varats.utils.experiment_util import (
    PEErrorHandler,
    UnlimitStackSize,
    VersionExperiment,
    exec_func_with_pe_error_handler,
)


class BlameReportGeneration(actions.Step):  # type: ignore
    """Analyse a project with VaRA and generate a BlameReport."""

    NAME = "BlameReportGeneration"
    DESCRIPTION = "Analyses the bitcode with -vara-BR of VaRA."

    RESULT_FOLDER_TEMPLATE = "{result_dir}/{project_dir}"

    def __init__(
        self,
        project: Project,
    ):
        super(BlameReportGeneration,
              self).__init__(obj=project, action_fn=self.analyze)

    def analyze(self) -> actions.StepResult:
        """
        This step performs the actual analysis with the correct command line
        flags.

        Flags used:
            * -vara-BR: to run a commit flow report
            * -yaml-report-outfile=<path>: specify the path to store the results
        """
        if not self.obj:
            return
        project = self.obj

        bc_cache_folder = local.path(
            Extract.BC_CACHE_FOLDER_TEMPLATE.format(
                cache_dir=str(BB_CFG["varats"]["result"]),
                project_name=str(project.name)
            )
        )

        # Add to the user-defined path for saving the results of the
        # analysis also the name and the unique id of the project of every
        # run.
        vara_result_folder = self.RESULT_FOLDER_TEMPLATE.format(
            result_dir=str(BB_CFG["varats"]["outfile"]),
            project_dir=str(project.name)
        )

        mkdir("-p", vara_result_folder)

        for binary in project.binaries:
            result_file = BR.get_file_name(
                project_name=str(project.name),
                binary_name=binary.name,
                project_version=str(project.version),
                project_uuid=str(project.run_uuid),
                extension_type=FSE.Success
            )

            opt_params = [
                "-vara-BD", "-vara-BR", "-vara-init-commits",
                "-vara-report-outfile={res_folder}/{res_file}".format(
                    res_folder=vara_result_folder, res_file=result_file
                )
            ]

<<<<<<< HEAD
            opt_params.append(bc_cache_folder / Extract.get_bc_file_name(
                project_name=project.name,
                binary_name=binary.name,
                project_version=project.version))
=======
            opt_params.append(
                bc_cache_folder / Extract.BC_FILE_TEMPLATE.format(
                    project_name=project.name,
                    binary_name=binary.name,
                    project_version=project.version
                )
            )
>>>>>>> b7f0f974

            run_cmd = opt[opt_params]

            timeout_duration = '8h'
            from benchbuild.utils.cmd import timeout

            exec_func_with_pe_error_handler(
                timeout[timeout_duration, run_cmd],
                PEErrorHandler(
                    vara_result_folder,
                    BR.get_file_name(
                        project_name=str(project.name),
                        binary_name=binary.name,
                        project_version=str(project.version),
                        project_uuid=str(project.run_uuid),
                        extension_type=FSE.Failed,
                        file_ext=".txt"
                    ), run_cmd, timeout_duration
                )
            )


class BlameReportExperiment(VersionExperiment):
    """Generates a commit flow report (CFR) of the project(s) specified in the
    call."""

    NAME = "GenerateBlameReport"

    REPORT_TYPE = BR

    def actions_for_project(self, project: Project) -> tp.List[actions.Step]:
        """
        Returns the specified steps to run the project(s) specified in the call
        in a fixed order.

        Args:
            project: to analyze
        """

        BE.setup_basic_blame_experiment(
<<<<<<< HEAD
            self, project, BR, BlameReportGeneration.RESULT_FOLDER_TEMPLATE,
            False)
=======
            self, project, BR, BlameReportGeneration.RESULT_FOLDER_TEMPLATE
        )
>>>>>>> b7f0f974

        analysis_actions = BE.generate_basic_blame_experiment_actions(project)

        analysis_actions.append(UnlimitStackSize(project))
        analysis_actions.append(BlameReportGeneration(project))
        analysis_actions.append(actions.Clean(project))

        return analysis_actions<|MERGE_RESOLUTION|>--- conflicted
+++ resolved
@@ -10,7 +10,7 @@
 import benchbuild.utils.actions as actions
 from benchbuild.project import Project
 from benchbuild.settings import CFG as BB_CFG
-from benchbuild.utils.cmd import mkdir, opt
+from benchbuild.utils.cmd import opt, mkdir
 from plumbum import local
 
 import varats.experiments.blame_experiment as BE
@@ -18,10 +18,9 @@
 from varats.data.reports.blame_report import BlameReport as BR
 from varats.experiments.wllvm import Extract
 from varats.utils.experiment_util import (
+    exec_func_with_pe_error_handler,
+    VersionExperiment,
     PEErrorHandler,
-    UnlimitStackSize,
-    VersionExperiment,
-    exec_func_with_pe_error_handler,
 )
 
 
@@ -86,20 +85,13 @@
                 )
             ]
 
-<<<<<<< HEAD
-            opt_params.append(bc_cache_folder / Extract.get_bc_file_name(
-                project_name=project.name,
-                binary_name=binary.name,
-                project_version=project.version))
-=======
             opt_params.append(
-                bc_cache_folder / Extract.BC_FILE_TEMPLATE.format(
+                bc_cache_folder / Extract.get_bc_file_name(
                     project_name=project.name,
                     binary_name=binary.name,
                     project_version=project.version
                 )
             )
->>>>>>> b7f0f974
 
             run_cmd = opt[opt_params]
 
@@ -140,13 +132,9 @@
         """
 
         BE.setup_basic_blame_experiment(
-<<<<<<< HEAD
             self, project, BR, BlameReportGeneration.RESULT_FOLDER_TEMPLATE,
-            False)
-=======
-            self, project, BR, BlameReportGeneration.RESULT_FOLDER_TEMPLATE
+            False
         )
->>>>>>> b7f0f974
 
         analysis_actions = BE.generate_basic_blame_experiment_actions(project)
 
