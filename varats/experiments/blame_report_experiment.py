--- conflicted
+++ resolved
@@ -9,23 +9,14 @@
 
 import benchbuild.utils.actions as actions
 from benchbuild.project import Project
-<<<<<<< HEAD
-from benchbuild.settings import CFG as BB_CFG
-from benchbuild.utils.cmd import opt, mkdir
-=======
 from benchbuild.utils.cmd import mkdir, opt
->>>>>>> 050cb3c7
 from plumbum import local
 
 import varats.experiments.blame_experiment as BE
 from varats.data.report import FileStatusExtension as FSE
 from varats.data.reports.blame_report import BlameReport as BR
-<<<<<<< HEAD
-from varats.experiments.wllvm import BCFileExtensions, Extract
-=======
 from varats.experiments.wllvm import Extract
 from varats.settings import bb_cfg
->>>>>>> 050cb3c7
 from varats.utils.experiment_util import (
     exec_func_with_pe_error_handler,
     VersionExperiment,
@@ -89,18 +80,8 @@
 
             opt_params = [
                 "-vara-BD", "-vara-BR", "-vara-init-commits",
-<<<<<<< HEAD
-                "-vara-report-outfile={res_folder}/{res_file}".format(
-                    res_folder=vara_result_folder, res_file=result_file
-                )
-            ]
-
-            opt_params.append(
+                f"-vara-report-outfile={vara_result_folder}/{result_file}",
                 bc_cache_folder / Extract.get_bc_file_name(
-=======
-                f"-vara-report-outfile={vara_result_folder}/{result_file}",
-                bc_cache_folder / Extract.BC_FILE_TEMPLATE.format(
->>>>>>> 050cb3c7
                     project_name=project.name,
                     binary_name=binary.name,
                     project_version=project.version
