"""
Module to provide WLLVM support for project compilation and extracting bc files
from generated binaries.

WLLVM is a compiler replacement/hook to compile projects with clang, producing
LLVM-IR files on the side. This allows us to hook into the build process and to
add additional passes/flags, without modifying build files, and later use the
generated bc files with LLVM.
"""

import typing as tp
from enum import Enum
from os import getenv
from pathlib import Path

import benchbuild.utils.actions as actions
from benchbuild.extensions import base
from benchbuild.project import Project
from benchbuild.settings import CFG as BB_CFG
from benchbuild.utils.cmd import extract_bc, cp, mkdir
from benchbuild.utils.compiler import cc
from benchbuild.utils.path import list_to_path, path_to_list
from plumbum import local


class BCFileExtensions(Enum):
    DEBUG = 'dbg'
    NO_OPT = 'O0'
    OPT = 'O2'


class RunWLLVM(base.Extension):  # type: ignore
    """
    This extension implements the WLLVM compiler.

    This class is an extension that implements the WLLVM compiler with the
    required flags LLVM_COMPILER=clang and LLVM_OUTPUFILE=<path>. This compiler
    is used to transfer the complete project into LLVM-IR.
    """

    def __call__(self, compiler: cc, *args: tp.Any, **kwargs: tp.Any) -> tp.Any:
        if str(compiler).endswith("clang++"):
            wllvm = local["wllvm++"]
        else:
            wllvm = local["wllvm"]

        env = BB_CFG["env"].value
        path = path_to_list(getenv("PATH", ""))
        path.extend(env.get("PATH", []))

        libs_path = path_to_list(getenv("LD_LIBRARY_PATH", ""))
        libs_path.extend(env.get("LD_LIBRARY_PATH", []))

        wllvm = wllvm.with_env(
            LLVM_COMPILER="clang",
            PATH=list_to_path(path),
            LD_LIBRARY_PATH=list_to_path(libs_path)
        )

        return self.call_next(wllvm, *args, **kwargs)


BB_CFG["varats"] = {
    "outfile": {
        "default": "",
        "desc": "Path to store results of VaRA CFR analysis."
    },
    "result": {
        "default": "",
        "desc": "Path to store already annotated projects."
    },
}


class Extract(actions.Step):  # type: ignore
    """Extract step to extract a llvm bitcode file(.bc) from the project."""

    NAME = "EXTRACT"
    DESCRIPTION = "Extract bitcode out of the execution file."

    BC_CACHE_FOLDER_TEMPLATE = "{cache_dir}/{project_name}/"

    __BC_FILE_TEMPLATE = "{project_name}-{binary_name}-{project_version}{" \
                       "bc_file_extensions}.bc"

    @staticmethod
    def get_bc_file_name(
        project_name: str,
        binary_name: str,
        project_version: str,
        bc_file_extensions: tp.List[BCFileExtensions] = None
    ):
        """Parses parameter information into a filename template to name a
        bitcode file."""

        if bc_file_extensions:
            experiment_bc_file_ext = '-'

<<<<<<< HEAD
            for ext in bc_file_extensions[:-1]:
                experiment_bc_file_ext += (ext.value + '_')

            experiment_bc_file_ext += bc_file_extensions[-1].value
=======
            ext_sep = ""
            for ext in bc_file_extensions:
                project_bc_file_ext += (ext_sep + ext.value)
                ext_sep =  '_'
>>>>>>> 4be4d230
        else:
            experiment_bc_file_ext = ''

        return Extract.__BC_FILE_TEMPLATE.format(
            project_name=project_name,
            binary_name=binary_name,
            project_version=project_version,
            bc_file_extensions=experiment_bc_file_ext
        )

    def __init__(
        self, project: Project, bc_file_extensions: tp.List[BCFileExtensions]
    ) -> None:
        super(Extract, self).__init__(obj=project, action_fn=self.extract)
        self.bc_file_extensions = bc_file_extensions

    def extract(self) -> actions.StepResult:
        """This step extracts the bitcode of the executable of the project into
        one file."""
        if not self.obj:
            return
        project = self.obj

        bc_cache_folder = self.BC_CACHE_FOLDER_TEMPLATE.format(
            cache_dir=str(BB_CFG["varats"]["result"]),
            project_name=str(project.name)
        )
        mkdir("-p", local.path() / bc_cache_folder)

        for binary in project.binaries:
            bc_cache_file = bc_cache_folder + self.get_bc_file_name(
                project_name=str(project.name),
                binary_name=str(binary.name),
                project_version=str(project.version),
                bc_file_extensions=self.bc_file_extensions
            )

            target_binary = Path(
                project.builddir
            ) / project.SRC_FILE / binary.path

            extract_bc(target_binary)
            cp(str(target_binary) + ".bc", local.path() / bc_cache_file)<|MERGE_RESOLUTION|>--- conflicted
+++ resolved
@@ -96,26 +96,15 @@
         if bc_file_extensions:
             experiment_bc_file_ext = '-'
 
-<<<<<<< HEAD
-            for ext in bc_file_extensions[:-1]:
-                experiment_bc_file_ext += (ext.value + '_')
-
-            experiment_bc_file_ext += bc_file_extensions[-1].value
-=======
             ext_sep = ""
             for ext in bc_file_extensions:
-                project_bc_file_ext += (ext_sep + ext.value)
-                ext_sep =  '_'
->>>>>>> 4be4d230
+                experiment_bc_file_ext += (ext_sep + ext.value)
+                ext_sep = '_'
         else:
             experiment_bc_file_ext = ''
 
-        return Extract.__BC_FILE_TEMPLATE.format(
-            project_name=project_name,
-            binary_name=binary_name,
-            project_version=project_version,
-            bc_file_extensions=experiment_bc_file_ext
-        )
+        return f"{project_name}-{binary_name}-{project_version}" \
+               f"{experiment_bc_file_ext}.bc"
 
     def __init__(
         self, project: Project, bc_file_extensions: tp.List[BCFileExtensions]
