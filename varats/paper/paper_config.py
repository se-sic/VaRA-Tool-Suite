--- conflicted
+++ resolved
@@ -136,17 +136,14 @@
     return __G_PAPER_CONFIG is not None
 
 
-<<<<<<< HEAD
-def load_paper_config(config_path=None):
-=======
-def load_paper_config(config_path: Path) -> None:
->>>>>>> 9b995f3a
+def load_paper_config(config_path: tp.Optional[Path]) -> None:
     """
     Load a paper config from yaml file.
     """
     if config_path is None:
-        config_path = (str(CFG["paper_config"]["folder"]) +
-                       "/" + str(CFG["paper_config"]["current_config"]))
+        config_path = Path(
+            str(CFG["paper_config"]["folder"]) + "/" +
+            str(CFG["paper_config"]["current_config"]))
 
     global __G_PAPER_CONFIG
     __G_PAPER_CONFIG = PaperConfig(config_path)
