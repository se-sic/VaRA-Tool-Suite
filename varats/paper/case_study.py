--- conflicted
+++ resolved
@@ -429,12 +429,8 @@
     repo = pygit2.Repository(repo_path)
     last_commit = repo[repo.head.target]
 
-<<<<<<< HEAD
     commits: tp.DefaultDict[int, tp.List[str]] = defaultdict(
         list)  # maps year -> list of commits
-=======
-    commits = defaultdict(list)  # maps year -> list of commits
->>>>>>> 5dd7eab4
     for commit in repo.walk(last_commit.id, pygit2.GIT_SORT_TIME):
         commit_date = datetime.utcfromtimestamp(commit.commit_time)
         commits[commit_date.year].append(str(commit.id))
