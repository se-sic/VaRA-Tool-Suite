"""
A case study is used to pin down the exact set of revisions that
should be analysed for a project.
"""
import abc
import typing as tp
from collections import defaultdict
from datetime import datetime
from enum import Enum
from pathlib import Path
import random

from benchbuild.project import Project
from scipy.stats import halfnorm
import numpy as np
import pygit2

from varats.plots.plots import PlotRegistry
from varats.utils.project_util import get_project_cls_by_name
from varats.data.revisions import (get_processed_revisions,
                                   get_failed_revisions, get_tagged_revisions)
from varats.plots.plot_utils import check_required_args
from varats.data.version_header import VersionHeader
from varats.data.reports.commit_report import CommitMap
from varats.data.report import MetaReport, FileStatusExtension
from varats.utils.yaml_util import store_as_yaml, load_yaml


class ExtenderStrategy(Enum):
    """
    Enum for all currently supported extender strategies.
    """

    mixed = -1
    simple_add = 1
    distrib_add = 2
    smooth_plot = 3
    per_year_add = 4
    release_add = 5


class SamplingMethod(Enum):
    """
    Enum for all currently supported sampling methods.
    """

    uniform = 1
    half_norm = 2

    def gen_distribution_function(self) -> tp.Callable[[int], np.ndarray]:
        """
        Generate a distribution function for the specified sampling method.

        Returns:
            a callable that allows the caller to draw ``n`` numbers
            according to the selected distribution
        """
        if self == SamplingMethod.uniform:

            def uniform(num_samples: int) -> np.ndarray:
                return tp.cast(tp.List[float],
                               np.random.uniform(0, 1.0, num_samples))

            return uniform
        if self == SamplingMethod.half_norm:

            def halfnormal(num_samples: int) -> np.ndarray:
                return tp.cast(tp.List[float],
                               halfnorm.rvs(scale=1, size=num_samples))

            return halfnormal

        raise Exception('Unsupported SamplingMethod')


class ReleaseType(Enum):
    """
    A ReleaseType referes to one of the three parts of the semantic versioning
    specification.

    It is assumed that a major release is also a minor release and that a minor
    release is also a patch release.
    """

    major = 1
    minor = 2
    patch = 3

    def merge(self, other: tp.Optional["ReleaseType"]) -> "ReleaseType":
        """
        Merges two release type.
        It is assumed that minor releases include major releases
        and patch releases include minor releases.
        """
        if other is None:
            return self
        return self if self.value >= other.value else other


class ReleaseProvider():
    """
    Interface needed by the release extender.
    Projects that want to use that extender need to implement this interface.
    """

    @classmethod
    @abc.abstractmethod
    def get_release_revisions(cls, release_type: ReleaseType) -> tp.List[str]:
        """Get a set of all release revisions for a project"""


class HashIDTuple():
    """
    Combining a commit hash with a unique and ordered id, starting with 0 for
    the first commit in the repository.
    """

    def __init__(self, commit_hash: str, commit_id: int) -> None:
        self.__commit_hash = commit_hash
        self.__commit_id = commit_id

    @property
    def commit_hash(self) -> str:
        """
        A commit hash from the git repository.
        """
        return self.__commit_hash

    @property
    def commit_id(self) -> int:
        """
        The order ID of the commit hash.
        """
        return self.__commit_id

    def get_dict(self) -> tp.Dict[str, tp.Union[str, int]]:
        """
        Get a dict representation of this commit and id.
        """
        return dict(commit_hash=self.commit_hash, commit_id=self.commit_id)

    def __str(self) -> str:
        return "({commit_id}: #{commit_hash})"\
            .format(commit_hash=self.commit_hash,
                    commit_id=self.commit_id)

    def __repr__(self) -> str:
        return "({commit_id}: #{commit_hash})"\
            .format(commit_hash=self.commit_hash,
                    commit_id=self.commit_id)


class CSStage():
    """
    A stage in a case-study, i.e., a collection of revisions. Stages are used
    to separate revisions into groups.
    """

    def __init__(self,
                 name: tp.Optional[str] = None,
                 extender_strategy: tp.Optional[ExtenderStrategy] = None,
                 sampling_method: tp.Optional[SamplingMethod] = None,
                 release_type: tp.Optional[ReleaseType] = None,
                 revisions: tp.Optional[tp.List[HashIDTuple]] = None) -> None:
        self.__name: tp.Optional[str] = name
        self.__extender_strategy: tp.Optional[ExtenderStrategy] = \
            extender_strategy
        self.__sampling_method: tp.Optional[SamplingMethod] = sampling_method
        self.__release_type: tp.Optional[ReleaseType] = release_type
        self.__revisions: tp.List[
            HashIDTuple] = revisions if revisions is not None else []

    @property
    def revisions(self) -> tp.List[str]:
        """
        Project revisions that are part of this case study.
        """
        return [x.commit_hash for x in self.__revisions]

    @property
    def name(self) -> tp.Optional[str]:
        """
        Name of the stage.
        """
        return self.__name

    @name.setter
    def name(self, name: str) -> None:
        """
        Setter for the name of the stage.
        """
        self.__name = name

    @property
    def extender_strategy(self) -> tp.Optional[ExtenderStrategy]:
        """
        The extender strategy used to create this stage.
        """
        return self.__extender_strategy

    @extender_strategy.setter
    def extender_strategy(self, extender_strategy: ExtenderStrategy) -> None:
        """
        Setter for the extender strategy of the stage.
        """
        self.__extender_strategy = extender_strategy

    @property
    def sampling_method(self) -> tp.Optional[SamplingMethod]:
        """
        The sampling method used for this stage.
        """
        return self.__sampling_method

    @sampling_method.setter
    def sampling_method(self, sampling_method: SamplingMethod) -> None:
        """
        Setter for the sampling method of the stage.
        """
        self.__sampling_method = sampling_method

    @property
    def release_type(self) -> tp.Optional[ReleaseType]:
        """
        The sampling method used for this stage.
        """
        return self.__release_type

    @release_type.setter
    def release_type(self, release_type: ReleaseType) -> None:
        """
        Setter for the sampling method of the stage.
        """
        self.__release_type = release_type

    def has_revision(self, revision: str) -> bool:
        """
        Check if a revision is part of this case study.

        Args:
            revision: project revision to check

        Returns:
            ``True``, in case the revision is part of the case study, ``False`` otherwise.
        """
        for cs_revision in self.__revisions:
            if cs_revision.commit_hash.startswith(revision):
                return True

        return False

    def add_revision(self, revision: str, commit_id: int) -> None:
        """
        Add a new revision to this stage.

        Args:
            revision: to add
            commit_id: unique ID for ordering of commits
        """
        if not self.has_revision(revision):
            self.__revisions.append(HashIDTuple(revision, commit_id))

    def sort(self, reverse: bool = True) -> None:
        """
        Sort the revisions of the case study by commit ID inplace.
        """
        self.__revisions.sort(key=lambda x: x.commit_id, reverse=reverse)

    def get_dict(
            self
    ) -> tp.Dict[str, tp.Union[str, tp.List[tp.Dict[str, tp.Union[str, int]]]]]:
        """
        Get a dict representation of this stage.
        """
        stage_dict: tp.Dict[
            str, tp.Union[str, tp.List[tp.Dict[str, tp.
                                               Union[str, int]]]]] = dict()
        if self.name is not None:
            stage_dict['name'] = self.name
        if self.extender_strategy is not None:
            stage_dict['extender_strategy'] = self.extender_strategy.name
        if self.sampling_method is not None:
            stage_dict['sampling_method'] = self.sampling_method.name
        if self.release_type is not None:
            stage_dict['release_type'] = self.release_type.name
        revision_list = [revision.get_dict() for revision in self.__revisions]
        stage_dict['revisions'] = revision_list
        return stage_dict


class CaseStudy():
    """
    A case study persists a set of revisions of a project to allow
    easy reevaluation.

    Stored values:
     - name of the related benchbuild.project
     - a set of revisions
    """

    def __init__(self,
                 project_name: str,
                 version: int,
                 stages: tp.Optional[tp.List[CSStage]] = None) -> None:
        self.__project_name = project_name
        self.__version = version
        self.__stages = stages if stages is not None else []

    @property
    def project_name(self) -> str:
        """
        Name of the related project.
        !! This name must match the name of the BB project !!
        """
        return self.__project_name

    @property
    def version(self) -> int:
        """
        Version ID for this case study. The version differentiates case studies
        of the same project.
        """
        return self.__version

    @property
    def revisions(self) -> tp.List[str]:
        """
        Project revisions that are part of this case study.
        """
        return list(
            dict.fromkeys(
                [x for stage in self.__stages for x in stage.revisions]))

    @property
    def stages(self) -> tp.List[CSStage]:
        """
        Get a list with all stages.
        """
        # Return new list to forbid modification of the case-study
        return [stage for stage in self.__stages]

    @property
    def num_stages(self) -> int:
        """
        Get nummer of stages.
        """
        return len(self.__stages)

    def get_stage_by_name(self, stage_name: str) -> tp.Optional[CSStage]:
        """
        Get a stage by its name.
        Since multiple stages can have the same name, the first matching stage is returned.

        Args:
            stage_name: name of the stage to lookup

        Returns:
            the stage, corresponding with the 'stage_name', or ``None``
        """
        for stage in self.__stages:
            if stage.name == stage_name:
                return stage

        return None

    def get_stage_index_by_name(self, stage_name: str) -> tp.Optional[int]:
        """
        Get a stage's index by its name.
        Since multiple stages can have the same name, the first matching stage is returned.

        Args:
            stage_name: name of the stage to lookup

        Returns:
            the stage index, corresponding with the 'stage_name', or ``None``
        """
        for i in range(len(self.__stages)):
            if self.__stages[i].name == stage_name:
                return i

        return None

    def has_revision(self, revision: str) -> bool:
        """
        Check if a revision is part of this case study.

        Returns:
            ``True``, if the revision was found in one of the stages, ``False`` otherwise
        """
        for stage in self.__stages:
            if stage.has_revision(revision):
                return True

        return False

    def has_revision_in_stage(self, revision: str, num_stage: int) -> bool:
        """
        Checks if a revision is in a specific stage.

        Returns:
            ``True``, if the revision was found in the specified stage, ``False`` otherwise
        """
        if self.num_stages <= num_stage:
            return False
        return self.__stages[num_stage].has_revision(revision)

    def shift_stage(self, from_index: int, offset: int) -> None:
        """
        Shift a stage in the case-studie's stage list by an offset.
        Beware that shifts to the left (offset<0) will destroy stages.

        Args:
            from_index: index of the first stage to shift
            offset: amount to stages should be shifted
        """
        if not (0 <= from_index < len(self.__stages)):
            raise AssertionError("from_index out of bounds")
        if (from_index + offset) < 0:
            raise AssertionError("Shifting out of bounds")

        if offset > 0:
            for _ in range(offset):
                self.__stages.insert(from_index, CSStage())

        if offset < 0:
            remove_index = from_index + offset
            for _ in range(abs(offset)):
                self.__stages.pop(remove_index)

    def insert_empty_stage(self, pos: int) -> CSStage:
        """
        Insert a new stage at the given index, shifting the list elements to the right.
        The newly created stage is returned.

        Args:
            pos: index position to insert an empty stage
        """
        new_stage = CSStage()
        self.__stages.insert(pos, new_stage)
        return new_stage

    def include_revision(self,
                         revision: str,
                         commit_id: int,
                         stage_num: int = 0,
                         sort_revs: bool = True) -> None:
        """
        Add a revision to this case study.

        Args:
            revision: to add
            commit_id: unique ID for ordering of commits
            stage_num: index number of the stage to add the revision to
            sort_revs: if True, the modified stage will be sorted afterwards
        """
        # Create missing stages
        while self.num_stages <= stage_num:
            self.__stages.append(CSStage())

        stage = self.__stages[stage_num]

        if not stage.has_revision(revision):
            stage.add_revision(revision, commit_id)
            if sort_revs:
                stage.sort()

    def include_revisions(
            self,
            revisions: tp.List[tp.Tuple[str, int]],
            stage_num: int = 0,
            sort_revs: bool = True,
            extender_strategy: tp.Optional[ExtenderStrategy] = None,
            sampling_method: tp.Optional[SamplingMethod] = None,
            release_type: tp.Optional[ReleaseType] = None) -> None:
        """
        Add multiple revisions to this case study.

        Args:
            revisions: List of tuples with (commit_hash, id) to be inserted
            stage_num: The stage to insert the revisions
            sort_revs: True if the stage should be kept sorted
            extender_strategy: The extender strategy used to acquire the revisions
            sampling_method: The sampling method used to acquire the revisions
        """
        for revision in revisions:
            self.include_revision(revision[0], revision[1], stage_num, False)

        if len(self.__stages) <= stage_num:
            for idx in range(len(self.__stages), stage_num + 1):
                self.insert_empty_stage(idx)

        stage = self.__stages[stage_num]

        if sort_revs and self.num_stages > 0:
            self.__stages[stage_num].sort()

        if extender_strategy is not None:
            # if different strategies are used on the same stage,
            # the result is 'mixed'.
            # Also if sampled multiple times with a distribution.
            if (stage.extender_strategy is not None and
                (stage.extender_strategy is not extender_strategy or
                 stage.extender_strategy is ExtenderStrategy.distrib_add)):
                stage.extender_strategy = ExtenderStrategy.mixed
                stage.sampling_method = None
            else:
                stage.extender_strategy = extender_strategy
                if sampling_method is not None:
                    stage.sampling_method = sampling_method
                if release_type is not None:
                    stage.release_type = release_type.merge(stage.release_type)

    def name_stage(self, stage_num: int, name: str) -> None:
        """
        Names an already existing stage.

        Args:
            stage_num: The number of the stage to name
            name: The new name of the stage
        """
        if stage_num < self.num_stages:
            self.__stages[stage_num].name = name

    def get_revision_filter(self) -> tp.Callable[[str], bool]:
        """
        Generate a case study specific revision filter that only allows
        revision that are part of the case study.

        Returns:
            a callable filter function
        """

        def revision_filter(revision: str) -> bool:
            return self.has_revision(revision)

        return revision_filter

    def processed_revisions(self, result_file_type: MetaReport) -> tp.List[str]:
        """
        Computes all revisions of this case study that have been processed.

        Returns:
            a list of processed revisions
        """
        total_processed_revisions = set(
            get_processed_revisions(self.project_name, result_file_type))

        return [
            rev for rev in self.revisions
            if rev[:10] in total_processed_revisions
        ]

    def failed_revisions(self, result_file_type: MetaReport) -> tp.List[str]:
        """
        Computes all revisions of this case study that have failed.

        Returns:
            a list of failed revisions
        """
        total_failed_revisions = set(
            get_failed_revisions(self.project_name, result_file_type))

        return [
            rev for rev in self.revisions if rev[:10] in total_failed_revisions
        ]

    def get_revisions_status(self,
                             result_file_type: MetaReport,
                             stage_num: int = -1
                            ) -> tp.List[tp.Tuple[str, FileStatusExtension]]:
        """
        Computes the file status for all revisions in this case study.

        Returns:
            a list of (revision, status) tuples
        """
        tagged_revisions = get_tagged_revisions(self.project_name,
                                                result_file_type)

        def filtered_tagged_revs(
                rev_provider: tp.Iterable[str]
        ) -> tp.List[tp.Tuple[str, FileStatusExtension]]:
            filtered_revisions = []
            for rev in rev_provider:
                found = False
                for tagged_rev in tagged_revisions:
                    if rev[:10] == tagged_rev[0][:10]:
                        filtered_revisions.append(tagged_rev)
                        found = True
                        break
                if not found:
                    filtered_revisions.append(
                        (rev[:10], FileStatusExtension.Missing))
            return filtered_revisions

        if stage_num == -1:
            return filtered_tagged_revs(self.revisions)

        if stage_num < self.num_stages:
            stage = self.__stages[stage_num]
            return filtered_tagged_revs(stage.revisions)

        return []

    def get_dict(self) -> tp.Dict[str, tp.Union[str, int, tp.List[
            tp.Dict[str, tp.Union[str, tp.List[tp.Dict[str, tp.
                                                       Union[str, int]]]]]]]]:
        """
        Get a dict representation of this case study.
        """
        return dict(project_name=self.project_name,
                    version=self.version,
                    stages=[stage.get_dict() for stage in self.stages])


def load_case_study_from_file(file_path: Path) -> CaseStudy:
    """
<<<<<<< HEAD
    Load a case-study from a file.

    Args:
        file_path: path to the case study file

    Returns: initialized case study
    """
    documents = load_yaml(file_path)
    version_header = VersionHeader(next(documents))
    version_header.raise_if_not_type("CaseStudy")
    version_header.raise_if_version_is_less_than(1)

    raw_case_study = next(documents)
    stages: tp.List[CSStage] = []
    for raw_stage in raw_case_study['stages']:
        hash_id_tuples: tp.List[HashIDTuple] = []
        for raw_hash_id_tuple in raw_stage['revisions']:
            hash_id_tuples.append(
                HashIDTuple(raw_hash_id_tuple['commit_hash'],
                            raw_hash_id_tuple['commit_id']))
        extender_strategy = raw_stage.get('extender_strategy') or None
        sampling_method = raw_stage.get('sampling_method') or None
        release_type = raw_stage.get('release_type') or None
        stages.append(
            CSStage(
                raw_stage.get('name') or None,
                ExtenderStrategy[extender_strategy]
                if extender_strategy is not None else None,
                SamplingMethod[sampling_method]
                if sampling_method is not None else None,
                ReleaseType[release_type]
                if release_type is not None else None, hash_id_tuples))

    return CaseStudy(raw_case_study['project_name'], raw_case_study['version'],
                     stages)
=======
    Load a case study from a file.

    Args:
        file_path: path to the case study file
    """
    if file_path.exists():
        with open(file_path, "r") as cs_file:
            documents = yaml.load_all(cs_file, Loader=yaml.CLoader)
            version_header = VersionHeader(next(documents))
            version_header.raise_if_not_type("CaseStudy")
            version_header.raise_if_version_is_less_than(1)

            raw_case_study = next(documents)
            stages: tp.List[CSStage] = []
            for raw_stage in raw_case_study['stages']:
                hash_id_tuples: tp.List[HashIDTuple] = []
                for raw_hash_id_tuple in raw_stage['revisions']:
                    hash_id_tuples.append(
                        HashIDTuple(raw_hash_id_tuple['commit_hash'],
                                    raw_hash_id_tuple['commit_id']))
                extender_strategy = raw_stage.get('extender_strategy') or None
                sampling_method = raw_stage.get('sampling_method') or None
                release_type = raw_stage.get('release_type') or None
                stages.append(
                    CSStage(
                        raw_stage.get('name') or None,
                        ExtenderStrategy[extender_strategy]
                        if extender_strategy is not None else None,
                        SamplingMethod[sampling_method]
                        if sampling_method is not None else None,
                        ReleaseType[release_type]
                        if release_type is not None else None, hash_id_tuples))

            return CaseStudy(raw_case_study['project_name'],
                             raw_case_study['version'], stages)

    raise FileNotFoundError(errno.ENOENT, os.strerror(errno.ENOENT),
                            str(file_path))
>>>>>>> 1093f41b


def store_case_study(case_study: CaseStudy, case_study_location: Path) -> None:
    """
    Store case study to file in the specified paper_config.

    Args:
        case_study_location: can be either a path to a paper_config
                                or a direct path to a `.case_study` file
    """
    if case_study_location.suffix == '.case_study':
        __store_case_study_to_file(case_study, case_study_location)
    else:
        file_name = "{project_name}_{version}.case_study".format(
            project_name=case_study.project_name, version=case_study.version)
        __store_case_study_to_file(case_study, case_study_location / file_name)


def __store_case_study_to_file(case_study: CaseStudy, file_path: Path) -> None:
    """
    Store case study to file.
    """
    store_as_yaml(
        file_path,
        [VersionHeader.from_version_number('CaseStudy', 1), case_study])


def get_newest_result_files_for_case_study(case_study: CaseStudy,
                                           result_dir: Path,
                                           report_type: MetaReport
                                          ) -> tp.List[Path]:
    """
    Return all result files of a specific type that belong to a given case
    study. For revision with multiple files, the newest file will be selected.

    Returns:
        list of result file paths
    """
    files_to_store: tp.Dict[str, Path] = dict()

    result_dir /= case_study.project_name
    if not result_dir.exists():
        return []

    for opt_res_file in result_dir.iterdir():
        if report_type.is_correct_report_type(opt_res_file.name):
            commit_hash = report_type.get_commit_hash_from_result_file(
                opt_res_file.name)
            if case_study.has_revision(commit_hash):
                current_file = files_to_store.get(commit_hash, None)
                if current_file is None:
                    files_to_store[commit_hash] = opt_res_file
                else:
                    if (current_file.stat().st_mtime <
                            opt_res_file.stat().st_mtime):
                        files_to_store[commit_hash] = opt_res_file

    return [x for x in files_to_store.values()]


def get_case_study_file_name_filter(case_study: CaseStudy
                                   ) -> tp.Callable[[str], bool]:
    """
    Generate a case study specific file-name filter function that allows the
    user to check if a file name is related to this case study.

    Returns:
        a filter function that returns ``True`` in cases where a revision of file
        belongs to this case study
    """

    def cs_filter(file_name: str) -> bool:
        """
        Filter files that are not in the case study.

        Returns:
            ``True`` if a case_study is set and the commit_hash of the file
            is not part of this case_study, otherwise, ``False``.
        """
        if case_study is None:
            return False

        commit_hash = MetaReport.get_commit_hash_from_result_file(file_name)
        return not case_study.has_revision(commit_hash)

    return cs_filter


###############################################################################
# Case-study generation
###############################################################################


@check_required_args(['extra_revs', 'git_path'])
def generate_case_study(sampling_method: SamplingMethod, cmap: CommitMap,
                        case_study_version: int, project_name: str,
                        **kwargs: tp.Any) -> CaseStudy:
    """
    Generate a case study for a given project.

    This function will draw `num_samples` revisions from the history of the
    given project and persists the selected set into a case study for
    evaluation.

    Args:
        sampling_method: to use for revision sampling
        cmap: commit map to map revisions to unique IDs
        case_study_version: version to set for the case study
        project_name: name of the project so sample from
        kwargs: additional args that should be passed on to the strategy

    Returns:
        a new case study
    """
    case_study = CaseStudy(project_name, case_study_version)

    if kwargs['revs_per_year'] > 0:
        extend_with_revs_per_year(case_study, cmap, **kwargs)

    if (sampling_method is SamplingMethod.half_norm or
            sampling_method is SamplingMethod.uniform):
        extend_with_distrib_sampling(case_study, cmap, **kwargs)

    if kwargs['extra_revs']:
        extend_with_extra_revs(case_study, cmap, **kwargs)

    return case_study


###############################################################################
# Case-study extender
###############################################################################


def extend_case_study(case_study: CaseStudy, cmap: CommitMap,
                      ext_strategy: ExtenderStrategy, **kwargs: tp.Any) -> None:
    """
    Extend a case study inplace with new revisions according to the specified
    extender strategy.

    Args:
        case_study: to extend
        cmap: commit map to map revisions to unique IDs
        ext_strategy: determines how the case study should be extended
    """

    if ext_strategy is ExtenderStrategy.simple_add:
        extend_with_extra_revs(case_study, cmap, **kwargs)
    elif ext_strategy is ExtenderStrategy.distrib_add:
        extend_with_distrib_sampling(case_study, cmap, **kwargs)
    elif ext_strategy is ExtenderStrategy.smooth_plot:
        extend_with_smooth_revs(case_study, cmap, **kwargs)
    elif ext_strategy is ExtenderStrategy.per_year_add:
        extend_with_revs_per_year(case_study, cmap, **kwargs)
    elif ext_strategy is ExtenderStrategy.release_add:
        extend_with_release_revs(case_study, cmap, **kwargs)


@check_required_args(['extra_revs', 'merge_stage'])
def extend_with_extra_revs(case_study: CaseStudy, cmap: CommitMap,
                           **kwargs: tp.Any) -> None:
    """
    Extend a case_study with extra revisions, specified by the caller
    with kwargs['extra_revs'].

    Args:
        case_study: to extend
        cmap: commit map to map revisions to unique IDs
    """
    extra_revs = kwargs['extra_revs']
    merge_stage = kwargs['merge_stage']

    new_rev_items = [
        rev_item for rev_item in cmap.mapping_items()
        if any(map(rev_item[0].startswith, extra_revs))
    ]

    case_study.include_revisions(new_rev_items, merge_stage, True,
                                 ExtenderStrategy.simple_add)


@check_required_args(
    ['git_path', 'revs_per_year', 'merge_stage', 'revs_year_sep'])
def extend_with_revs_per_year(case_study: CaseStudy, cmap: CommitMap,
                              **kwargs: tp.Any) -> None:
    """
    Extend a case_study with ``n`` revisions per year, specifed by the caller
    with kwargs['revs_per_year'].

    Args:
        case_study: to extend
        cmap: commit map to map revisions to unique IDs
    """

    def parse_int_string(string: tp.Optional[str]) -> tp.Optional[int]:
        if string is None:
            return None

        try:
            return int(string)
        except ValueError:
            return None

    def get_or_create_stage_for_year(year: int) -> int:
        stages = case_study.stages
        num_stages = len(stages)

        for stage_index in range(num_stages):
            stage_year = parse_int_string(stages[stage_index].name)

            if stage_year is None:
                continue
            if stage_year == year:
                return stage_index
            if stage_year > year:
                continue
            if stage_year < year:
                case_study.insert_empty_stage(stage_index)
                case_study.name_stage(stage_index, str(year))
                return stage_index

        case_study.insert_empty_stage(num_stages)
        case_study.name_stage(num_stages, str(year))
        return num_stages

    repo_path = pygit2.discover_repository(kwargs['git_path'])
    repo = pygit2.Repository(repo_path)
    last_commit = repo[repo.head.target]
    revs_year_sep = kwargs['revs_year_sep']

    commits: tp.DefaultDict[int, tp.List[str]] = defaultdict(
        list)  # maps year -> list of commits
    for commit in repo.walk(last_commit.id, pygit2.GIT_SORT_TIME):
        commit_date = datetime.utcfromtimestamp(commit.commit_time)
        commits[commit_date.year].append(str(commit.id))

    new_rev_items = []  # new revisions that get added to to case_study
    for year, commits_in_year in commits.items():
        samples = min(len(commits_in_year), kwargs['revs_per_year'])
        sample_commit_indices = sorted(
            random.sample(range(len(commits_in_year)), samples))

        for commit_index in sample_commit_indices:
            commit_hash = commits_in_year[commit_index]
            time_id = cmap.time_id(commit_hash)
            new_rev_items.append((commit_hash, time_id))

        if revs_year_sep:
            stage_index = get_or_create_stage_for_year(year)
        else:
            stage_index = kwargs['merge_stage']

        case_study.include_revisions(new_rev_items, stage_index, True,
                                     ExtenderStrategy.per_year_add)
        new_rev_items.clear()


@check_required_args(['distribution', 'merge_stage', 'num_rev'])
def extend_with_distrib_sampling(case_study: CaseStudy, cmap: CommitMap,
                                 **kwargs: tp.Any) -> None:
    """
    Extend a case study by sampling 'num_rev' new revisions, according to
    distribution specified with kwargs['distribution'].

    Args:
        case_study: to extend
        cmap: commit map to map revisions to unique IDs
    """
    # Needs to be sorted so the propability distribution over the length
    # of the list is the same as the distribution over the commits age history
    revision_list = [
        rev_item for rev_item in sorted([x for x in cmap.mapping_items()],
                                        key=lambda x: x[1]) if
        not case_study.has_revision_in_stage(rev_item[0], kwargs['merge_stage'])
    ]

    distribution_function = kwargs['distribution'].gen_distribution_function()

    case_study.include_revisions(sample_n(distribution_function,
                                          kwargs['num_rev'], revision_list),
                                 kwargs['merge_stage'],
                                 extender_strategy=ExtenderStrategy.distrib_add,
                                 sampling_method=kwargs['distribution'])


def sample_n(distrib_func: tp.Callable[[int], np.ndarray], num_samples: int,
             list_to_sample: tp.List[tp.Tuple[str, int]]
            ) -> tp.List[tp.Tuple[str, int]]:
    """
    Return a list of n unique samples.
    If the list to sample is smaller than the number of samples the full list
    is returned.

    Args:
        distrib_func: Distribution function with
                        f(n) -> [] where len([]) == n probabilities
        num_samples: number of samples to choose
        list_to_sample: list to sample from

    Returns:
        list[] of sampled items
    """
    if num_samples >= len(list_to_sample):
        return list_to_sample

    probabilities = distrib_func(len(list_to_sample))
    probabilities /= probabilities.sum()

    sampled_idxs = np.random.choice(len(list_to_sample),
                                    num_samples,
                                    replace=False,
                                    p=probabilities)

    return [list_to_sample[idx] for idx in sampled_idxs]


@check_required_args(['plot_type', 'boundary_gradient'])
def extend_with_smooth_revs(case_study: CaseStudy, cmap: CommitMap,
                            **kwargs: tp.Any) -> None:
    """
    Extend a case study with extra revisions that could smooth plot curves.
    This can remove steep gradients that result from missing certain revisions
    when sampling.

    Args:
        case_study: to extend
        cmap: commit map to map revisions to unique IDs
    """
    plot_type = PlotRegistry.get_class_for_plot_type(kwargs['plot_type'])

    kwargs['plot_case_study'] = case_study
    kwargs['cmap'] = cmap
    plot = plot_type(**kwargs)
    # convert input to float %
    boundary_gradient = kwargs['boundary_gradient'] / float(100)
    print("Using boundary gradient: ", boundary_gradient)
    new_revisions = plot.calc_missing_revisions(boundary_gradient)

    # Remove revision that are already present in another stage.
    new_revisions = {
        rev for rev in new_revisions if not case_study.has_revision(rev)
    }
    if new_revisions:
        print("Found new revisions: ", new_revisions)
        case_study.include_revisions(
            [(rev, cmap.time_id(rev)) for rev in new_revisions],
            kwargs['merge_stage'],
            extender_strategy=ExtenderStrategy.smooth_plot)
    else:
        print("No new revisions found that where not already "
              "present in the case study.")


@check_required_args(['project', 'release_type', 'merge_stage'])
def extend_with_release_revs(case_study: CaseStudy, cmap: CommitMap,
                             **kwargs: tp.Any) -> None:
    """
    Extend a case study with revisions marked as a release.
    This extender relies on the project to determine appropriate revisions.

    Args:
        case_study: to extend
        cmap: commit map to map revisions to unique IDs
    """
    project: Project = get_project_cls_by_name(kwargs['project'])
    release_revisions: tp.List[str] = project.get_release_revisions(
        kwargs['release_type'])
    case_study.include_revisions(
        [(rev, cmap.time_id(rev)) for rev in release_revisions],
        kwargs['merge_stage'],
        extender_strategy=ExtenderStrategy.release_add,
        release_type=kwargs['release_type'])<|MERGE_RESOLUTION|>--- conflicted
+++ resolved
@@ -615,13 +615,10 @@
 
 def load_case_study_from_file(file_path: Path) -> CaseStudy:
     """
-<<<<<<< HEAD
-    Load a case-study from a file.
+    Load a case study from a file.
 
     Args:
         file_path: path to the case study file
-
-    Returns: initialized case study
     """
     documents = load_yaml(file_path)
     version_header = VersionHeader(next(documents))
@@ -651,46 +648,6 @@
 
     return CaseStudy(raw_case_study['project_name'], raw_case_study['version'],
                      stages)
-=======
-    Load a case study from a file.
-
-    Args:
-        file_path: path to the case study file
-    """
-    if file_path.exists():
-        with open(file_path, "r") as cs_file:
-            documents = yaml.load_all(cs_file, Loader=yaml.CLoader)
-            version_header = VersionHeader(next(documents))
-            version_header.raise_if_not_type("CaseStudy")
-            version_header.raise_if_version_is_less_than(1)
-
-            raw_case_study = next(documents)
-            stages: tp.List[CSStage] = []
-            for raw_stage in raw_case_study['stages']:
-                hash_id_tuples: tp.List[HashIDTuple] = []
-                for raw_hash_id_tuple in raw_stage['revisions']:
-                    hash_id_tuples.append(
-                        HashIDTuple(raw_hash_id_tuple['commit_hash'],
-                                    raw_hash_id_tuple['commit_id']))
-                extender_strategy = raw_stage.get('extender_strategy') or None
-                sampling_method = raw_stage.get('sampling_method') or None
-                release_type = raw_stage.get('release_type') or None
-                stages.append(
-                    CSStage(
-                        raw_stage.get('name') or None,
-                        ExtenderStrategy[extender_strategy]
-                        if extender_strategy is not None else None,
-                        SamplingMethod[sampling_method]
-                        if sampling_method is not None else None,
-                        ReleaseType[release_type]
-                        if release_type is not None else None, hash_id_tuples))
-
-            return CaseStudy(raw_case_study['project_name'],
-                             raw_case_study['version'], stages)
-
-    raise FileNotFoundError(errno.ENOENT, os.strerror(errno.ENOENT),
-                            str(file_path))
->>>>>>> 1093f41b
 
 
 def store_case_study(case_study: CaseStudy, case_study_location: Path) -> None:
