#!/usr/bin/env python3
"""
This module handels the status of VaRA.
Setting up the tooling, keeping it up to date,
and providing necessary information.
"""

import os
import re
import subprocess as sp

from enum import Enum
from varats.settings import save_config, CFG

from PyQt5.QtCore import QRunnable, QThreadPool, pyqtSlot, pyqtSignal, QObject

from plumbum import local, FG
from plumbum.cmd import git, mkdir, ln, ninja, grep, cmake
from plumbum.commands.processes import ProcessExecutionError


def run_with_output(pb_cmd, post_out=lambda x, y: None):
    """
    Run plumbum command and post output lines to function.
    """
    try:
        with pb_cmd.bgrun(universal_newlines=True,
                          stdout=sp.PIPE, stderr=sp.STDOUT) as p_gc:
            while p_gc.poll() is None:
                for line in p_gc.stdout:
                    post_out(line, multiline=False)
    except ProcessExecutionError:
        post_out("ProcessExecutionError", multiline=True)


def download_repo(dl_folder, url: str, repo_name=None, remote_name=None,
                  post_out=lambda x, y: None):
    """
    Download a repo into the specified folder.
    """
    if not os.path.isdir(dl_folder):
        # TODO: error
        return

    with local.cwd(dl_folder):
        args = ["clone", "--progress", url]
        if remote_name is not None:
            args.append("--origin")
            args.append(remote_name)

        if repo_name is not None:
            args.append(repo_name)

        git_clone = git[args]
        run_with_output(git_clone, post_out)


class BuildType(Enum):
    """
    This enum contains all VaRA prepared Build configurations.
    """
    DBG = 1
    DEV = 2
    OPT = 3
    PGO = 4


<<<<<<< HEAD
def setup_vara(init, update, build, llvm_folder, install_prefix, own_libgit,
               version, build_type: BuildType, post_out=lambda x: None):
=======
def setup_vara(init, update, build, llvm_folder, install_prefix, version,
               build_type: BuildType, post_out=lambda x, y: None):
>>>>>>> 2881eac5
    """
    Sets up VaRA over cli.
    """

    CFG["llvm_source_dir"] = llvm_folder
    CFG["llvm_install_dir"] = install_prefix
    #CFG["version"] = version
    save_config()

    if init:
        if os.path.exists(llvm_folder):
            print("LLVM was already checked out in '%s'.", llvm_folder)
        else:
            download_vara(llvm_folder, post_out=post_out)
            checkout_vara_version(llvm_folder, version,
                                  build_type == BuildType.DEV)
            if not own_libgit:
                init_all_submodules(llvm_folder + "/tools/VaRA/")
                update_all_submodules(llvm_folder + "/tools/VaRA/")

    if not os.path.exists(llvm_folder):
        print("LLVM was not initialized. Please initialize LLVM with VaRA, " +
              "for example, with 'vara-buildsetup -i'.")
    else:
        if update:
            if str(CFG["version"]) != str(version):
                fetch_current_branch(llvm_folder)
                fetch_current_branch(llvm_folder + "tools/clang/")
                fetch_current_branch(llvm_folder + "tools/clang/tools/extra/")
                fetch_current_branch(llvm_folder + "tools/VaRA/")
                fetch_current_branch(llvm_folder + "tools/lld/")
                fetch_current_branch(llvm_folder + "projects/compiler-rt/")

                version_name = ""
                version_name += str(version)
                if build_type == BuildType.DEV:
                    version_name += "-dev"
                checkout_branch(llvm_folder, "vara-" + version_name)
                checkout_branch(llvm_folder + "/tools/clang/", "vara-" +
                                version_name)
                if build_type == BuildType.DEV:
                    checkout_branch(llvm_folder + "/tools/VaRA/", "vara-dev")

                checkout_branch(llvm_folder + "/tools/clang/tools/extra/",
                                "release_" + str(version))
                checkout_branch(llvm_folder + "/tools/lld/",
                                "release_" + str(version))
                checkout_branch(llvm_folder + "/projects/compiler-rt/",
                                "release_" + str(version))

                CFG["version"] = int(version)
                save_config()

            pull_current_branch(llvm_folder)
            pull_current_branch(llvm_folder + "tools/clang/")
            pull_current_branch(llvm_folder + "tools/VaRA/")
            if not own_libgit:
                update_all_submodules(llvm_folder + "/tools/VaRA/")

        if build:
            build_vara(own_libgit, llvm_folder, install_prefix=install_prefix,
                       build_type=build_type, post_out=post_out)


def add_remote(repo_folder, remote, url):
    """
    Adds new remote to the repository.
    """
    with local.cwd(repo_folder):
        git["remote", "add", remote, url] & FG
        git["fetch", remote] & FG


def fetch_remote(remote, repo_folder=""):
    """
    Fetches the new changes from the remote.
    """
    if repo_folder == '':
        git["fetch", remote] & FG
    else:
        with local.cwd(repo_folder):
            git["fetch", remote] & FG


def init_all_submodules(folder):
    """
    Inits all submodules.
    """
    with local.cwd(folder):
        git["submodule", "init"] & FG


def update_all_submodules(folder):
    """
    Updates all submodules.
    """
    with local.cwd(folder):
        git["submodule", "update"] & FG


def pull_current_branch(repo_folder=""):
    """
    Pull in changes in a certain branch.
    """
    if repo_folder == '':
        git["pull"] & FG
    else:
        with local.cwd(repo_folder):
            git["pull"] & FG


def fetch_current_branch(repo_folder=""):
    """
    Pull in changes in a certain branch.
    """
    if repo_folder == '':
        git["fetch"] & FG
    else:
        with local.cwd(repo_folder):
            git["fetch"] & FG


def checkout_branch(repo_folder, branch):
    """
    Checks out a branch in the repository.
    """
    with local.cwd(repo_folder):
        git["checkout", branch] & FG


def checkout_new_branch(repo_folder, branch, remote_branch):
    """
    Checks out a new branch in the repository.
    """
    with local.cwd(repo_folder):
        git["checkout", "-b", branch, remote_branch] & FG


def get_download_steps():
    """
    Returns the amount of steps it takes to download VaRA. This can be used to
    track the progress during the long download phase.
    """
    return 6


def download_vara(llvm_source_folder, progress_func=lambda x: None,
                  post_out=lambda x, y: None):
    """
    Downloads VaRA an all other necessary repos from github.
    """
    dl_folder, llvm_dir = os.path.split(os.path.normpath(llvm_source_folder))

    progress_func(0)
    download_repo(dl_folder, "https://git.llvm.org/git/llvm.git", llvm_dir,
                  remote_name="upstream", post_out=post_out)
    dl_folder += "/" + llvm_dir + "/"
    add_remote(dl_folder, "origin", "git@github.com:se-passau/vara-llvm.git")

    progress_func(1)
    download_repo(dl_folder + "tools/", "https://git.llvm.org/git/clang.git",
                  remote_name="upstream", post_out=post_out)
    add_remote(dl_folder + "tools/clang/", "origin",
               "git@github.com:se-passau/vara-clang.git")

    progress_func(2)
    download_repo(dl_folder + "tools/", "git@github.com:se-passau/VaRA.git",
                  remote_name="origin", post_out=post_out)

    progress_func(3)
    download_repo(dl_folder + "tools/clang/tools/",
                  "https://git.llvm.org/git/clang-tools-extra.git", "extra",
                  remote_name="upstream", post_out=post_out)

    progress_func(4)
    download_repo(dl_folder + "tools/", "https://git.llvm.org/git/lld.git",
                  remote_name="upstream", post_out=post_out)

    progress_func(5)
    download_repo(dl_folder + "projects/",
                  "https://git.llvm.org/git/compiler-rt.git",
                  remote_name="upstream", post_out=post_out)

    progress_func(6)
    mkdir[dl_folder + "build/"] & FG
    with local.cwd(dl_folder + "build/"):
        ln["-s", dl_folder + "tools/VaRA/utils/vara/builds/", "build_cfg"] & FG


def checkout_vara_version(llvm_folder, version, dev):
    """
    Checks out all related repositories to match the VaRA version number.

    ../llvm/ 60 dev
    """
    llvm_folder = os.path.normpath(llvm_folder)
    version = str(version)
    version_name = ""
    version_name += version
    if dev:
        version_name += "-dev"

    checkout_new_branch(llvm_folder, "vara-" + version_name,
                        "origin/vara-" + version_name)
    checkout_new_branch(llvm_folder + "/tools/clang/", "vara-" + version_name,
                        "origin/vara-" + version_name)
    if dev:
        checkout_branch(llvm_folder + "/tools/VaRA/", "vara-dev")

    checkout_branch(llvm_folder + "/tools/clang/tools/extra/",
                    "release_" + version)
    checkout_branch(llvm_folder + "/tools/lld/", "release_" + version)
    checkout_branch(llvm_folder + "/projects/compiler-rt/",
                    "release_" + version)


def get_cmake_var(var_name):
    """
    Fetch the value of a cmake variable from the current cmake config.
    """
    print(grep(var_name, "CMakeCache.txt"))
    # TODO: find way to get cmake var
    raise NotImplementedError


def set_cmake_var(var_name, value, post_out=lambda x: None):
    """
    Sets a cmake variable in the current cmake config.
    """
    run_with_output(cmake["-D" + var_name + "=" + value, "."], post_out)


def init_vara_build(path_to_llvm, build_type: BuildType,
                    post_out=lambda x: None):
    """
    Initialize a VaRA build config.
    """
    full_path = path_to_llvm + "build/"
    if not os.path.exists(full_path):
        os.makedirs(full_path)

    with local.cwd(full_path):
        if build_type == BuildType.DEV:
            cmake = local["./build_cfg/build-dev.sh"]
            run_with_output(cmake, post_out)


def build_vara(own_libgit: bool, path_to_llvm: str, install_prefix: str,
               build_type: BuildType, post_out=lambda x: None):
    """
    Builds a VaRA configuration
    """
    full_path = path_to_llvm + "build/"
    if build_type == BuildType.DEV:
        full_path += "dev/"
    if not os.path.exists(full_path):
        init_vara_build(path_to_llvm, build_type, post_out)

    with local.cwd(full_path):
        if own_libgit:
            set_cmake_var("VARA_BUILD_LIBGIT", "OFF", post_out)
        else:
            set_cmake_var("VARA_BUILD_LIBGIT", "ON", post_out)

        set_cmake_var("CMAKE_INSTALL_PREFIX", install_prefix, post_out)
        b_ninja = ninja["install"]
        run_with_output(b_ninja, post_out)

###############################################################################
# Git Handling
###############################################################################


class GitState(Enum):
    """
    Represent the direct state of a branch.
    """
    OK = 1
    BEHIND = 2
    ERROR = 3


class GitStatus(object):
    """
    Represents the current update status of a git repository.
    """

    def __init__(self, state, msg: str = ""):
        self.__state = state
        self.__msg = msg

    @property
    def state(self) -> GitState:
        """
        Current state of the git.
        """
        return self.__state

    @property
    def msg(self):
        """
        Additional msg.
        """
        return self.__msg

    def __str__(self):
        if self.state == GitState.OK:
            return "OK"
        elif self.state == GitState.BEHIND:
            return self.msg
        return "Error"


def get_llvm_status(llvm_folder) -> GitStatus:
    """
    Retrieve the git status of llvm.
    """
    with local.cwd(llvm_folder):
        fetch_remote('origin')
        git_status = git['status']
        stdout = git_status('-sb')
        for line in stdout.split('\n'):
            if line.startswith('## vara-' + str(CFG['version']) + '-dev'):
                match = re.match(r".*\[(.*)\]", line)
                if match is not None:
                    return GitStatus(GitState.BEHIND, match.group(1))
                return GitStatus(GitState.OK)

    return GitStatus(GitState.ERROR)


def get_clang_status(llvm_folder) -> GitStatus:
    """
    Retrieve the git status of clang.
    """
    with local.cwd(llvm_folder + 'tools/clang'):
        fetch_remote('origin')
        git_status = git['status']
        stdout = git_status('-sb')
        for line in stdout.split('\n'):
            if line.startswith('## vara-' + str(CFG['version']) + '-dev'):
                match = re.match(r".*\[(.*)\]", line)
                if match is not None:
                    return GitStatus(GitState.BEHIND, match.group(1))
                return GitStatus(GitState.OK)

    return GitStatus(GitState.ERROR)


def get_vara_status(llvm_folder) -> GitStatus:
    """
    Retrieve the git status of VaRA.
    """
    with local.cwd(llvm_folder + 'tools/VaRA'):
        fetch_remote('origin')
        git_status = git['status']
        stdout = git_status('-sb')
        for line in stdout.split('\n'):
            if line.startswith('## vara-dev'):
                match = re.match(r".*\[(.*)\]", line)
                if match is not None:
                    return GitStatus(GitState.BEHIND, match.group(1))
                return GitStatus(GitState.OK)

    return GitStatus(GitState.ERROR)


###############################################################################
# Qt interaction hanlders
###############################################################################

class GitStateSignals(QObject):
    """
    GitStateSignals to send state update to the GUI.
    """
    status_update = pyqtSignal(object, object, object)

class CheckStateSignal(QObject):
    """
    This signal is emited when the state could have changed.
    """
    possible_state_change = pyqtSignal()

class GitStateChecker(QRunnable):
    """
    GitStateChecker to fetch and verify the git status.
    """

    def __init__(self, state_signal, path_to_llvm):
        super(GitStateChecker, self).__init__()
        self.path_to_llvm = path_to_llvm
        self.signals = state_signal

    @pyqtSlot()
    def run(self):
        """
        Retrieve status updates for llvm,clang, and VaRA
        """
        llvm_status = get_llvm_status(self.path_to_llvm)
        clang_status = get_clang_status(self.path_to_llvm)
        vara_status = get_vara_status(self.path_to_llvm)

        self.signals.status_update.emit(llvm_status, clang_status, vara_status)


class PullWorker(QRunnable):
    """
    QtWorker to update repositories.
    """
    def __init__(self, llvm_folder):
        super(PullWorker, self).__init__()
        self.llvm_folder = llvm_folder
        self.check_state = CheckStateSignal()

    @pyqtSlot()
    def run(self):
        """
        Pull changes and update the current branch.
        """
        pull_current_branch(self.llvm_folder)
        pull_current_branch(self.llvm_folder + "tools/clang/")
        pull_current_branch(self.llvm_folder + "tools/VaRA/")
        self.check_state.possible_state_change.emit()


class VaRAStateManager(object):
    """
    """
    def __init__(self, llvm_folder):
        # TODO path propertie needs check
        self.llvm_folder = llvm_folder
        self.state_signal = GitStateSignals()

        self.thread_pool = QThreadPool()

    def change_llvm_source_folder(self, llvm_folder):
        """
        Change the current llvm source folder.
        """
        self.llvm_folder = llvm_folder

    def check_repo_state(self):
        """
        Check the state of the three VaRA repos.
        """
        worker = GitStateChecker(self.state_signal, self.llvm_folder)
        self.thread_pool.start(worker)

    def update_current_branch(self):
        """
        Update the current branches of the VaRA setup.
        """
        worker = PullWorker(self.llvm_folder)
        worker.check_state.possible_state_change.connect(self.check_repo_state)
        self.thread_pool.start(worker)


if __name__ == "__main__":
    download_vara("/tmp/foo/llvm")
    checkout_vara_version("/tmp/foo/llvm/", CFG['version'], True)<|MERGE_RESOLUTION|>--- conflicted
+++ resolved
@@ -65,13 +65,8 @@
     PGO = 4
 
 
-<<<<<<< HEAD
 def setup_vara(init, update, build, llvm_folder, install_prefix, own_libgit,
                version, build_type: BuildType, post_out=lambda x: None):
-=======
-def setup_vara(init, update, build, llvm_folder, install_prefix, version,
-               build_type: BuildType, post_out=lambda x, y: None):
->>>>>>> 2881eac5
     """
     Sets up VaRA over cli.
     """
