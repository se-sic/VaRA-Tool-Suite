"""
Generate plots for the degree of blame interactions.
"""
import abc
import logging
import typing as tp

import matplotlib.pyplot as plt
import matplotlib.style as style
import pandas as pd
import numpy as np
from matplotlib import cm

from varats.data.databases.blame_interaction_degree_database import DegreeType, \
    BlameInteractionDegreeDatabase
from varats.data.reports.commit_report import CommitMap
from varats.plots.cve_annotation import draw_cves
from varats.plots.plot import Plot, PlotDataEmpty
<<<<<<< HEAD
=======
from varats.data.revisions import get_processed_revisions_files, \
    get_failed_revisions_files
from varats.data.reports.blame_report import (
    BlameReport, generate_degree_tuples, generate_author_degree_tuples,
    generate_max_time_distribution_tuples,
    generate_avg_time_distribution_tuples)
from varats.plots.plot_utils import check_required_args
from varats.paper.case_study import CaseStudy, get_case_study_file_name_filter
>>>>>>> 3b746bf0
from varats.plots.repository_churn import draw_code_churn
from varats.utils.project_util import get_project_cls_by_name

LOG = logging.getLogger(__name__)

<<<<<<< HEAD
=======
MAX_TIME_BUCKET_SIZE = 1
AVG_TIME_BUCKET_SIZE = 1


class _DegreeType(Enum):
    interaction = "interaction"
    author = "author"
    max_time = "max_time"
    avg_time = "avg_time"


def _build_interaction_table(report_files: tp.List[Path],
                             failed_report_files: tp.List[Path],
                             project_name: str) -> pd.DataFrame:

    def create_dataframe_layout() -> pd.DataFrame:
        df_layout = pd.DataFrame(
            columns=['revision', 'degree_type', 'degree', 'amount', 'fraction'])
        df_layout.degree = df_layout.degree.astype('int64')
        df_layout.amount = df_layout.amount.astype('int64')
        df_layout.fraction = df_layout.fraction.astype('int64')
        return df_layout

    def create_data_frame_for_report(report: BlameReport) -> pd.DataFrame:
        list_of_degree_occurrences = generate_degree_tuples(report)
        degrees, amounts = map(list, zip(*list_of_degree_occurrences))
        total = sum(amounts)

        list_of_author_degree_occurrences = generate_author_degree_tuples(
            report, project_name)
        author_degrees, author_amounts = map(
            list, zip(*list_of_author_degree_occurrences))
        author_total = sum(author_amounts)

        list_of_max_time_deltas = generate_max_time_distribution_tuples(
            report, project_name, MAX_TIME_BUCKET_SIZE)
        max_time_buckets, max_time_amounts = map(list,
                                                 zip(*list_of_max_time_deltas))
        total_max_time_amounts = sum(max_time_amounts)

        list_of_avg_time_deltas = generate_avg_time_distribution_tuples(
            report, project_name, AVG_TIME_BUCKET_SIZE)
        avg_time_buckets, avg_time_amounts = map(list,
                                                 zip(*list_of_avg_time_deltas))
        total_avg_time_amounts = sum(avg_time_amounts)

        amount_of_entries = len(degrees + author_degrees + max_time_buckets +
                                avg_time_buckets)

        return pd.DataFrame(
            {
                'revision': [report.head_commit] * amount_of_entries,
                'degree_type':
                    [_DegreeType.interaction.value] * len(degrees) +
                    [_DegreeType.author.value] * len(author_degrees) +
                    [_DegreeType.max_time.value] * len(max_time_buckets) +
                    [_DegreeType.avg_time.value] * len(avg_time_buckets),
                'degree':
                    degrees + author_degrees + max_time_buckets +
                    avg_time_buckets,
                'amount':
                    amounts + author_amounts + max_time_amounts +
                    avg_time_amounts,
                'fraction':
                    np.concatenate([
                        np.divide(amounts, total),
                        np.divide(author_amounts, author_total),
                        np.divide(max_time_amounts, total_max_time_amounts),
                        np.divide(avg_time_amounts, total_avg_time_amounts)
                    ]),
            },
            index=range(0, amount_of_entries))

    return build_cached_report_table(GraphCacheType.BlameInteractionDegreeData,
                                     project_name, create_dataframe_layout,
                                     create_data_frame_for_report,
                                     load_blame_report, report_files,
                                     failed_report_files)


@check_required_args(["project", 'get_cmap'])
def _gen_blame_interaction_data(**kwargs: tp.Any) -> pd.DataFrame:
    commit_map = kwargs['get_cmap']()
    case_study = kwargs.get('plot_case_study', None)  # can be None
    project_name = kwargs["project"]

    report_files = get_processed_revisions_files(
        project_name, BlameReport, get_case_study_file_name_filter(case_study))
    failed_report_files = get_failed_revisions_files(
        project_name, BlameReport, get_case_study_file_name_filter(case_study))

    data_frame = _build_interaction_table(report_files, failed_report_files,
                                          str(project_name))

    data_frame['revision'] = data_frame['revision'].apply(
        lambda x: "{num}-{head}".format(head=x, num=commit_map.short_time_id(x)
                                       ))

    return data_frame

>>>>>>> 3b746bf0

def _filter_data_frame(
        degree_type: DegreeType, interaction_plot_df: pd.DataFrame,
        commit_map: CommitMap) -> tp.Tuple[tp.List[str], tp.List[pd.Series]]:
    """
    Reduce data frame to rows that match the degree type
    """
    interaction_plot_df = interaction_plot_df[interaction_plot_df.degree_type ==
                                              degree_type.value]

    degree_levels = sorted(np.unique(interaction_plot_df.degree))
    interaction_plot_df = interaction_plot_df.set_index(['revision', 'degree'])
    interaction_plot_df = interaction_plot_df.reindex(
        pd.MultiIndex.from_product(interaction_plot_df.index.levels,
                                   names=interaction_plot_df.index.names),
        fill_value=0).reset_index()
    # fix missing time_ids introduced by the product index
    interaction_plot_df['time_id'] = interaction_plot_df['revision'].apply(
        commit_map.short_time_id)
    interaction_plot_df.sort_values(by=['time_id'], inplace=True)

    sub_df_list = [
        interaction_plot_df.loc[interaction_plot_df.degree == x].fraction
        for x in degree_levels
    ]
    unique_revisions = sorted(np.unique(interaction_plot_df.revision))

    return unique_revisions, sub_df_list


class BlameDegree(Plot):
    """
    Base plot for blame degree plots.
    """

    @abc.abstractmethod
    def plot(self, view_mode: bool) -> None:
        """Plot the current plot to a file"""

    @abc.abstractmethod
    def show(self) -> None:
        """Show the current plot"""

    def _degree_plot(self,
                     view_mode: bool,
                     degree_type: DegreeType,
                     extra_plot_cfg: tp.Optional[tp.Dict[str, tp.Any]] = None,
                     with_churn: bool = True) -> None:
        plot_cfg = {
            'linewidth': 1 if view_mode else 0.25,
            'legend_size': 8 if view_mode else 2,
            'xtick_size': 10 if view_mode else 2,
            'lable_modif': lambda x: x,
            'legend_title': 'MISSING legend_title',
            'legend_visible': True,
            'fig_title': 'MISSING figure title',
            'edgecolor': 'black',
            'color_map': cm.get_cmap('gist_stern'),
        }
        if extra_plot_cfg is not None:
            plot_cfg.update(extra_plot_cfg)

        style.use(self.style)

        commit_map: CommitMap = self.plot_kwargs['get_cmap']()
        case_study = self.plot_kwargs.get('plot_case_study',
                                          None)  # can be None
        project_name = self.plot_kwargs["project"]
        interaction_plot_df = BlameInteractionDegreeDatabase.get_data_for_project(
            project_name, [
                "revision", "time_id", "degree_type", "degree", "amount",
                "fraction"
            ], commit_map, case_study)

        if interaction_plot_df.empty or len(
                np.unique(interaction_plot_df['revision'])) == 1:
            # Plot can only be build with more than one data point
            raise PlotDataEmpty

        unique_revisions, sub_df_list = _filter_data_frame(
            degree_type, interaction_plot_df, commit_map)

        fig = plt.figure()
        grid_spec = fig.add_gridspec(3, 1)

        if with_churn:
            main_axis = fig.add_subplot(grid_spec[:-1, :])
            main_axis.get_xaxis().set_visible(False)
            churn_axis = fig.add_subplot(grid_spec[2, :], sharex=main_axis)
            x_axis = churn_axis
        else:
            main_axis = fig.add_subplot(grid_spec[:, :])
            x_axis = main_axis

        fig.subplots_adjust(top=0.95, hspace=0.05, right=0.95, left=0.07)
        fig.suptitle(str(plot_cfg['fig_title']) +
                     ' - Project {}'.format(self.plot_kwargs["project"]),
                     fontsize=8)

        main_axis.stackplot(
            unique_revisions,
            sub_df_list,
            edgecolor=plot_cfg['edgecolor'],
            colors=reversed(plot_cfg['color_map'](np.linspace(
                0, 1, len(sub_df_list)))),
            # TODO (se-passau/VaRA#545): remove cast with plot config rework
            labels=map(
                tp.cast(tp.Callable[[str], str], plot_cfg['lable_modif']),
                sorted(np.unique(interaction_plot_df['degree']))),
            linewidth=plot_cfg['linewidth'])

        legend = main_axis.legend(title=plot_cfg['legend_title'],
                                  loc='upper left',
                                  prop={
                                      'size': plot_cfg['legend_size'],
                                      'family': 'monospace'
                                  })
        plt.setp(legend.get_title(),
                 fontsize=plot_cfg['legend_size'],
                 family='monospace')
        legend.set_visible(plot_cfg['legend_visible'])

        # annotate CVEs
        with_cve = self.plot_kwargs.get("with_cve", False)
        if with_cve:
            if "project" not in self.plot_kwargs:
                LOG.error("with_cve is true but no project is given.")
            else:
                project = get_project_cls_by_name(self.plot_kwargs["project"])
                draw_cves(main_axis, project, unique_revisions, plot_cfg)

        # draw churn subplot
        if with_churn:
            draw_code_churn(churn_axis, self.plot_kwargs['project'],
                            self.plot_kwargs['get_cmap'](),
                            lambda x: x[:10] in unique_revisions)

        for y_label in x_axis.get_yticklabels():
            y_label.set_fontsize(8)
            y_label.set_fontfamily('monospace')

        for x_label in x_axis.get_xticklabels():
            x_label.set_fontsize(plot_cfg['xtick_size'])
            x_label.set_rotation(270)
            x_label.set_fontfamily('monospace')


class BlameInteractionDegree(BlameDegree):
    """
    Plotting the degree of blame interactions.
    """

    NAME = 'b_interaction_degree'

    def __init__(self, **kwargs: tp.Any):
        super(BlameInteractionDegree, self).__init__('b_interaction_degree',
                                                     **kwargs)

    def plot(self, view_mode: bool) -> None:
        extra_plot_cfg = {
            'legend_title': 'Interaction degrees',
            'fig_title': 'Blame interactions'
        }
        self._degree_plot(view_mode, DegreeType.interaction, extra_plot_cfg)

    def show(self) -> None:
        self.plot(True)
        plt.show()

    def calc_missing_revisions(self, boundary_gradient: float) -> tp.Set[str]:
        raise NotImplementedError


class BlameAuthorDegree(BlameDegree):
    """
    Plotting the degree of authors for all blame interactions.
    """

    NAME = 'b_author_degree'

    def __init__(self, **kwargs: tp.Any):
        super(BlameAuthorDegree, self).__init__('b_author_degree', **kwargs)

    def plot(self, view_mode: bool) -> None:
        extra_plot_cfg = {
            'legend_title': 'Author interaction degrees',
            'fig_title': 'Author blame interactions'
        }
        self._degree_plot(view_mode, DegreeType.author, extra_plot_cfg)

    def show(self) -> None:
        self.plot(True)
        plt.show()

    def calc_missing_revisions(self, boundary_gradient: float) -> tp.Set[str]:
        raise NotImplementedError


class BlameMaxTimeDistribution(BlameDegree):
    """
    Plotting the degree of max times differences for all blame interactions.
    """

    NAME = 'b_maxtime_distribution'

    def __init__(self, **kwargs: tp.Any):
        super(BlameMaxTimeDistribution, self).__init__('b_maxtime_distribution',
                                                       **kwargs)

    def plot(self, view_mode: bool) -> None:
        extra_plot_cfg = {
            'legend_visible': False,
            'fig_title': 'Max time distribution',
            'edgecolor': None,
        }
        self._degree_plot(view_mode, DegreeType.max_time, extra_plot_cfg)

    def show(self) -> None:
        self.plot(True)
        plt.show()

    def calc_missing_revisions(self, boundary_gradient: float) -> tp.Set[str]:
        raise NotImplementedError


class BlameAvgTimeDistribution(BlameDegree):
    """
    Plotting the degree of avg times differences for all blame interactions.
    """

    NAME = 'b_avgtime_distribution'

    def __init__(self, **kwargs: tp.Any):
        super(BlameAvgTimeDistribution, self).__init__('b_avgtime_distribution',
                                                       **kwargs)

    def plot(self, view_mode: bool) -> None:
        extra_plot_cfg = {
            'legend_visible': False,
            'fig_title': 'Average time distribution',
            'edgecolor': None,
        }
        self._degree_plot(view_mode, DegreeType.avg_time, extra_plot_cfg)

    def show(self) -> None:
        self.plot(True)
        plt.show()

    def calc_missing_revisions(self, boundary_gradient: float) -> tp.Set[str]:
        raise NotImplementedError<|MERGE_RESOLUTION|>--- conflicted
+++ resolved
@@ -11,130 +11,16 @@
 import numpy as np
 from matplotlib import cm
 
-from varats.data.databases.blame_interaction_degree_database import DegreeType, \
-    BlameInteractionDegreeDatabase
+from varats.data.databases.blame_interaction_degree_database import (
+    DegreeType, BlameInteractionDegreeDatabase)
 from varats.data.reports.commit_report import CommitMap
 from varats.plots.cve_annotation import draw_cves
 from varats.plots.plot import Plot, PlotDataEmpty
-<<<<<<< HEAD
-=======
-from varats.data.revisions import get_processed_revisions_files, \
-    get_failed_revisions_files
-from varats.data.reports.blame_report import (
-    BlameReport, generate_degree_tuples, generate_author_degree_tuples,
-    generate_max_time_distribution_tuples,
-    generate_avg_time_distribution_tuples)
-from varats.plots.plot_utils import check_required_args
-from varats.paper.case_study import CaseStudy, get_case_study_file_name_filter
->>>>>>> 3b746bf0
 from varats.plots.repository_churn import draw_code_churn
 from varats.utils.project_util import get_project_cls_by_name
 
 LOG = logging.getLogger(__name__)
 
-<<<<<<< HEAD
-=======
-MAX_TIME_BUCKET_SIZE = 1
-AVG_TIME_BUCKET_SIZE = 1
-
-
-class _DegreeType(Enum):
-    interaction = "interaction"
-    author = "author"
-    max_time = "max_time"
-    avg_time = "avg_time"
-
-
-def _build_interaction_table(report_files: tp.List[Path],
-                             failed_report_files: tp.List[Path],
-                             project_name: str) -> pd.DataFrame:
-
-    def create_dataframe_layout() -> pd.DataFrame:
-        df_layout = pd.DataFrame(
-            columns=['revision', 'degree_type', 'degree', 'amount', 'fraction'])
-        df_layout.degree = df_layout.degree.astype('int64')
-        df_layout.amount = df_layout.amount.astype('int64')
-        df_layout.fraction = df_layout.fraction.astype('int64')
-        return df_layout
-
-    def create_data_frame_for_report(report: BlameReport) -> pd.DataFrame:
-        list_of_degree_occurrences = generate_degree_tuples(report)
-        degrees, amounts = map(list, zip(*list_of_degree_occurrences))
-        total = sum(amounts)
-
-        list_of_author_degree_occurrences = generate_author_degree_tuples(
-            report, project_name)
-        author_degrees, author_amounts = map(
-            list, zip(*list_of_author_degree_occurrences))
-        author_total = sum(author_amounts)
-
-        list_of_max_time_deltas = generate_max_time_distribution_tuples(
-            report, project_name, MAX_TIME_BUCKET_SIZE)
-        max_time_buckets, max_time_amounts = map(list,
-                                                 zip(*list_of_max_time_deltas))
-        total_max_time_amounts = sum(max_time_amounts)
-
-        list_of_avg_time_deltas = generate_avg_time_distribution_tuples(
-            report, project_name, AVG_TIME_BUCKET_SIZE)
-        avg_time_buckets, avg_time_amounts = map(list,
-                                                 zip(*list_of_avg_time_deltas))
-        total_avg_time_amounts = sum(avg_time_amounts)
-
-        amount_of_entries = len(degrees + author_degrees + max_time_buckets +
-                                avg_time_buckets)
-
-        return pd.DataFrame(
-            {
-                'revision': [report.head_commit] * amount_of_entries,
-                'degree_type':
-                    [_DegreeType.interaction.value] * len(degrees) +
-                    [_DegreeType.author.value] * len(author_degrees) +
-                    [_DegreeType.max_time.value] * len(max_time_buckets) +
-                    [_DegreeType.avg_time.value] * len(avg_time_buckets),
-                'degree':
-                    degrees + author_degrees + max_time_buckets +
-                    avg_time_buckets,
-                'amount':
-                    amounts + author_amounts + max_time_amounts +
-                    avg_time_amounts,
-                'fraction':
-                    np.concatenate([
-                        np.divide(amounts, total),
-                        np.divide(author_amounts, author_total),
-                        np.divide(max_time_amounts, total_max_time_amounts),
-                        np.divide(avg_time_amounts, total_avg_time_amounts)
-                    ]),
-            },
-            index=range(0, amount_of_entries))
-
-    return build_cached_report_table(GraphCacheType.BlameInteractionDegreeData,
-                                     project_name, create_dataframe_layout,
-                                     create_data_frame_for_report,
-                                     load_blame_report, report_files,
-                                     failed_report_files)
-
-
-@check_required_args(["project", 'get_cmap'])
-def _gen_blame_interaction_data(**kwargs: tp.Any) -> pd.DataFrame:
-    commit_map = kwargs['get_cmap']()
-    case_study = kwargs.get('plot_case_study', None)  # can be None
-    project_name = kwargs["project"]
-
-    report_files = get_processed_revisions_files(
-        project_name, BlameReport, get_case_study_file_name_filter(case_study))
-    failed_report_files = get_failed_revisions_files(
-        project_name, BlameReport, get_case_study_file_name_filter(case_study))
-
-    data_frame = _build_interaction_table(report_files, failed_report_files,
-                                          str(project_name))
-
-    data_frame['revision'] = data_frame['revision'].apply(
-        lambda x: "{num}-{head}".format(head=x, num=commit_map.short_time_id(x)
-                                       ))
-
-    return data_frame
-
->>>>>>> 3b746bf0
 
 def _filter_data_frame(
         degree_type: DegreeType, interaction_plot_df: pd.DataFrame,
