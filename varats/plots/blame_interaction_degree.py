"""Generate plots for the degree of blame interactions."""
import abc
import logging
import typing as tp

import matplotlib.pyplot as plt
import matplotlib.style as style
import numpy as np
import pandas as pd
from matplotlib import cm

<<<<<<< HEAD
from varats.data.cache_helper import build_cached_report_table, GraphCacheType
from varats.jupyterhelper.file import load_blame_report
from varats.plots.bug_annotation import draw_bugs
=======
from varats.data.databases.blame_interaction_degree_database import (
    BlameInteractionDegreeDatabase,
    DegreeType,
)
from varats.data.reports.commit_report import CommitMap
>>>>>>> 9fff90f2
from varats.plots.cve_annotation import draw_cves
from varats.plots.plot import Plot, PlotDataEmpty
from varats.plots.repository_churn import draw_code_churn
from varats.utils.project_util import get_project_cls_by_name

LOG = logging.getLogger(__name__)


def _filter_data_frame(
    degree_type: DegreeType, interaction_plot_df: pd.DataFrame,
    commit_map: CommitMap
) -> tp.Tuple[tp.List[str], tp.List[pd.Series]]:
    """Reduce data frame to rows that match the degree type."""
    interaction_plot_df = interaction_plot_df[interaction_plot_df.degree_type ==
                                              degree_type.value]

    degree_levels = sorted(np.unique(interaction_plot_df.degree))
    interaction_plot_df = interaction_plot_df.set_index(['revision', 'degree'])
    interaction_plot_df = interaction_plot_df.reindex(
        pd.MultiIndex.from_product(
            interaction_plot_df.index.levels,
            names=interaction_plot_df.index.names
        ),
        fill_value=0
    ).reset_index()
    # fix missing time_ids introduced by the product index
    interaction_plot_df['time_id'] = interaction_plot_df['revision'].apply(
        commit_map.short_time_id
    )
    interaction_plot_df.sort_values(by=['time_id'], inplace=True)

    sub_df_list = [
        interaction_plot_df.loc[interaction_plot_df.degree == x].fraction
        for x in degree_levels
    ]
    unique_revisions = sorted(np.unique(interaction_plot_df.revision))

    return unique_revisions, sub_df_list


class BlameDegree(Plot):
    """Base plot for blame degree plots."""

    @abc.abstractmethod
    def plot(self, view_mode: bool) -> None:
        """Plot the current plot to a file."""

    @abc.abstractmethod
    def show(self) -> None:
        """Show the current plot."""

    def _degree_plot(
        self,
        view_mode: bool,
        degree_type: DegreeType,
        extra_plot_cfg: tp.Optional[tp.Dict[str, tp.Any]] = None,
        with_churn: bool = True
    ) -> None:
        plot_cfg = {
            'linewidth': 1 if view_mode else 0.25,
            'legend_size': 8 if view_mode else 2,
            'xtick_size': 10 if view_mode else 2,
            'lable_modif': lambda x: x,
            'legend_title': 'MISSING legend_title',
            'legend_visible': True,
            'fig_title': 'MISSING figure title',
            'edgecolor': 'black',
            'color_map': cm.get_cmap('gist_stern'),
        }
        if extra_plot_cfg is not None:
            plot_cfg.update(extra_plot_cfg)

        style.use(self.style)

        commit_map: CommitMap = self.plot_kwargs['get_cmap']()
        case_study = self.plot_kwargs.get('plot_case_study', None)
        project_name = self.plot_kwargs["project"]
        interaction_plot_df = \
            BlameInteractionDegreeDatabase.get_data_for_project(
            project_name, [
                "revision", "time_id", "degree_type", "degree", "amount",
                "fraction"
            ], commit_map, case_study)

        if interaction_plot_df.empty or len(
            np.unique(interaction_plot_df['revision'])
        ) == 1:
            # Plot can only be build with more than one data point
            raise PlotDataEmpty

        unique_revisions, sub_df_list = _filter_data_frame(
            degree_type, interaction_plot_df, commit_map
        )

        fig = plt.figure()
        grid_spec = fig.add_gridspec(3, 1)

        if with_churn:
            main_axis = fig.add_subplot(grid_spec[:-1, :])
            main_axis.get_xaxis().set_visible(False)
            churn_axis = fig.add_subplot(grid_spec[2, :], sharex=main_axis)
            x_axis = churn_axis
        else:
            main_axis = fig.add_subplot(grid_spec[:, :])
            x_axis = main_axis

        fig.subplots_adjust(top=0.95, hspace=0.05, right=0.95, left=0.07)
        fig.suptitle(
            str(plot_cfg['fig_title']) +
            ' - Project {}'.format(self.plot_kwargs["project"]),
            fontsize=8
        )

        main_axis.stackplot(
            unique_revisions,
            sub_df_list,
            edgecolor=plot_cfg['edgecolor'],
            colors=reversed(
                plot_cfg['color_map'](np.linspace(0, 1, len(sub_df_list)))
            ),
            # TODO (se-passau/VaRA#545): remove cast with plot config rework
            labels=map(
                tp.cast(tp.Callable[[str], str], plot_cfg['lable_modif']),
                sorted(np.unique(interaction_plot_df['degree']))
            ),
            linewidth=plot_cfg['linewidth']
        )

        legend = main_axis.legend(
            title=plot_cfg['legend_title'],
            loc='upper left',
            prop={
                'size': plot_cfg['legend_size'],
                'family': 'monospace'
            }
        )
        plt.setp(
            legend.get_title(),
            fontsize=plot_cfg['legend_size'],
            family='monospace'
        )
        legend.set_visible(plot_cfg['legend_visible'])

        # annotate CVEs
        with_cve = self.plot_kwargs.get("with_cve", False)
        with_bugs = self.plot_kwargs.get("with_bugs", False)
        if with_cve or with_bugs:
            if "project" not in self.plot_kwargs:
                LOG.error("Need a project to annotate bug or CVE data.")
            else:
                project = get_project_cls_by_name(self.plot_kwargs["project"])
<<<<<<< HEAD
                if with_cve:
                    draw_cves(main_axis, project, revs, plot_cfg)
                if with_bugs:
                    draw_bugs(main_axis, project, revs, plot_cfg)
=======
                draw_cves(main_axis, project, unique_revisions, plot_cfg)
>>>>>>> 9fff90f2

        # draw churn subplot
        if with_churn:
            draw_code_churn(
                churn_axis, self.plot_kwargs['project'],
                self.plot_kwargs['get_cmap'](),
                lambda x: x[:10] in unique_revisions
            )

        plt.setp(x_axis.get_yticklabels(), fontsize=8, fontfamily='monospace')
        plt.setp(
            x_axis.get_xticklabels(),
            fontsize=plot_cfg['xtick_size'],
            fontfamily='monospace',
            rotation=270
        )


class BlameInteractionDegree(BlameDegree):
    """Plotting the degree of blame interactions."""

    NAME = 'b_interaction_degree'

    def __init__(self, **kwargs: tp.Any):
        super().__init__(self.NAME, **kwargs)

    def plot(self, view_mode: bool) -> None:
        extra_plot_cfg = {
            'legend_title': 'Interaction degrees',
            'fig_title': 'Blame interactions'
        }
        self._degree_plot(view_mode, DegreeType.interaction, extra_plot_cfg)

    def show(self) -> None:
        self.plot(True)
        plt.show()

    def calc_missing_revisions(self, boundary_gradient: float) -> tp.Set[str]:
        raise NotImplementedError


class BlameAuthorDegree(BlameDegree):
    """Plotting the degree of authors for all blame interactions."""

    NAME = 'b_author_degree'

    def __init__(self, **kwargs: tp.Any):
        super().__init__(self.NAME, **kwargs)

    def plot(self, view_mode: bool) -> None:
        extra_plot_cfg = {
            'legend_title': 'Author interaction degrees',
            'fig_title': 'Author blame interactions'
        }
        self._degree_plot(view_mode, DegreeType.author, extra_plot_cfg)

    def show(self) -> None:
        self.plot(True)
        plt.show()

    def calc_missing_revisions(self, boundary_gradient: float) -> tp.Set[str]:
        raise NotImplementedError


class BlameMaxTimeDistribution(BlameDegree):
    """Plotting the degree of max times differences for all blame
    interactions."""

    NAME = 'b_maxtime_distribution'

    def __init__(self, **kwargs: tp.Any):
        super().__init__(self.NAME, **kwargs)

    def plot(self, view_mode: bool) -> None:
        extra_plot_cfg = {
            'legend_visible': False,
            'fig_title': 'Max time distribution',
            'edgecolor': None,
        }
        self._degree_plot(view_mode, DegreeType.max_time, extra_plot_cfg)

    def show(self) -> None:
        self.plot(True)
        plt.show()

    def calc_missing_revisions(self, boundary_gradient: float) -> tp.Set[str]:
        raise NotImplementedError


class BlameAvgTimeDistribution(BlameDegree):
    """Plotting the degree of avg times differences for all blame
    interactions."""

    NAME = 'b_avgtime_distribution'

    def __init__(self, **kwargs: tp.Any):
        super().__init__(self.NAME, **kwargs)

    def plot(self, view_mode: bool) -> None:
        extra_plot_cfg = {
            'legend_visible': False,
            'fig_title': 'Average time distribution',
            'edgecolor': None,
        }
        self._degree_plot(view_mode, DegreeType.avg_time, extra_plot_cfg)

    def show(self) -> None:
        self.plot(True)
        plt.show()

    def calc_missing_revisions(self, boundary_gradient: float) -> tp.Set[str]:
        raise NotImplementedError<|MERGE_RESOLUTION|>--- conflicted
+++ resolved
@@ -9,17 +9,12 @@
 import pandas as pd
 from matplotlib import cm
 
-<<<<<<< HEAD
-from varats.data.cache_helper import build_cached_report_table, GraphCacheType
-from varats.jupyterhelper.file import load_blame_report
-from varats.plots.bug_annotation import draw_bugs
-=======
 from varats.data.databases.blame_interaction_degree_database import (
     BlameInteractionDegreeDatabase,
     DegreeType,
 )
 from varats.data.reports.commit_report import CommitMap
->>>>>>> 9fff90f2
+from varats.plots.bug_annotation import draw_bugs
 from varats.plots.cve_annotation import draw_cves
 from varats.plots.plot import Plot, PlotDataEmpty
 from varats.plots.repository_churn import draw_code_churn
@@ -171,14 +166,10 @@
                 LOG.error("Need a project to annotate bug or CVE data.")
             else:
                 project = get_project_cls_by_name(self.plot_kwargs["project"])
-<<<<<<< HEAD
                 if with_cve:
-                    draw_cves(main_axis, project, revs, plot_cfg)
+                    draw_cves(main_axis, project, unique_revisions, plot_cfg)
                 if with_bugs:
-                    draw_bugs(main_axis, project, revs, plot_cfg)
-=======
-                draw_cves(main_axis, project, unique_revisions, plot_cfg)
->>>>>>> 9fff90f2
+                    draw_bugs(main_axis, project, unique_revisions, plot_cfg)
 
         # draw churn subplot
         if with_churn:
