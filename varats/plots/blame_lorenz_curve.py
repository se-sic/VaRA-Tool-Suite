--- conflicted
+++ resolved
@@ -9,13 +9,9 @@
 import pandas as pd
 
 from varats.data.databases.blame_interaction_database import (
-<<<<<<< HEAD
-    BlameInteractionDatabase)
-from varats.data.metrics import gini_coefficient, lorenz_curve
-=======
     BlameInteractionDatabase,
 )
->>>>>>> f3bc61b0
+from varats.data.metrics import gini_coefficient, lorenz_curve
 from varats.data.reports.commit_report import CommitMap
 from varats.paper.case_study import CaseStudy
 from varats.plots.plot import Plot
@@ -27,28 +23,10 @@
 from varats.utils.project_util import get_local_project_git
 
 
-<<<<<<< HEAD
-def draw_interaction_lorenz_curve(axis: axes.SubplotBase, data: pd.DataFrame,
-                                  consider_in_interactions: bool,
-                                  consider_out_interactions: bool,
-                                  plot_cfg: tp.Dict[str, tp.Any]) -> None:
-=======
-def _transform_to_lorenz_values(data: pd.Series) -> pd.Series:
-    """
-    Calucaltes the values for lorenz curve, i.e., the scaled prefix sum.
-
-    Args:
-        data: data range to calc scaled-prefix sum on
-    """
-    scaled_prefix_sum = data.cumsum() / data.sum()
-    return scaled_prefix_sum
-
-
 def draw_interaction_lorenz_curve(
     axis: axes.SubplotBase, data: pd.DataFrame, consider_in_interactions: bool,
     consider_out_interactions: bool, plot_cfg: tp.Dict[str, tp.Any]
 ) -> None:
->>>>>>> f3bc61b0
     """
     Draws a lorenz_curve onto the given axis.
 
@@ -68,18 +46,10 @@
         )
 
     data.sort_values(by=[data_selector, 'revision'], inplace=True)
-<<<<<<< HEAD
     lor = lorenz_curve(data[data_selector])
-    axis.plot(data['revision'],
-              lor,
-              color='#cc0099',
-              linewidth=plot_cfg['linewidth'])
-=======
-    lor = _transform_to_lorenz_values(data[data_selector])
     axis.plot(
         data['revision'], lor, color='#cc0099', linewidth=plot_cfg['linewidth']
     )
->>>>>>> f3bc61b0
 
 
 def draw_perfect_lorenz_curve(
@@ -234,33 +204,11 @@
         raise NotImplementedError
 
 
-<<<<<<< HEAD
-def draw_gini_churn_over_time(axis: axes.SubplotBase, blame_data: pd.DataFrame,
-                              project_name: str, commit_map: CommitMap,
-                              consider_insertions: bool,
-                              consider_deletions: bool,
-                              plot_cfg: tp.Dict[str, tp.Any]) -> None:
-=======
-def gini(lorenz_values: pd.Series) -> pd.Series:
-    """
-    Calculates the gini coefficient:  half of the relative mean absolute
-    difference between the lorenz values.
-
-    Args:
-        lorenz_values: the scaled prefix sum of an ordered values range
-    """
-    return 0.5 * (
-        (np.abs(np.subtract.outer(lorenz_values, lorenz_values)).mean()) /
-        np.mean(lorenz_values)
-    )
-
-
 def draw_gini_churn_over_time(
     axis: axes.SubplotBase, blame_data: pd.DataFrame, project_name: str,
     commit_map: CommitMap, consider_insertions: bool, consider_deletions: bool,
     plot_cfg: tp.Dict[str, tp.Any]
 ) -> None:
->>>>>>> f3bc61b0
     """
     Draws the gini of the churn distribution over time.
 
@@ -293,41 +241,16 @@
     gini_churn = []
     for time_id in blame_data['time_id']:
         if consider_insertions and consider_deletions:
-<<<<<<< HEAD
             distribution = (
                 churn_data[churn_data.time_id <= time_id].insertions +
                 churn_data[churn_data.time_id <= time_id].deletions
             ).sort_values(ascending=True)
         elif consider_insertions:
-            distribution = churn_data[
-                churn_data.time_id <= time_id].insertions.sort_values(
-                    ascending=True)
+            distribution = churn_data[churn_data.time_id <= time_id
+                                     ].insertions.sort_values(ascending=True)
         elif consider_deletions:
-            distribution = churn_data[
-                churn_data.time_id <= time_id].deletions.sort_values(
-                    ascending=True)
-=======
-            lorenz_values = np.array(
-                _transform_to_lorenz_values((
-                    churn_data[churn_data.time_id <= time_id].insertions +
-                    churn_data[churn_data.time_id <= time_id].deletions
-                ).sort_values(ascending=True))
-            )
-        elif consider_insertions:
-            lorenz_values = np.array(
-                _transform_to_lorenz_values(
-                    churn_data[churn_data.time_id <= time_id
-                              ].insertions.sort_values(ascending=True)
-                )
-            )
-        elif consider_deletions:
-            lorenz_values = np.array(
-                _transform_to_lorenz_values(
-                    churn_data[churn_data.time_id <= time_id
-                              ].deletions.sort_values(ascending=True)
-                )
-            )
->>>>>>> f3bc61b0
+            distribution = churn_data[churn_data.time_id <= time_id
+                                     ].deletions.sort_values(ascending=True)
         else:
             raise AssertionError(
                 "At least one of the in/out interaction needs to be selected"
@@ -388,18 +311,8 @@
     gini_coefficients = []
 
     for time_id in blame_data.time_id:
-<<<<<<< HEAD
-        distribution = blame_data[
-            blame_data.time_id <= time_id][data_selector].sort_values(
-                ascending=True)
-=======
-        lvalues = np.array(
-            _transform_to_lorenz_values(
-                blame_data[blame_data.time_id <= time_id]
-                [data_selector].sort_values(ascending=True)
-            )
-        )
->>>>>>> f3bc61b0
+        distribution = blame_data[blame_data.time_id <= time_id
+                                 ][data_selector].sort_values(ascending=True)
 
         gini_coefficients.append(gini_coefficient(distribution))
 
