"""
Module for different CommitReport plots
"""

import seaborn as sns

from PyQt5.QtWidgets import QWidget, QGridLayout, QSizePolicy

import matplotlib.pyplot as plt
from matplotlib.backends.backend_qt5agg import FigureCanvasQTAgg \
    as FigureCanvas

from varats.data.commit_report import CommitReport, generate_inout_cfg_cf,\
    generate_inout_cfg_df, CommitReportMeta


class CRBarPlotWidget(QWidget):
    """
    Bar plotting widget for CommitReports
    """

    def __init__(self, parent):
        super(CRBarPlotWidget, self).__init__(parent)

        self.cf_plot = True

        self.fig = plt.figure()
        plot_cfg_barplot(self.fig, None, self.cf_plot, None)
        self.canvas = FigureCanvas(self.fig)
        self.canvas.setSizePolicy(QSizePolicy.Expanding, QSizePolicy.Expanding)
        self.canvas.updateGeometry()

        layout = QGridLayout(self)
        layout.addWidget(self.canvas)
        self.setLayout(layout)

    def __del__(self):
        """
        Clean up matplotlib figures.
        """
        if self.fig is not None:
            plt.close(self.fig)

    def set_cf_plot(self, is_cf_plot: bool):
        """
        Sets if the plot widget shows a control-flow graph
        or a data-flow graph
        """
        self.cf_plot = is_cf_plot

    def update_plot(self, commit_report: CommitReport,
                    cr_meta: CommitReportMeta = None):
        """
        Update the canvas with a new plot, generated from updated data.
        """
        plot_cfg_barplot(self.fig, commit_report, self.cf_plot, cr_meta)
        self.canvas.draw()


def plot_cfg_barplot(fig, commit_report: CommitReport, draw_cf: bool,
                     cr_meta: CommitReportMeta):
    """
    Generates a bar plot that visualizes the IN/OUT
    control-flow/data-flow edges of regions.
    """
    if commit_report is None:
        return

    ylimit = None
    if draw_cf:
        data = generate_inout_cfg_cf(commit_report, cr_meta)
<<<<<<< HEAD
        color_palette = sns.color_palette(["#004949", "#920000"])
    else:
        data = generate_inout_cfg_df(commit_report, cr_meta)
        color_palette = sns.color_palette(["#006DDB", "#920000"])
=======
        color_palette = "muted"
        if cr_meta is not None:
            ylimit = cr_meta.cf_ylimit
    else:
        data = generate_inout_cfg_df(commit_report, cr_meta)
        color_palette = "Set2"
        if cr_meta is not None:
            ylimit = cr_meta.df_ylimit
>>>>>>> ac6d1957

    if data.empty:
        # TODO: add logging
        print("Error: CommitReport has no CF interactions")
        return

    data['Region'] = data['Region'].apply(lambda x: x[0:6])

    plt.figure(fig.number)
    plt.clf()
    if ylimit is not None:
        plt.ylim(0, ylimit)
    bar_p = sns.barplot(x="Region", y="Amount",
                        hue="Direction", data=data, palette=color_palette)

    for label in bar_p.get_xticklabels():
        label.set_rotation(90)
        label.set_family("monospace")

    fig.add_subplot(bar_p)
    # fig.tight_layout()<|MERGE_RESOLUTION|>--- conflicted
+++ resolved
@@ -69,21 +69,14 @@
     ylimit = None
     if draw_cf:
         data = generate_inout_cfg_cf(commit_report, cr_meta)
-<<<<<<< HEAD
         color_palette = sns.color_palette(["#004949", "#920000"])
-    else:
-        data = generate_inout_cfg_df(commit_report, cr_meta)
-        color_palette = sns.color_palette(["#006DDB", "#920000"])
-=======
-        color_palette = "muted"
         if cr_meta is not None:
             ylimit = cr_meta.cf_ylimit
     else:
         data = generate_inout_cfg_df(commit_report, cr_meta)
-        color_palette = "Set2"
+        color_palette = sns.color_palette(["#006DDB", "#920000"])
         if cr_meta is not None:
             ylimit = cr_meta.df_ylimit
->>>>>>> ac6d1957
 
     if data.empty:
         # TODO: add logging
@@ -94,8 +87,6 @@
 
     plt.figure(fig.number)
     plt.clf()
-    if ylimit is not None:
-        plt.ylim(0, ylimit)
     bar_p = sns.barplot(x="Region", y="Amount",
                         hue="Direction", data=data, palette=color_palette)
 
