--- conflicted
+++ resolved
@@ -1,17 +1,8 @@
 """
-<<<<<<< HEAD
 Module for handling revision specific files.  When analyzing a project, result
 files are generated for specific project revisions.  This module provides
 functionality to manage and access these revision specific files, e.g., to get
 all files of a specific report that have been process successfully.
-=======
-Module for handling revision specific files.
-
-When analyzing a project, result files are generated for specific project
-revisions.  This module provides functionality to manage and access these
-revision specific files, e.g., to get all files of a specific report that have
-been process successfully.
->>>>>>> f3bc61b0
 """
 
 import typing as tp
@@ -193,16 +184,9 @@
     Returns:
         a list of file paths to correctly processed revision files
     """
-<<<<<<< HEAD
     return __get_files_with_status(project_name, result_file_type,
                                    [FileStatusExtension.Success],
                                    file_name_filter, only_newest)
-=======
-    return __get_files_with_status(
-        project_name, result_file_type, [FileStatusExtension.Success],
-        file_name_filter
-    )
->>>>>>> f3bc61b0
 
 
 def get_failed_revisions_files(
