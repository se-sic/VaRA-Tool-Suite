--- conflicted
+++ resolved
@@ -88,37 +88,18 @@
             repo = get_local_project_git(project_name)
             commit = repo.get(head_report.head_commit)
             commit_date = datetime.utcfromtimestamp(commit.commit_time)
-<<<<<<< HEAD
-            commit_time_id = commit_map.short_time_id(report.head_commit)
-
-            pred_commits = [(commit_map.short_time_id(rev), rev) for rev in (
-                case_study.revisions if case_study else
-                get_processed_revisions(project_name, BlameReport)
-            ) if commit_map.short_time_id(rev) < commit_time_id]
-
-            def empty_data_frame() -> pd.DataFrame:
-                return pd.DataFrame({
-                    'revision': report.head_commit,
-                    'churn': 0,
-                    'num_interactions': 0,
-                    'num_interacting_commits': 0,
-                    'num_interacting_authors': 0,
-                    "ci_degree_mean": 0.0,
-                    "author_mean": 0.0,
-                    "avg_time_mean": 0.0,
-                    "ci_degree_max": 0.0,
-                    "author_max": 0.0,
-                    "avg_time_max": 0.0,
-                    'year': commit_date.year,
-                },
-                                    index=[0])
-
-            if not pred_commits:
-                return empty_data_frame()
-=======
->>>>>>> 8af3ee9f
 
             diff_between_head_pred = BlameReportDiff(head_report, pred_report)
+
+            # Calculate the total number of commit interactions between the pred
+            # and base BlameReport
+            ci_total_inters = [
+                # we use abs here because we want to capute the total change
+                abs(interaction.amount)
+                for func_entry in diff_between_head_pred.function_entries
+                for interaction in func_entry.interactions
+            ]
+            ci_total = reduce(lambda x, y: x + y, ci_total_inters, 0)
 
             # Calculate the total churn between pred and base commit
             code_churn = calc_code_churn_range(
@@ -146,68 +127,20 @@
                     return max([x for x, y in tuples])
                 return 0
 
-<<<<<<< HEAD
-            return pd.DataFrame({
-                'revision':
-                    report.head_commit,
-                'churn':
-                    total_churn,
-                'num_interactions':
-                    count_interactions(diff_between_head_pred),
-                'num_interacting_commits':
-                    count_interacting_commits(diff_between_head_pred),
-                'num_interacting_authors':
-                    count_interacting_authors(
-                        diff_between_head_pred, project_name
-                    ),
-                "ci_degree_mean":
-                    weighted_avg(
-                        generate_degree_tuples(diff_between_head_pred)
-                    ),
-                "author_mean":
-                    weighted_avg(
-                        generate_author_degree_tuples(
-                            diff_between_head_pred, project_name
-                        )
-                    ),
-                "avg_time_mean":
-                    weighted_avg(
-                        generate_avg_time_distribution_tuples(
-                            diff_between_head_pred, project_name, 1
-                        )
-                    ),
-                "ci_degree_max":
-                    combine_max(generate_degree_tuples(diff_between_head_pred)),
-                "author_max":
-                    combine_max(
-                        generate_avg_time_distribution_tuples(
-                            diff_between_head_pred, project_name, 1
-                        )
-                    ),
-                "avg_time_max":
-                    combine_max(
-                        generate_max_time_distribution_tuples(
-                            diff_between_head_pred, project_name, 1
-                        )
-                    ),
-                'year':
-                    commit_date.year,
-            },
-                                index=[0])
-
-        report_files = get_processed_revisions_files(
-            project_name, BlameReport,
-            get_case_study_file_name_filter(case_study)
-        )
-=======
             return (
                 pd.DataFrame({
                     'revision':
                         head_report.head_commit,
-                    'churn_total':
+                    'churn':
                         total_churn,
-                    'diff_ci_total':
-                        ci_total,
+                    'num_interactions':
+                        count_interactions(diff_between_head_pred),
+                    'num_interacting_commits':
+                        count_interacting_commits(diff_between_head_pred),
+                    'num_interacting_authors':
+                        count_interacting_authors(
+                            diff_between_head_pred, project_name
+                        ),
                     "ci_degree_mean":
                         weighted_avg(
                             generate_degree_tuples(diff_between_head_pred)
@@ -247,7 +180,6 @@
                 BlameDiffMetricsDatabase._id_from_paths(report_paths),
                 BlameDiffMetricsDatabase._timestamp_from_paths(report_paths)
             )
->>>>>>> 8af3ee9f
 
         def get_predecessor_report_file(c_hash: str) -> tp.Optional[Path]:
             commit_time_id = commit_map.short_time_id(c_hash)
