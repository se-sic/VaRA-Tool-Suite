"""
Report module.
"""

import typing as tp
from enum import Enum
import re

from plumbum import colors
from plumbum.colorlib.styles import Color

from varats.data import reports as __REPORTS__


class FileStatusExtension(Enum):
    """
    Enum to abstract the status of a file.
    Specific report files can map these to their own specific representation.
    """

    Success = ("success", colors.green)
    Failed = ("failed", colors.lightred)
    CompileError = ("cerror", colors.red)
    Missing = ("###", colors.orange3)
    Blocked = ("blocked", colors.blue)

    def get_status_extension(self) -> str:
        """
        Returns the corresponding file ending to the status.
        """
        return str(self.value[0])

    @property
    def status_color(self) -> Color:
        """
        Returns the corresponding color to the status.
        """
        return self.value[1]

    def get_colored_status(self) -> str:
        """
        Returns the corresponding file status, colored
        in the specific status color.
        """
        return tp.cast(str, self.status_color[self.name])

    @staticmethod
    def get_file_status(status_extension: str) -> 'FileStatusExtension':
        for status in FileStatusExtension:
            if str(status.value[0]) == status_extension:
                return status
        raise ValueError(
            'Unknown file ending {status_ext}'.format(
                status_ext=status_extension))

    @staticmethod
    def get_regex_grp() -> str:
        """
        Returns a regex group that can match all file stati.
        """
        regex_grp = r"(?P<status_ext>("
        for status in FileStatusExtension:
            regex_grp += r"{status_ext}".format(
                status_ext=status.get_status_extension()) + '|'

        # Remove the '|' at the end
        regex_grp = regex_grp[:-1]
        regex_grp += "))"
        return regex_grp


class MetaReport(type):

    REPORT_TYPES: tp.Dict[str, 'MetaReport'] = dict()

    __RESULT_FILE_REGEX = re.compile(
        r"(?P<project_shorthand>.*)-" +
        r"(?P<project_name>.*)-(?P<binary_name>.*)-" +
        r"(?P<file_commit_hash>.*)_(?P<UUID>[0-9a-fA-F\-]*)_" +
        FileStatusExtension.get_regex_grp() + r"?(?P<file_ext>\..*)?" + "$")

    __RESULT_FILE_TEMPLATE = (
        "{shorthand}-" + "{project_name}-" + "{binary_name}-" +
        "{project_version}_" + "{project_uuid}_" + "{status_ext}" +
        "{file_ext}")

    __SUPPLEMENTARY_RESULT_FILE_REGEX = re.compile(
        r"(?P<project_shorthand>.*)-" + r"SUPPL-" +
        r"(?P<project_name>.*)-(?P<binary_name>.*)-" +
        r"(?P<file_commit_hash>.*)_(?P<UUID>[0-9a-fA-F\-]*)_" +
        r"(?P<info_type>[^\.]*)" + r"?(?P<file_ext>\..*)?" + "$")

    __SUPPLEMENTARY_RESULT_FILE_TEMPLATE = (
        "{shorthand}-" + "SUPPL-" + "{project_name}-" + "{binary_name}-" +
        "{project_version}_" + "{project_uuid}_" + "{info_type}" +
        "{file_ext}")

    def __init__(cls: tp.Any, name: str, bases: tp.Tuple[tp.Any],
                 attrs: tp.Dict[str, tp.Any]) -> None:
        super(MetaReport, cls).__init__(name, bases, attrs)
        MetaReport.__check_accessor_methods(cls)

        if name != 'BaseReport':
            MetaReport.__check_required_vars(cls, name, ["SHORTHAND"])
            if name not in cls.REPORT_TYPES:
                cls.REPORT_TYPES[name] = cls

    def __check_accessor_methods(cls: tp.Any) -> None:
        """
        Check if all static accessor methods like `is_result_file_*` for every
        FileStatusExtension enum exist.

        For example: Report.result_file_has_status_success("file/path")
        """
        for file_status in FileStatusExtension:
            method_name = 'result_file_has_status_' + file_status.name.lower()
            if not hasattr(cls, method_name):
                raise NotImplementedError(
                    "Missing file accesser method {method_name}".format(
                        method_name=method_name))

    def __check_required_vars(cls: tp.Any, name: str,
                              req_vars: tp.List[str]) -> None:
        for var in req_vars:
            if not hasattr(cls, var):
                raise NameError(
                    ("{class_name} does not define "
                     "a static variable {var_name}.").format(class_name=name,
                                                             var_name=var))

    @staticmethod
    def result_file_has_status_success(file_name: str) -> bool:
        """ Check if the passed file name is a (Success) result file. """
        return MetaReport.result_file_has_status(file_name,
                                                 FileStatusExtension.Success)

    @staticmethod
    def result_file_has_status_failed(file_name: str) -> bool:
        """ Check if the passed file name is a (Failed) result file. """
        return MetaReport.result_file_has_status(file_name,
                                                 FileStatusExtension.Failed)

    @staticmethod
    def result_file_has_status_compileerror(file_name: str) -> bool:
        """ Check if the passed file name is a (Failed) result file. """
        return MetaReport.result_file_has_status(
            file_name, FileStatusExtension.CompileError)

    @staticmethod
    def result_file_has_status_missing(file_name: str) -> bool:
        """ Check if the passed file name is a (Missing) result file. """
<<<<<<< HEAD
        return MetaReport.is_result_file_status(file_name,
                                                FileStatusExtension.Missing)

    @staticmethod
    def is_result_file_blocked(file_name: str) -> bool:
        """ Check if the passed file name is a (Missing) result file. """
        return MetaReport.is_result_file_status(file_name,
                                                FileStatusExtension.Blocked)

    def __check_required_vars(cls: tp.Any, name: str,
                              req_vars: tp.List[str]) -> None:
        for var in req_vars:
            if not hasattr(cls, var):
                raise NameError(("{class_name} does not define "
                                 "a static variable {var_name}.").format(
                                     class_name=name, var_name=var))

    @staticmethod
    def is_result_file(file_name: str) -> bool:
        """ Check if the passed file name is a result file. """
        match = MetaReport.__RESULT_FILE_REGEX.search(file_name)
        return match is not None
=======
        return MetaReport.result_file_has_status(file_name,
                                                 FileStatusExtension.Missing)
>>>>>>> 76771157

    @staticmethod
    def result_file_has_status(file_name: str,
                               extension_type: FileStatusExtension) -> bool:
        """ Check if the passed file name is a (failed) result file. """
        match = MetaReport.__RESULT_FILE_REGEX.search(file_name)
        if match:
            return match.group("status_ext") == (
                FileStatusExtension.get_status_extension(extension_type))
        return False

    @staticmethod
    def is_result_file(file_name: str) -> bool:
        """ Check if the passed file name is a result file. """
        match = MetaReport.__RESULT_FILE_REGEX.search(file_name)
        return match is not None

    @staticmethod
    def is_result_file_supplementary(file_name: str) -> bool:
        """ Check if the passed file name is a supplementary result file. """
        match = MetaReport.__SUPPLEMENTARY_RESULT_FILE_REGEX.search(file_name)
        if match:
            return True
        return False

    @staticmethod
    def get_info_type_from_supplementary_result_file(file_name: str) -> str:
        """ Get the type of a supplementary result file from the file name. """
        match = MetaReport.__SUPPLEMENTARY_RESULT_FILE_REGEX.search(file_name)
        if match:
            return match.group("info_type")

        raise ValueError('File {file_name} name was wrongly formated.'.format(
            file_name=file_name))

    @staticmethod
    def get_commit_hash_from_supplementary_result_file(file_name: str) -> str:
        """ Get the commit hash from a supplementary result file name. """
        match = MetaReport.__SUPPLEMENTARY_RESULT_FILE_REGEX.search(file_name)
        if match:
            return match.group("file_commit_hash")

        raise ValueError('File {file_name} name was wrongly formated.'.format(
            file_name=file_name))

    @staticmethod
    def get_commit_hash_from_result_file(file_name: str) -> str:
        """ Get the commit hash from a result file name. """
        match = MetaReport.__RESULT_FILE_REGEX.search(file_name)
        if match:
            return match.group("file_commit_hash")

        raise ValueError('File {file_name} name was wrongly formated.'.format(
            file_name=file_name))

    @staticmethod
    def get_status_from_result_file(file_name: str) -> FileStatusExtension:
        """ Get the FileStatusExtension from a result file name. """
        match = MetaReport.__RESULT_FILE_REGEX.search(file_name)
        if match:
            return FileStatusExtension.get_file_status(
                match.group("status_ext"))

        raise ValueError('File {file_name} name was wrongly formated.'.format(
            file_name=file_name))

    @staticmethod
    def get_file_name(report_shorthand: str,
                      project_name: str,
                      binary_name: str,
                      project_version: str,
                      project_uuid: str,
                      extension_type: FileStatusExtension,
                      file_ext: str = ".txt") -> str:
        """
        Generates a filename for a commit report
        """
        status_ext = FileStatusExtension.get_status_extension(extension_type)

        # Add the missing '.' if none was given by the report
        if file_ext and not file_ext.startswith("."):
            file_ext = "." + file_ext

        return MetaReport.__RESULT_FILE_TEMPLATE.format(
            shorthand=report_shorthand,
            project_name=project_name,
            binary_name=binary_name,
            project_version=project_version,
            project_uuid=project_uuid,
            status_ext=status_ext,
            file_ext=file_ext)

    @staticmethod
    def get_supplementary_file_name(report_shorthand: str,
                                    project_name: str,
                                    binary_name: str,
                                    project_version: str,
                                    project_uuid: str,
                                    info_type: str,
                                    file_ext: str = "") -> str:
        """
        Generates a filename for a supplementary report file.
        """
        # Add the missing '.' if none was given by the report
        if file_ext and not file_ext.startswith("."):
            file_ext = "." + file_ext

        return MetaReport.__SUPPLEMENTARY_RESULT_FILE_TEMPLATE.format(
            shorthand=report_shorthand,
            project_name=project_name,
            binary_name=binary_name,
            project_version=project_version,
            project_uuid=project_uuid,
            info_type=info_type,
            file_ext=file_ext)

    def is_correct_report_type(cls, file_name: str) -> bool:
        """ Check if the passed file belongs to this report type. """
        match = MetaReport.__RESULT_FILE_REGEX.search(file_name)
        if match:
            return match.group("project_shorthand") == str(
                getattr(cls, "SHORTHAND"))
        return False


class BaseReport(metaclass=MetaReport):
    pass


# Discover and initialize all Reports
__REPORTS__.discover()<|MERGE_RESOLUTION|>--- conflicted
+++ resolved
@@ -149,33 +149,14 @@
     @staticmethod
     def result_file_has_status_missing(file_name: str) -> bool:
         """ Check if the passed file name is a (Missing) result file. """
-<<<<<<< HEAD
-        return MetaReport.is_result_file_status(file_name,
-                                                FileStatusExtension.Missing)
-
-    @staticmethod
-    def is_result_file_blocked(file_name: str) -> bool:
+        return MetaReport.result_file_has_status(file_name,
+                                                 FileStatusExtension.Missing)
+
+    @staticmethod
+    def result_file_has_status_blocked(file_name: str) -> bool:
         """ Check if the passed file name is a (Missing) result file. """
-        return MetaReport.is_result_file_status(file_name,
+        return MetaReport.result_file_has_status(file_name,
                                                 FileStatusExtension.Blocked)
-
-    def __check_required_vars(cls: tp.Any, name: str,
-                              req_vars: tp.List[str]) -> None:
-        for var in req_vars:
-            if not hasattr(cls, var):
-                raise NameError(("{class_name} does not define "
-                                 "a static variable {var_name}.").format(
-                                     class_name=name, var_name=var))
-
-    @staticmethod
-    def is_result_file(file_name: str) -> bool:
-        """ Check if the passed file name is a result file. """
-        match = MetaReport.__RESULT_FILE_REGEX.search(file_name)
-        return match is not None
-=======
-        return MetaReport.result_file_has_status(file_name,
-                                                 FileStatusExtension.Missing)
->>>>>>> 76771157
 
     @staticmethod
     def result_file_has_status(file_name: str,
