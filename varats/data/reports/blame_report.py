"""Module for BlameReport, a collection of blame interactions."""

import typing as tp
from collections import defaultdict
from datetime import datetime
<<<<<<< HEAD
from pathlib import Path

=======
from copy import deepcopy

import yaml
>>>>>>> 77fb241f
import numpy as np
import pygit2
import yaml

from varats.data.report import BaseReport, FileStatusExtension, MetaReport
from varats.data.version_header import VersionHeader
from varats.utils.git_util import create_commit_lookup_helper, map_commits


class BlameInstInteractions():
    """
    An interaction between a base commit, attached to an instruction, and other
    commits.

    For the blame analysis, these commits stem from data flows into the
    instruction.
    """

    def __init__(self, base_hash: str, interacting_hashes: tp.List[str],
                 amount: int) -> None:
        self.__base_hash = base_hash
        self.__interacting_hashes = interacting_hashes
        self.__amount = amount

    @staticmethod
    def create_blame_inst_interactions(
            raw_inst_entry: tp.Dict[str, tp.Any]) -> 'BlameInstInteractions':
        """
        Creates a `BlameInstInteractions` entry from the corresponding yaml
        document section.
        """
        base_hash = str(raw_inst_entry['base-hash'])
        interacting_hashes: tp.List[str] = []
        for raw_inst_hash in raw_inst_entry['interacting-hashes']:
            interacting_hashes.append(str(raw_inst_hash))
        amount = int(raw_inst_entry['amount'])
        return BlameInstInteractions(base_hash, interacting_hashes, amount)

    @property
    def base_commit(self) -> str:
        """Base hash of the analyzed instruction."""
        return self.__base_hash

    @property
    def interacting_commits(self) -> tp.List[str]:
        """List of hashes that interact with the base."""
        return self.__interacting_hashes

    @property
    def amount(self) -> int:
        """Number of same interactions found in this function."""
        return self.__amount

    def __str__(self) -> str:
        str_representation = "{base_hash} <-(# {amount:4})- [".format(
            base_hash=self.base_commit, amount=self.amount
        )
        sep = ""
        for interacting_commit in self.interacting_commits:
            str_representation += sep + interacting_commit
            sep = ", "
        str_representation += "]\n"
        return str_representation

    def __eq__(self, other: tp.Any) -> bool:
        if isinstance(other, BlameInstInteractions):
            if self.base_commit == other.base_commit:
                return sorted(self.interacting_commits) == sorted(
                    other.interacting_commits)

        return False

    def __lt__(self, other: tp.Any) -> bool:
        if isinstance(other, BlameInstInteractions):
            if self.base_commit < other.base_commit:
                return True
            return sorted(self.interacting_commits) < sorted(
                other.interacting_commits)

        return False


class BlameResultFunctionEntry():
    """Collection of all interactions for a specific function."""

<<<<<<< HEAD
    def __init__(
        self, name: str, raw_function_entry: tp.Dict[str, tp.Any]
    ) -> None:
=======
    def __init__(self, name: str, demangled_name: str,
                 blame_insts: tp.List[BlameInstInteractions]) -> None:
>>>>>>> 77fb241f
        self.__name = name
        self.__demangled_name = demangled_name
        self.__inst_list = blame_insts

    @staticmethod
    def create_blame_result_function_entry(
            name: str,
            raw_function_entry: tp.Dict[str,
                                        tp.Any]) -> 'BlameResultFunctionEntry':
        """
        Creates a `BlameResultFunctionEntry` from the corresponding yaml
        document section.
        """
        demangled_name = str(raw_function_entry['demangled-name'])
        inst_list: tp.List[BlameInstInteractions] = []
        for raw_inst_entry in raw_function_entry['insts']:
            inst_list.append(
                BlameInstInteractions.create_blame_inst_interactions(
                    raw_inst_entry))
        return BlameResultFunctionEntry(name, demangled_name, inst_list)

    @property
    def name(self) -> str:
        """
        Name of the function.

        The name is manged for C++ code, either with the itanium or windows
        mangling schema.
        """
        return self.__name

    @property
    def demangled_name(self) -> str:
        """Demangled name of the function."""
        return self.__demangled_name

    @property
    def interactions(self) -> tp.List[BlameInstInteractions]:
        """List of found instruction blame-interactions."""
        return self.__inst_list

    def __str__(self) -> str:
        str_representation = "{name} ({demangled_name})\n".format(
            name=self.name, demangled_name=self.demangled_name
        )
        for inst in self.__inst_list:
            str_representation += "  - {}".format(inst)
        return str_representation


def _calc_diff_between_func_entries(
        base_func_entry: BlameResultFunctionEntry,
        prev_func_entry: BlameResultFunctionEntry) -> BlameResultFunctionEntry:
    diff_interactions: tp.List[BlameInstInteractions] = []

    base_interactions = sorted(base_func_entry.interactions)
    prev_interactions = sorted(prev_func_entry.interactions)

    for base_inter in base_interactions:
        if base_inter in prev_interactions:
            prev_inter_idx = prev_interactions.index(base_inter)
            prev_inter = prev_interactions.pop(prev_inter_idx)
            # create new blame inst interaction with the absolute differente
            # between base and prev
            difference = base_inter.amount - prev_inter.amount
            if difference != 0:
                diff_interactions.append(
                    BlameInstInteractions(
                        base_inter.base_commit,
                        deepcopy(base_inter.interacting_commits), difference))
        else:
            # append new interaction from base report
            diff_interactions.append(deepcopy(base_inter))

    # append left over interactions from previous blame report
    diff_interactions += prev_interactions

    return BlameResultFunctionEntry(base_func_entry.name,
                                    base_func_entry.demangled_name,
                                    diff_interactions)


class BlameReport(BaseReport):
    """Full blame report containing all blame interactions."""

    SHORTHAND = "BR"
    FILE_TYPE = "yaml"

    def __init__(self, path: Path) -> None:
        super(BlameReport, self).__init__(path)
        self.__path = path
        with open(path, 'r') as stream:
            documents = yaml.load_all(stream, Loader=yaml.CLoader)
            version_header = VersionHeader(next(documents))
            version_header.raise_if_not_type("BlameReport")
            version_header.raise_if_version_is_less_than(1)

            self.__function_entries: tp.Dict[str,
                                             BlameResultFunctionEntry] = dict()
            raw_blame_report = next(documents)
            for raw_func_entry in raw_blame_report['result-map']:
<<<<<<< HEAD
                new_function_entry = BlameResultFunctionEntry(
                    raw_func_entry,
                    raw_blame_report['result-map'][raw_func_entry]
                )
                self.__function_entries[new_function_entry.name
                                       ] = new_function_entry
=======
                new_function_entry = (
                    BlameResultFunctionEntry.create_blame_result_function_entry(
                        raw_func_entry,
                        raw_blame_report['result-map'][raw_func_entry]))
                self.__function_entries[
                    new_function_entry.name] = new_function_entry
>>>>>>> 77fb241f

    def get_blame_result_function_entry(
        self, mangled_function_name: str
    ) -> BlameResultFunctionEntry:
        """
        Get the result entry for a specific function.

        Args:
            mangled_function_name: mangled name of the function to look up
        """
        return self.__function_entries[mangled_function_name]

    @property
    def function_entries(self) -> tp.ValuesView[BlameResultFunctionEntry]:
        """Iterate over all function entries."""
        return self.__function_entries.values()

    @property
    def head_commit(self) -> str:
        """The current HEAD commit under which this CommitReport was created."""
        return BlameReport.get_commit_hash_from_result_file(self.path.name)

    @staticmethod
    def get_file_name(
        project_name: str,
        binary_name: str,
        project_version: str,
        project_uuid: str,
        extension_type: FileStatusExtension,
        file_ext: str = "yaml"
    ) -> str:
        """
        Generates a filename for a commit report with 'yaml' as file extension.

        Args:
            project_name: name of the project for which the report was generated
            binary_name: name of the binary for which the report was generated
            project_version: version of the analyzed project, i.e., commit hash
            project_uuid: benchbuild uuid for the experiment run
            extension_type: to specify the status of the generated report
            file_ext: file extension of the report file

        Returns:
            name for the report file that can later be uniquly identified
        """
        return MetaReport.get_file_name(
            BlameReport.SHORTHAND, project_name, binary_name, project_version,
            project_uuid, extension_type, file_ext
        )

    def __str__(self) -> str:
        str_representation = ""
        for function in self.__function_entries.values():
            str_representation += str(function) + "\n"
        return str_representation


class BlameReportDiff():
    """
    Diff class that contains all interactions that changed between two report
    revisions.
    """

    def __init__(self, base_report: BlameReport,
                 prev_report: BlameReport) -> None:
        self.__function_entries: tp.Dict[str, BlameResultFunctionEntry] = dict()
        self.__base_head = base_report.head_commit
        self.__prev_head = prev_report.head_commit
        self.__calc_diff_br(base_report, prev_report)

    @property
    def base_head_commit(self) -> str:
        return self.__base_head

    @property
    def prev_head_commit(self) -> str:
        return self.__prev_head

    @property
    def function_entries(self) -> tp.ValuesView[BlameResultFunctionEntry]:
        """
        Iterate over all function entries in the diff.
        """
        return self.__function_entries.values()

    def get_blame_result_function_entry(
            self, mangled_function_name: str) -> BlameResultFunctionEntry:
        """
        Get the result entry for a specific function in the diff.

        Args:
            mangled_function_name: mangled name of the function to look up
        """
        return self.__function_entries[mangled_function_name]

    def has_function(self, mangled_function_name: str) -> bool:
        return mangled_function_name in self.__function_entries

    def __calc_diff_br(self, base_report: BlameReport,
                       prev_report: BlameReport) -> None:
        function_names = {
            base_func_entry.name
            for base_func_entry in base_report.function_entries
        } | {
            prev_func_entry.name
            for prev_func_entry in prev_report.function_entries
        }
        for func_name in function_names:
            base_func_entry = None
            prev_func_entry = None
            try:
                base_func_entry = base_report.get_blame_result_function_entry(
                    func_name)
            except LookupError:
                pass

            try:
                prev_func_entry = prev_report.get_blame_result_function_entry(
                    func_name)
            except LookupError:
                pass

            # Only base report has the function
            if prev_func_entry is None and base_func_entry is not None:
                if base_func_entry.interactions:
                    self.__function_entries[func_name] = deepcopy(
                        base_func_entry)

            # Only prev report has the function
            elif base_func_entry is None and prev_func_entry is not None:
                if prev_func_entry.interactions:
                    self.__function_entries[func_name] = deepcopy(
                        prev_func_entry)

            # Both reports have the same function
            elif base_func_entry is not None and prev_func_entry is not None:
                diff_entry = _calc_diff_between_func_entries(
                    base_func_entry, prev_func_entry)

                if diff_entry.interactions:
                    self.__function_entries[func_name] = diff_entry

            else:
                raise AssertionError(
                    "The function name should be at least in one of the reports"
                )

    def __str__(self) -> str:
        str_representation = ""
        for function in self.__function_entries.values():
            str_representation += str(function) + "\n"
        return str_representation


def generate_degree_tuples(report: BlameReport) -> tp.List[tp.Tuple[int, int]]:
    """
    Generates a list of tuples (degree, amount) where degree is the interaction
    degree of a blame interaction, e.g., the number of incoming interactions,
    and amount is the number of times an interaction with this degree was found
    in the report.

    Args:
        report: the blame report

    Returns:
        list of tuples (degree, amount)
    """
    degree_dict: tp.DefaultDict[int, int] = defaultdict(int)

    for func_entry in report.function_entries:
        for interaction in func_entry.interactions:
            degree = len(interaction.interacting_commits)
            degree_dict[degree] += interaction.amount

    return list(degree_dict.items())


def generate_author_degree_tuples(
    report: BlameReport,
    project_name: str,
) -> tp.List[tp.Tuple[int, int]]:
    """
    Generates a list of tuples (author_degree, amount) where author_degree is
    the number of unique authors for all blame interaction, e.g., the number of
    unique authors of incoming interactions, and amount is the number of times
    an interaction with this degree was found in the report.

    Args:
        report: the blame report
        project_name: name of the project the report is based on

    Returns:
        list of tuples (author_degree, amount)
    """

    degree_dict: tp.DefaultDict[int, int] = defaultdict(int)
    commit_lookup = create_commit_lookup_helper(project_name)

    for func_entry in report.function_entries:
        for interaction in func_entry.interactions:
            author_list = map_commits(
                lambda c: tp.cast(str, c.author.name),
                interaction.interacting_commits, commit_lookup
            )

            degree = len(set(author_list))
            degree_dict[degree] += interaction.amount

    return list(degree_dict.items())


def generate_time_delta_distribution_tuples(
    report: BlameReport, project_name: str, bucket_size: int,
    aggregate_function: tp.Callable[[tp.Sequence[tp.Union[int, float]]],
                                    tp.Union[int, float]]
) -> tp.List[tp.Tuple[int, int]]:
    """
    Generates a list of tuples that represent the distribution of time delta
    interactions. The first value in the tuple represents the degree of the time
    delta, bucketed according to ``bucket_size``. The second value is the time
    delta, aggregated over all interacting commits by the passed
    ``aggregate_function``.

    Args:
        report: to analyze
        project_name: name of the project
        bucket_size: size of a time bucket in days
        aggregate_function: to aggregate the delta values of all
                            interacting commits

    Returns:
        list of (degree, amount) tuples
    """
    degree_dict: tp.DefaultDict[int, int] = defaultdict(int)
    commit_lookup = create_commit_lookup_helper(project_name)

    for func_entry in report.function_entries:
        for interaction in func_entry.interactions:
            if (
                interaction.base_commit ==
                "0000000000000000000000000000000000000000"
            ):
                continue

            base_commit = commit_lookup(interaction.base_commit)
            base_c_time = datetime.utcfromtimestamp(base_commit.commit_time)

            def translate_to_time_deltas2(
                commit: pygit2.Commit,
                base_time: datetime = base_c_time
            ) -> int:
                other_c_time = datetime.utcfromtimestamp(commit.commit_time)
                return abs((base_time - other_c_time).days)

            author_list = map_commits(
                translate_to_time_deltas2, interaction.interacting_commits,
                commit_lookup
            )

            degree = aggregate_function(author_list) if author_list else 0
            bucket = round(degree / bucket_size)
            degree_dict[bucket] += interaction.amount

    return list(degree_dict.items())


def generate_avg_time_distribution_tuples(
    report: BlameReport, project_name: str, bucket_size: int
) -> tp.List[tp.Tuple[int, int]]:
    """
    Generates a list of tuples that represent the distribution of average time
    delta interactions. The first value in the tuple represents the degree of
    the time delta, bucketed according to ``bucket_size``. The second value is
    the time delta, averaged over all interacting commits.

    Args:
        report: to analyze
        project_name: name of the project
        bucket_size: size of a time bucket in days

    Returns:
        list of (degree, avg_time) tuples
    """
    return generate_time_delta_distribution_tuples(
        report, project_name, bucket_size, np.average
    )


def generate_max_time_distribution_tuples(
    report: BlameReport, project_name: str, bucket_size: int
) -> tp.List[tp.Tuple[int, int]]:
    """
    Generates a list of tuples that represent the distribution of maximal time
    delta interactions. The first value in the tuple represents the degree of
    the time delta, bucketed according to ``bucket_size``. The second value is
    the max time delta, i.e., the maximal time distance between the base commit
    and one of the all interacting commits.

    Args:
        report: to analyze
        project_name: name of the project
        bucket_size: size of a time bucket in days

    Returns:
        list of (degree, max_time) tuples
    """
    return generate_time_delta_distribution_tuples(
        report, project_name, bucket_size, max
    )


def generate_in_head_interactions(
    report: BlameReport
) -> tp.List[BlameInstInteractions]:
    """
    Generate a list of interactions where the base_hash of the interaction is
    the same as the HEAD of the report.

    Args:
        report: BlameReport to get the interactions from
    """
    head_interactions = []
    for func_entry in report.function_entries:
        for interaction in func_entry.interactions:
            if interaction.base_commit.startswith(report.head_commit):
                head_interactions.append(interaction)
                continue

    return head_interactions


def generate_out_head_interactions(
    report: BlameReport
) -> tp.List[BlameInstInteractions]:
    """
    Generate a list of interactions where one of the interacting hashes is the
    same as the HEAD of the report.

    Args:
        report: BlameReport to get the interactions from
    """
    head_interactions = []
    for func_entry in report.function_entries:
        for interaction in func_entry.interactions:
            for interacting_commit in interaction.interacting_commits:
                if interacting_commit.startswith(report.head_commit):
                    head_interactions.append(interaction)
                    break
    return head_interactions<|MERGE_RESOLUTION|>--- conflicted
+++ resolved
@@ -3,14 +3,9 @@
 import typing as tp
 from collections import defaultdict
 from datetime import datetime
-<<<<<<< HEAD
-from pathlib import Path
-
-=======
 from copy import deepcopy
 
 import yaml
->>>>>>> 77fb241f
 import numpy as np
 import pygit2
 import yaml
@@ -96,14 +91,8 @@
 class BlameResultFunctionEntry():
     """Collection of all interactions for a specific function."""
 
-<<<<<<< HEAD
-    def __init__(
-        self, name: str, raw_function_entry: tp.Dict[str, tp.Any]
-    ) -> None:
-=======
     def __init__(self, name: str, demangled_name: str,
                  blame_insts: tp.List[BlameInstInteractions]) -> None:
->>>>>>> 77fb241f
         self.__name = name
         self.__demangled_name = demangled_name
         self.__inst_list = blame_insts
@@ -205,21 +194,12 @@
                                              BlameResultFunctionEntry] = dict()
             raw_blame_report = next(documents)
             for raw_func_entry in raw_blame_report['result-map']:
-<<<<<<< HEAD
-                new_function_entry = BlameResultFunctionEntry(
-                    raw_func_entry,
-                    raw_blame_report['result-map'][raw_func_entry]
-                )
-                self.__function_entries[new_function_entry.name
-                                       ] = new_function_entry
-=======
                 new_function_entry = (
                     BlameResultFunctionEntry.create_blame_result_function_entry(
                         raw_func_entry,
                         raw_blame_report['result-map'][raw_func_entry]))
                 self.__function_entries[
                     new_function_entry.name] = new_function_entry
->>>>>>> 77fb241f
 
     def get_blame_result_function_entry(
         self, mangled_function_name: str
