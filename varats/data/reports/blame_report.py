--- conflicted
+++ resolved
@@ -106,14 +106,8 @@
 
     @staticmethod
     def create_blame_result_function_entry(
-<<<<<<< HEAD
         name: str, raw_function_entry: tp.Dict[str, tp.Any]
     ) -> 'BlameResultFunctionEntry':
-=======
-            name: str,
-            raw_function_entry: tp.Dict[str,
-                                        tp.Any]) -> 'BlameResultFunctionEntry':
->>>>>>> 77fb241f
         """
         Creates a `BlameResultFunctionEntry` from the corresponding yaml
         document section.
@@ -167,11 +161,7 @@
     for base_inter in base_interactions:
         if base_inter in prev_interactions:
             prev_inter_idx = prev_interactions.index(base_inter)
-<<<<<<< HEAD
-            prev_inter = prev_interactions[prev_inter_idx]
-=======
             prev_inter = prev_interactions.pop(prev_inter_idx)
->>>>>>> 77fb241f
             # create new blame inst interaction with the absolute differente
             # between base and prev
             difference = base_inter.amount - prev_inter.amount
@@ -180,10 +170,6 @@
                     BlameInstInteractions(
                         base_inter.base_commit,
                         deepcopy(base_inter.interacting_commits), difference))
-<<<<<<< HEAD
-            del prev_interactions[prev_inter_idx]
-=======
->>>>>>> 77fb241f
         else:
             # append new interaction from base report
             diff_interactions.append(deepcopy(base_inter))
@@ -283,41 +269,24 @@
 
 class BlameReportDiff():
     """
-<<<<<<< HEAD
-    Diff class that contains all interactions that changed between to report
-=======
     Diff class that contains all interactions that changed between two report
->>>>>>> 77fb241f
     revisions.
     """
 
     def __init__(self, base_report: BlameReport,
-<<<<<<< HEAD
-                 pred_report: BlameReport) -> None:
-        self.__function_entries: tp.Dict[str, BlameResultFunctionEntry] = dict()
-        self.__base_head = base_report.head_commit
-        self.__pred_head = pred_report.head_commit
-        self.__calc_diff_br(base_report, pred_report)
-=======
                  prev_report: BlameReport) -> None:
         self.__function_entries: tp.Dict[str, BlameResultFunctionEntry] = dict()
         self.__base_head = base_report.head_commit
         self.__prev_head = prev_report.head_commit
         self.__calc_diff_br(base_report, prev_report)
->>>>>>> 77fb241f
 
     @property
     def base_head_commit(self) -> str:
         return self.__base_head
 
     @property
-<<<<<<< HEAD
-    def pred_head_commit(self) -> str:
-        return self.__pred_head
-=======
     def prev_head_commit(self) -> str:
         return self.__prev_head
->>>>>>> 77fb241f
 
     @property
     def function_entries(self) -> tp.ValuesView[BlameResultFunctionEntry]:
@@ -340,30 +309,17 @@
         return mangled_function_name in self.__function_entries
 
     def __calc_diff_br(self, base_report: BlameReport,
-<<<<<<< HEAD
-                       pred_report: BlameReport) -> None:
-=======
                        prev_report: BlameReport) -> None:
->>>>>>> 77fb241f
         function_names = {
             base_func_entry.name
             for base_func_entry in base_report.function_entries
         } | {
-<<<<<<< HEAD
-            pred_func_entry.name
-            for pred_func_entry in pred_report.function_entries
-        }
-        for func_name in function_names:
-            base_func_entry = None
-            pred_func_entry = None
-=======
             prev_func_entry.name
             for prev_func_entry in prev_report.function_entries
         }
         for func_name in function_names:
             base_func_entry = None
             prev_func_entry = None
->>>>>>> 77fb241f
             try:
                 base_func_entry = base_report.get_blame_result_function_entry(
                     func_name)
@@ -371,37 +327,17 @@
                 pass
 
             try:
-<<<<<<< HEAD
-                pred_func_entry = pred_report.get_blame_result_function_entry(
-=======
                 prev_func_entry = prev_report.get_blame_result_function_entry(
->>>>>>> 77fb241f
                     func_name)
             except LookupError:
                 pass
 
             # Only base report has the function
-<<<<<<< HEAD
-            if pred_func_entry is None and base_func_entry is not None:
-=======
             if prev_func_entry is None and base_func_entry is not None:
->>>>>>> 77fb241f
                 if base_func_entry.interactions:
                     self.__function_entries[func_name] = deepcopy(
                         base_func_entry)
 
-<<<<<<< HEAD
-            # Only pred report has the function
-            elif base_func_entry is None and pred_func_entry is not None:
-                if pred_func_entry.interactions:
-                    self.__function_entries[func_name] = deepcopy(
-                        pred_func_entry)
-
-            # Both reports have the same function
-            elif base_func_entry is not None and pred_func_entry is not None:
-                diff_entry = _calc_diff_between_func_entries(
-                    base_func_entry, pred_func_entry)
-=======
             # Only prev report has the function
             elif base_func_entry is None and prev_func_entry is not None:
                 if prev_func_entry.interactions:
@@ -412,7 +348,6 @@
             elif base_func_entry is not None and prev_func_entry is not None:
                 diff_entry = _calc_diff_between_func_entries(
                     base_func_entry, prev_func_entry)
->>>>>>> 77fb241f
 
                 if diff_entry.interactions:
                     self.__function_entries[func_name] = diff_entry
@@ -429,13 +364,9 @@
         return str_representation
 
 
-<<<<<<< HEAD
 def generate_degree_tuples(
     report: tp.Union[BlameReport, BlameReportDiff]
 ) -> tp.List[tp.Tuple[int, int]]:
-=======
-def generate_degree_tuples(report: BlameReport) -> tp.List[tp.Tuple[int, int]]:
->>>>>>> 77fb241f
     """
     Generates a list of tuples (degree, amount) where degree is the interaction
     degree of a blame interaction, e.g., the number of incoming interactions,
@@ -459,13 +390,8 @@
 
 
 def generate_author_degree_tuples(
-<<<<<<< HEAD
         report: tp.Union[BlameReport, BlameReportDiff],
         project_name: str,
-=======
-    report: BlameReport,
-    project_name: str,
->>>>>>> 77fb241f
 ) -> tp.List[tp.Tuple[int, int]]:
     """
     Generates a list of tuples (author_degree, amount) where author_degree is
